--- conflicted
+++ resolved
@@ -463,9 +463,9 @@
 Arguments big_rmcond {R idx op I r} P.
 Arguments big_rmcond_in {R idx op I r} P.
 
-(*****************************)
-(* MathComp 1.16.0 additions *)
-(*****************************)
+(*******************************)
+(* MathComp > 1.16.0 additions *)
+(*******************************)
 
 Reserved Notation "`1- x" (format "`1- x", at level 2).
 
@@ -797,17 +797,9 @@
 Variable (F : rcfType) (p : {poly F}).
 Hypothesis degp : (size p <= 3)%N.
 
-<<<<<<< HEAD
-Lemma eq_bigmax j P F : P j -> (forall i, P i -> x <= F i) ->
-  {i0 | i0 \in P & \big[max/x]_(i | P i) F i = F i0}.
-Proof.
-by move=> Pi0 Hx; rewrite (bigmax_eq_arg Pi0) //; eexists => //; case:arg_maxP.
-Qed.
-=======
 Let a := p`_2.
 Let b := p`_1.
 Let c := p`_0.
->>>>>>> 92585821
 
 Let delta := b ^+ 2 - 4%:R * a * c.
 
@@ -872,38 +864,13 @@
 by rewrite -mulrDl addrACA subrr addr0 mulrDl -splitr.
 Qed.
 
-<<<<<<< HEAD
-Lemma eq_bigmin j P F : P j -> (forall i, P i -> F i <= x) ->
-  {i0 | i0 \in P & \big[min/x]_(i | P i) F i = F i0}.
-Proof.
-by move=> Pi0 Hx; rewrite (bigmin_eq_arg Pi0) //; eexists => //; case:arg_minP.
-Qed.
-
-End bigmin_finType.
-=======
 End max_min.
->>>>>>> 92585821
 
 Notation trivial := (ltac:(done)).
 
-<<<<<<< HEAD
-(************************************)
-(* End of MathComp 1.16.0 additions *)
-(************************************)
-
-Reserved Notation "`1- x" (format "`1- x", at level 2).
-
-Section onem.
-Variable R : numDomainType.
-Implicit Types r : R.
-
-Definition onem r := 1 - r.
-Local Notation "`1- r" := (onem r).
-=======
 Section bigmax_seq.
 Context d {T : orderType d} {x : T} {I : eqType}.
 Variables (r : seq I) (i0 : I) (P : pred I).
->>>>>>> 92585821
 
 (* NB: as of [2023-08-28], bigop.leq_bigmax_seq already exists for nat *)
 Lemma le_bigmax_seq F :
@@ -968,18 +935,10 @@
 Definition monotonous d (T : porderType d) (pT : predType T) (A : pT) (f : T -> T) :=
   {in A &, {mono f : x y / (x <= y)%O}} \/ {in A &, {mono f : x y /~ (x <= y)%O}}.
 
-<<<<<<< HEAD
-Lemma onemV (F : numFieldType) (x : F) : x != 0 -> `1-(x^-1) = (x - 1) / x.
-Proof. by move=> ?; rewrite mulrDl divff// mulN1r. Qed.
-
-Lemma lez_abs2 (a b : int) : 0 <= a -> a <= b -> (`|a| <= `|b|)%N.
-Proof. by case: a => //= n _; case: b. Qed.
-=======
 (* NB: these lemmas have been introduced to develop the theory of bounded variation *)
 Section path_lt.
 Context d {T : orderType d}.
 Implicit Types (a b c : T) (s : seq T).
->>>>>>> 92585821
 
 Lemma last_filterP a (P : pred T) s :
   P a -> P (last a [seq x <- s | P x]).
@@ -1024,410 +983,5 @@
 by apply: le_trans; exact/ltW.
 Qed.
 
-<<<<<<< HEAD
-Definition swap (T1 T2 : Type) (x : T1 * T2) := (x.2, x.1).
-
-(* MathComp 2.2 addition *)
-Lemma ler_sqrt {R : rcfType} (a b : R) :
-  (0 <= b -> (Num.sqrt a <= Num.sqrt b) = (a <= b))%R.
-Proof.
-have [b_gt0 _|//|<- _] := ltgtP; last first.
-  by rewrite sqrtr0 -sqrtr_eq0 le_eqVlt ltNge sqrtr_ge0 orbF.
-have [a_le0|a_gt0] := ler0P a; last by rewrite ler_psqrt// ?qualifE/= ?ltW.
-by rewrite ler0_sqrtr // sqrtr_ge0 (le_trans a_le0) ?ltW.
-Qed.
-
-Section order_min.
-Variables (d : unit) (T : orderType d).
-Import Order.
-Local Open Scope order_scope.
-
-Lemma lt_min_lt (x y z : T) : (min x z < min y z)%O -> (x < y)%O.
-Proof.
-rewrite /Order.min/=; case: ifPn => xz; case: ifPn => yz; rewrite ?ltxx//.
-- by move=> /lt_le_trans; apply; rewrite leNgt.
-- by rewrite ltNge (ltW yz).
-Qed.
-
-End order_min.
-
-(**************************)
-(* MathComp 2.1 additions *)
-(**************************)
-
-From mathcomp Require Import poly.
-
-Definition coefE :=
-  (coef0, coef1, coefC, coefX, coefXn,
-   coefZ, coefMC, coefCM, coefXnM, coefMXn, coefXM, coefMX, coefMNn, coefMn,
-   coefN, coefB, coefD,
-   coef_cons, coef_Poly, coef_poly,
-   coef_deriv, coef_nderivn, coef_derivn, coef_map, coef_sum,
-   coef_comp_poly).
-
-Module Export Pdeg2.
-
-Module Export Field.
-
-Section Pdeg2Field.
-Variable F : fieldType.
-Hypothesis nz2 : 2%:R != 0 :> F.
-
-Variable p : {poly F}.
-Hypothesis degp : size p = 3%N.
-
-Let a := p`_2.
-Let b := p`_1.
-Let c := p`_0.
-
-Let pneq0 : p != 0. Proof. by rewrite -size_poly_gt0 degp. Qed.
-Let aneq0 : a != 0.
-Proof. by move: pneq0; rewrite -lead_coef_eq0 lead_coefE degp. Qed.
-Let a2neq0 : 2%:R * a != 0. Proof. by rewrite mulf_neq0. Qed.
-Let sqa2neq0 : (2%:R * a) ^+ 2 != 0. Proof. exact: expf_neq0. Qed.
-
-Let aa4 : 4%:R * a * a = (2%:R * a)^+2.
-Proof. by rewrite expr2 mulrACA mulrA -natrM. Qed.
-
-Let splitr (x : F) : x = x / 2%:R + x / 2%:R.
-Proof.
-apply: (mulIf nz2); rewrite -mulrDl mulfVK//.
-by rewrite -[2%:R]/(1 + 1)%:R natrD mulrDr mulr1.
-Qed.
-
-Let pE : p = a *: 'X^2 + b *: 'X + c%:P.
-Proof.
-apply/polyP => + /[!coefE] => -[|[|[|i]]] /=; rewrite !Monoid.simpm//.
-by rewrite nth_default// degp.
-Qed.
-
-Let delta := b ^+ 2 - 4%:R * a * c.
-
-Lemma deg2_poly_canonical :
-  p = a *: (('X + (b / (2%:R * a))%:P)^+2 - (delta / (4%:R * a ^+ 2))%:P).
-Proof.
-rewrite pE sqrrD -!addrA scalerDr; congr +%R; rewrite addrA scalerDr; congr +%R.
-- rewrite -mulrDr -polyCD -!mul_polyC mulrA mulrAC -polyCM.
-  by rewrite [a * _]mulrC mulrDl invfM -!mulrA mulVf// mulr1 -splitr.
-- rewrite [a ^+ 2]expr2 mulrA aa4 -polyC_exp -polyCB expr_div_n -mulrBl subKr.
-  by rewrite -mul_polyC -polyCM mulrCA mulrACA aa4 mulrCA mulfV// mulr1.
-Qed.
-
-Variable r : F.
-Hypothesis r_sqrt_delta : r ^+ 2 = delta.
-
-Let r1 := (- b - r) / (2%:R * a).
-Let r2 := (- b + r) / (2%:R * a).
-
-Lemma deg2_poly_factor : p = a *: ('X - r1%:P) * ('X - r2%:P).
-Proof.
-rewrite [p]deg2_poly_canonical//= -/a -/b -/c -/delta /r1 /r2.
-rewrite ![(- b + _) * _]mulrDl 2!polyCD 2!opprD 2!addrA !mulNr !polyCN !opprK.
-rewrite -scalerAl [in RHS]mulrC -subr_sqr -polyC_exp -[4%:R]/(2 * 2)%:R natrM.
-by rewrite -expr2 -exprMn [in RHS]exprMn exprVn r_sqrt_delta.
-Qed.
-
-End Pdeg2Field.
-End Field.
-
-Module Real.
-
-Section Pdeg2Real.
-
-Variable F : realFieldType.
-
-Section Pdeg2RealConvex.
-
-Variable p : {poly F}.
-Hypothesis degp : size p = 3%N.
-
-Let a := p`_2.
-Let b := p`_1.
-Let c := p`_0.
-
-Hypothesis age0 : 0 <= a.
-
-Let delta := b ^+ 2 - 4%:R * a * c.
-
-Let pneq0 : p != 0. Proof. by rewrite -size_poly_gt0 degp. Qed.
-Let aneq0 : a != 0.
-Proof. by move: pneq0; rewrite -lead_coef_eq0 lead_coefE degp. Qed.
-Let agt0 : 0 < a. Proof. by rewrite lt_def aneq0. Qed.
-Let a4gt0 : 0 < 4%:R * a. Proof. by rewrite mulr_gt0 ?ltr0n. Qed.
-
-Lemma deg2_poly_min x : p.[- b / (2%:R * a)] <= p.[x].
-Proof.
-rewrite [p]deg2_poly_canonical ?pnatr_eq0// -/a -/b -/c /delta !hornerE/=.
-by rewrite ler_pmul2l// ler_add2r addrC mulNr subrr ?mulr0 ?expr0n sqr_ge0.
-Qed.
-
-Lemma deg2_poly_minE : p.[- b / (2%:R * a)] = - delta / (4%:R * a).
-Proof.
-rewrite [p]deg2_poly_canonical ?pnatr_eq0// -/a -/b -/c -/delta !hornerE/=.
-rewrite -?expr2 [X in X^+2]addrC [in LHS]mulNr subrr expr0n add0r mulNr.
-by rewrite mulrC mulNr invfM mulrA mulfVK.
-Qed.
-
-Lemma deg2_poly_ge0 : reflect (forall x, 0 <= p.[x]) (delta <= 0).
-Proof.
-apply/(iffP idP) => [dlt0 x | /(_ (- b / (2%:R * a)))]; last first.
-  by rewrite deg2_poly_minE ler_pdivl_mulr// mul0r oppr_ge0.
-apply: le_trans (deg2_poly_min _).
-by rewrite deg2_poly_minE ler_pdivl_mulr// mul0r oppr_ge0.
-Qed.
-
-End Pdeg2RealConvex.
-
-End Pdeg2Real.
-
-Section Pdeg2RealClosed.
-
-Variable F : rcfType.
-
-Section Pdeg2RealClosedConvex.
-
-Variable p : {poly F}.
-Hypothesis degp : size p = 3%N.
-
-Let a := p`_2.
-Let b := p`_1.
-Let c := p`_0.
-
-Let nz2 : 2%:R != 0 :> F. Proof. by rewrite pnatr_eq0. Qed.
-
-Let delta := b ^+ 2 - 4%:R * a * c.
-
-Let r1 := (- b - Num.sqrt delta) / (2%:R * a).
-Let r2 := (- b + Num.sqrt delta) / (2%:R * a).
-
-Lemma deg2_poly_factor : 0 <= delta -> p = a *: ('X - r1%:P) * ('X - r2%:P).
-Proof. by move=> dge0; apply: deg2_poly_factor; rewrite ?sqr_sqrtr. Qed.
-
-End Pdeg2RealClosedConvex.
-
-End Pdeg2RealClosed.
-End Real.
-
-End Pdeg2.
-
-Section Degle2PolyRealConvex.
-
-Variable (F : realFieldType) (p : {poly F}).
-Hypothesis degp : (size p <= 3)%N.
-
-Let a := p`_2.
-Let b := p`_1.
-Let c := p`_0.
-
-Let delta := b ^+ 2 - 4%:R * a * c.
-
-Lemma deg_le2_poly_delta_ge0 : 0 <= a -> (forall x, 0 <= p.[x]) -> delta <= 0.
-Proof.
-move=> age0 pge0; move: degp; rewrite leq_eqVlt => /orP[/eqP|] degp'.
-  exact/(Real.deg2_poly_ge0 degp' age0).
-have a0 : a = 0 by rewrite /a nth_default.
-rewrite /delta a0 mulr0 mul0r subr0 exprn_even_le0//=.
-have [//|/eqP nzb] := eqP; move: (pge0 ((- 1 - c) / b)).
-have -> : p = b *: 'X + c%:P.
-  apply/polyP => + /[!coefE] => -[|[|i]] /=; rewrite !Monoid.simpm//.
-  by rewrite nth_default// -ltnS (leq_trans degp').
-by rewrite !hornerE/= mulrAC mulfV// mul1r subrK ler0N1.
-Qed.
-
-End Degle2PolyRealConvex.
-
-Section Degle2PolyRealClosedConvex.
-
-Variable (F : rcfType) (p : {poly F}).
-Hypothesis degp : (size p <= 3)%N.
-
-Let a := p`_2.
-Let b := p`_1.
-Let c := p`_0.
-
-Let delta := b ^+ 2 - 4%:R * a * c.
-
-Lemma deg_le2_poly_ge0 : (forall x, 0 <= p.[x]) -> delta <= 0.
-Proof.
-have [age0|alt0] := leP 0 a; first exact: deg_le2_poly_delta_ge0.
-move=> pge0; move: degp; rewrite leq_eqVlt => /orP[/eqP|] degp'; last first.
-  by move: alt0; rewrite /a nth_default ?ltxx.
-have [//|dge0] := leP delta 0.
-pose r1 := (- b - Num.sqrt delta) / (2%:R * a).
-pose r2 := (- b + Num.sqrt delta) / (2%:R * a).
-pose x0 := Num.max (r1 + 1) (r2 + 1).
-move: (pge0 x0); rewrite (Real.deg2_poly_factor degp' (ltW dge0)).
-rewrite !hornerE/= -mulrA nmulr_rge0// leNgt => /negbTE<-.
-by apply: mulr_gt0; rewrite subr_gt0 lt_maxr ltr_addl ltr01 ?orbT.
-Qed.
-
-End Degle2PolyRealClosedConvex.
-
-(* not yet backported *)
-Lemma deg_le2_ge0 (F : rcfType) (a b c : F) :
-  (forall x, 0 <= a * x ^+ 2 + b * x + c)%R -> (b ^+ 2 - 4%:R * a * c <= 0)%R.
-Proof.
-move=> pge0; pose p := \poly_(i < 3) [:: c; b; a]`_i.
-have := @deg_le2_poly_ge0 _ p (size_poly _ _); rewrite !coef_poly/=; apply=> r.
-rewrite horner_poly !big_ord_recr !big_ord0/= !Monoid.simpm/= expr1.
-by rewrite -mulrA -expr2 addrC addrA addrAC.
-Qed.
-
-(* NB: Coq 8.17.0 generalizes dependent_choice from Set to Type
-   making the following lemma redundant *)
-Section dependent_choice_Type.
-Context X (R : X -> X -> Prop).
-
-Lemma dependent_choice_Type : (forall x, {y | R x y}) ->
-  forall x0, {f | f 0%N = x0 /\ forall n, R (f n) (f n.+1)}.
-Proof.
-move=> h x0.
-set (f := fix f n := if n is n'.+1 then proj1_sig (h (f n')) else x0).
-exists f; split => //.
-intro n; induction n; simpl; apply: proj2_sig.
-Qed.
-End dependent_choice_Type.
-
-Section max_min.
-Variable R : realFieldType.
-Import Num.Theory.
-
-Let nz2 : 2%:R != 0 :> R. Proof. by rewrite pnatr_eq0. Qed.
-
-Lemma maxr_absE (x y : R) : Num.max x y = (x + y + `|x - y|) / 2%:R.
-Proof.
-apply: canRL (mulfK _) _ => //; rewrite ?pnatr_eq0//.
-case: lerP => _; (* TODO: ring *) rewrite [2%:R]mulr2n mulrDr mulr1.
-  by rewrite addrACA subrr addr0.
-by rewrite addrCA addrAC subrr add0r.
-Qed.
-
-Lemma minr_absE (x y : R) : Num.min x y = (x + y - `|x - y|) / 2%:R.
-Proof.
-apply: (addrI (Num.max x y)); rewrite addr_max_min maxr_absE. (* TODO: ring *)
-by rewrite -mulrDl addrACA subrr addr0 mulrDl -splitr.
-Qed.
-
-End max_min.
-
-Notation trivial := (ltac:(done)).
-
-Section bigmax_seq.
-Context d {T : orderType d} {x : T} {I : eqType}.
-Variables (r : seq I) (i0 : I) (P : pred I).
-
-(* NB: as of [2023-08-28], bigop.leq_bigmax_seq already exists for nat *)
-Lemma le_bigmax_seq F :
-  i0 \in r -> P i0 -> (F i0 <= \big[Order.max/x]_(i <- r | P i) F i)%O.
-Proof.
-move=> + Pi0; elim: r => // h t ih; rewrite inE big_cons.
-move=> /predU1P[<-|i0t]; first by rewrite Pi0 le_maxr// lexx.
-by case: ifPn => Ph; [rewrite le_maxr ih// orbT|rewrite ih].
-Qed.
-
-(* NB: as of [2023-08-28], bigop.bigmax_sup_seq already exists for nat *)
-Lemma bigmax_sup_seq (m : T) (F : I -> T) :
-  i0 \in r -> P i0 -> (m <= F i0)%O ->
-  (m <= \big[Order.max/x]_(i <- r | P i) F i)%O.
-Proof. by move=> i0r Pi0 ?; apply: le_trans (le_bigmax_seq _ _ _). Qed.
-
-End bigmax_seq.
-Arguments le_bigmax_seq {d T} x {I r} i0 P.
-
-(* NB: PR 1079 to MathComp in progress *)
-Lemma gerBl {R : numDomainType} (x y : R) : 0 <= y -> x - y <= x.
-Proof. by move=> y0; rewrite ler_subl_addl ler_addr. Qed.
-
-(* the following appears in MathComp 2.1.0 and MathComp 1.18.0 *)
-Section normr.
-Variable R : realDomainType.
-
-Definition Rnpos : qualifier 0 R := [qualify x : R | x <= 0].
-Lemma nposrE x : (x \is Rnpos) = (x <= 0). Proof. by []. Qed.
-
-Lemma ger0_le_norm :
-  {in Num.nneg &, {mono (@Num.Def.normr _ R) : x y / x <= y}}.
-Proof. by move=> x y; rewrite !nnegrE => x0 y0; rewrite !ger0_norm. Qed.
-
-Lemma gtr0_le_norm :
-  {in Num.pos &, {mono (@Num.Def.normr _ R) : x y / x <= y}}.
-Proof. by move=> x y; rewrite !posrE => /ltW x0 /ltW y0; exact: ger0_le_norm. Qed.
-
-Lemma ler0_ge_norm :
-  {in Rnpos &, {mono (@Num.Def.normr _ R) : x y / x <= y >-> x >= y}}.
-Proof.
-move=> x y; rewrite !nposrE => x0 y0.
-by rewrite !ler0_norm// -subr_ge0 opprK addrC subr_ge0.
-Qed.
-
-Lemma ltr0_ge_norm :
-  {in Num.neg &, {mono (@Num.Def.normr _ R) : x y / x <= y >-> x >= y}}.
-Proof. by move=> x y; rewrite !negrE => /ltW x0 /ltW y0; exact: ler0_ge_norm. Qed.
-
-End normr.
-
-Lemma leq_ltn_expn m : exists n, (2 ^ n <= m.+1 < 2 ^ n.+1)%N.
-Proof.
-elim: m => [|m [n /andP[h1 h2]]]; first by exists O.
-have [m2n|nm2] := ltnP m.+2 (2 ^ n.+1)%N.
-  by exists n; rewrite m2n andbT (leq_trans h1).
-exists n.+1; rewrite nm2/= -addn1.
-rewrite -[X in (_ <= X)%N]prednK ?expn_gt0// -[X in (_ <= X)%N]addn1 leq_add2r.
-by rewrite (leq_trans h2)// -subn1 leq_subRL ?expn_gt0// add1n ltn_exp2l.
-Qed.
-
-Definition monotonous d (T : porderType d) (pT : predType T) (A : pT) (f : T -> T) :=
-  {in A &, {mono f : x y / (x <= y)%O}} \/ {in A &, {mono f : x y /~ (x <= y)%O}}.
-
-(* NB: these lemmas have been introduced to develop the theory of bounded variation *)
-Section path_lt.
-Context d {T : orderType d}.
-Implicit Types (a b c : T) (s : seq T).
-
-Lemma last_filterP a (P : pred T) s :
-  P a -> P (last a [seq x <- s | P x]).
-Proof.
-by elim: s a => //= t1 t2 ih a Pa; case: ifPn => //= Pt1; exact: ih.
-Qed.
-
-Lemma path_lt_filter0 a s : path <%O a s -> [seq x <- s | (x < a)%O] = [::].
-Proof.
-move=> /lt_path_min/allP sa; rewrite -(filter_pred0 s).
-apply: eq_in_filter => x xs.
-by apply/negbTE; have := sa _ xs; rewrite ltNge; apply: contra => /ltW.
-Qed.
-
-Lemma path_lt_filterT a s : path <%O a s -> [seq x <- s | (a < x)%O] = s.
-Proof.
-move=> /lt_path_min/allP sa; rewrite -[RHS](filter_predT s).
-by apply: eq_in_filter => x xs; exact: sa.
-Qed.
-
-Lemma path_lt_head a b s : (a < b)%O -> path <%O b s -> path <%O a s.
-Proof.
-by elim: s b => // h t ih b /= ab /andP[bh ->]; rewrite andbT (lt_trans ab).
-Qed.
-
-(* TODO: this lemma feels a bit too technical, generalize? *)
-Lemma path_lt_last_filter a b c s :
-  (a < c)%O -> (c < b)%O -> path <%O a s -> last a s = b ->
-  last c [seq x <- s | (c < x)%O] = b.
-Proof.
-elim/last_ind : s a b c => /= [|h t ih a b c ac cb].
-  move=> a b c ac cb _ ab.
-  by apply/eqP; rewrite eq_le (ltW cb) -ab (ltW ac).
-rewrite rcons_path => /andP[ah ht]; rewrite last_rcons => tb.
-by rewrite filter_rcons tb cb last_rcons.
-Qed.
-
-Lemma path_lt_le_last a s : path <%O a s -> (a <= last a s)%O.
-Proof.
-elim: s a => // a [_ c /andP[/ltW//]|b t ih i/= /and3P[ia ab bt]] /=.
-have /= := ih a; rewrite ab bt => /(_ erefl).
-by apply: le_trans; exact/ltW.
-Qed.
-
-=======
->>>>>>> 92585821
 End path_lt.
 Arguments last_filterP {d T a} P s.