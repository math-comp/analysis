(* mathcomp analysis (c) 2017 Inria and AIST. License: CeCILL-C.              *)
From mathcomp Require Import all_ssreflect ssralg ssrint ssrnum matrix.
From mathcomp Require Import interval rat.
Require Import mathcomp_extra boolp reals ereal nsatz_realtype classical_sets.
Require Import signed functions topology normedtype landau sequences derive.
Require Import realfun exp.

(******************************************************************************)
(*                     Theory of trigonometric functions                      *)
(*                                                                            *)
(* This file provides the definitions of basic trigonometric functions and    *)
(* develops their theories.                                                   *)
(*                                                                            *)
(*    periodic f T == f is a periodic function of period T                    *)
(* alternating f T == f is an alternating function of period T                *)
(*     sin_coeff x == the sequence of coefficients of sin x                   *)
(*           sin x == the sine function, i.e., lim (series (sin_coeff x))     *)
(*    sin_coeff' x == the sequence of odd coefficients of sin x               *)
(*     cos_coeff x == the sequence of coefficients of cos x                   *)
(*           cos x == the cosine function, i.e., lim (series (cos_coeff x))   *)
(*    cos_coeff' x == the sequence of even coefficients of cos x              *)
(*              pi == pi                                                      *)
(*           tan x == the tangent function                                    *)
(*          acos x == the arccos function                                     *)
(*          asin x == the arcsin function                                     *)
(*          atan x == the arctangent function                                 *)
(*                                                                            *)
(* Acknowledgments: the proof of cos 2 < 0 is inspired from HOL-light, some   *)
(* proofs of trigonometric relations are taken from                           *)
(* https://github.com/affeldt-aist/coq-robot.                                 *)
(*                                                                            *)
(******************************************************************************)

Set Implicit Arguments.
Unset Strict Implicit.
Unset Printing Implicit Defensive.
Import Order.TTheory GRing.Theory Num.Def Num.Theory.
Import numFieldNormedType.Exports.

Local Open Scope classical_set_scope.
Local Open Scope ring_scope.

(* NB: backport to mathcomp in progress *)
Lemma sqrtrV (R : rcfType) (x : R) : 0 <= x -> Num.sqrt (x^-1) = (Num.sqrt x)^-1.
Proof.
move=> x_ge0.
case: (x =P 0) => [->|/eqP xD0]; first by rewrite invr0 sqrtr0 invr0.
rewrite -[LHS]mul1r -(mulVf (_ : Num.sqrt x != 0)); last first.
  by rewrite sqrtr_eq0 -ltNge; case: ltrgt0P x_ge0 xD0.
by rewrite -mulrA -sqrtrM // divff // sqrtr1 mulr1.
Qed.

Lemma eqr_div (R : numFieldType) (x y z t : R):
  y != 0 -> t != 0 -> (x / y == z / t) = (x * t == z * y).
Proof.
move=> yD0 tD0.
rewrite -[x in RHS](divfK yD0) -[z in RHS](divfK tD0) mulrAC.
by apply/eqP/eqP=> [->//|xyty]; exact/(mulIf tD0)/(mulIf yD0).
Qed.

Lemma big_nat_mul (R : zmodType) (f : R ^nat) (n k : nat) :
  \sum_(0 <= i < n * k) f i =
  \sum_(0 <= i < n) \sum_(i * k <= j < i.+1 * k) f j.
Proof.
elim: n => [|n ih]; first by rewrite mul0n 2!big_nil.
rewrite [in RHS]big_nat_recr//= -ih mulSn addnC [in LHS]/index_iota subn0 iotaD.
rewrite big_cat /= [in X in _ = X  _]/index_iota subn0; congr (_ + _).
by rewrite add0n /index_iota (addnC _ k) addnK.
Qed.
(* /NB: backport to mathcomp in progress *)

Lemma cvg_series_cvg_series_group (R : realFieldType) (f : R ^nat) k :
  cvg (series f) -> (0 < k)%N ->
  [series \sum_(n * k <= i < n.+1 * k) f i]_n --> lim (series f).
Proof.
move=> /cvg_ballP cf k0; apply/cvg_ballP => _/posnumP[e].
have := !! cf _ (gt0 e); rewrite near_map => -[n _ nl].
rewrite near_map; near=> m.
rewrite /ball /= [in X in `|_ - X|]/series [in X in `|_ - X|]/= -big_nat_mul.
have /nl : (n <= m * k)%N.
  by near: m; exists n.+1 => //= p /ltnW /leq_trans /(_ (leq_pmulr _ k0)).
by rewrite /ball /= distrC.
Unshelve. all: by end_near. Qed.

Lemma lt_sum_lim_series (R : realFieldType) (f : R ^nat) n : cvg (series f) ->
  (forall d, 0 < f (n + d.*2)%N + f (n + d.*2.+1)%N) ->
  \sum_(0 <= i < n) f i < lim (series f).
Proof.
move=> /cvg_ballP cf fn.
have fn0 : 0 < f n + f n.+1 by have := fn 0%N; rewrite double0 addn0 addn1.
rewrite ltNge; apply: contraPN cf => ffn /(_ _ fn0).
rewrite near_map /ball /=.
have nf_ub N : \sum_(0 <= i < n.+2) f i <= \sum_(0 <= i < N.+1.*2 + n) f i.
  elim: N => // N /le_trans ->//; rewrite -(addn1 (N.+1)) doubleD addnAC.
  rewrite [in leRHS]/index_iota subn0 iotaD big_cat.
  rewrite -[in X in _ <= X + _](subn0 (N.+1.*2 + n)%N) ler_addl /= add0n.
  by rewrite 2!big_cons big_nil addr0 -(addnC n) ltW// -addnS fn.
case=> N _ Nfn; have /Nfn/ltr_distlC_addr : (N.+1.*2 + n >= N)%N.
  by rewrite doubleS -addn2 -addnn -2!addnA leq_addr.
rewrite addrA => ffnfn.
have : lim (series f) + f n + f n.+1 <= \sum_(0 <= i < N.+1.*2 + n) f i.
  apply: (le_trans _ (nf_ub N)).
  by do 2 rewrite big_nat_recr //=; by rewrite -2!addrA ler_add2r.
by move/(lt_le_trans ffnfn); rewrite ltxx.
Qed.

Section periodic.
Variables U V : zmodType.
Implicit Type f : U -> V.

Definition periodic f (T : U) := forall u, f (u + T) = f u.

Lemma periodicn f (T : U) : periodic f T -> forall n a, f (a + T *+ n) = f a.
Proof.
by move=> fT; elim=> [|n ih] a;[rewrite mulr0n addr0|rewrite mulrS addrA ih fT].
Qed.
End periodic.

Section alternating.
Variables (U : zmodType) (V : ringType).
Implicit Type f : U -> V.

Definition alternating f (T : U) := forall x, f (x + T) = - f x.

Lemma alternatingn f (T : U) : alternating f T ->
  forall n a, f (a + T *+ n) = (- 1) ^+ n * f a.
Proof.
move=> fT; elim => [a|n ih a]; first by rewrite mulr0n expr0 addr0 mul1r.
by rewrite mulrS addrA ih fT exprS mulrN mulN1r mulNr.
Qed.

End alternating.

Section CosSin.
Variable R : realType.
Implicit Types x y : R.

Definition sin_coeff x :=
  [sequence (odd n)%:R * (-1) ^+ n.-1./2 * x ^+ n / n`!%:R]_n.

Lemma sin_coeffE x : sin_coeff x =
  (fun n => (fun n => (odd n)%:R * (-1) ^+ n.-1./2 * (n`!%:R)^-1) n * x ^+ n).
Proof. by apply/funext => i; rewrite /sin_coeff /= -!mulrA [_ / _]mulrC. Qed.

Lemma sin_coeff_even n x : sin_coeff x n.*2 = 0.
Proof. by rewrite /sin_coeff /= odd_double /= !mul0r. Qed.

Lemma is_cvg_series_sin_coeff x : cvg (series (sin_coeff x)).
Proof.
apply: normed_cvg.
apply: series_le_cvg; last exact: (@is_cvg_series_exp_coeff _ `|x|).
- by move=> n; rewrite normr_ge0.
- by move=> n; rewrite divr_ge0.
- move=> n /=; rewrite /exp_coeff /sin_coeff /=.
  rewrite !normrM normfV !normr_nat !normrX normrN normr1 expr1n mulr1.
  by case: odd; [rewrite mul1r| rewrite !mul0r].
Qed.

Definition sin x : R := lim (series (sin_coeff x)).

Lemma sinE : sin = fun x =>
  lim (pseries (fun n => (odd n)%:R * (-1) ^+ n.-1./2 * (n`!%:R)^-1) x).
Proof. by apply/funext => x; rewrite /pseries -sin_coeffE. Qed.

Definition sin_coeff' x (n : nat) := (-1)^n * x ^+ n.*2.+1 / n.*2.+1`!%:R.

Lemma sin_coeff'E x n : sin_coeff' x n = sin_coeff x n.*2.+1.
Proof.
by rewrite /sin_coeff' /sin_coeff /= odd_double mul1r -2!mulrA doubleK.
Qed.

Lemma cvg_sin_coeff' x : series (sin_coeff' x) --> sin x.
Proof.
have /(@cvg_series_cvg_series_group _ _ 2) := @is_cvg_series_sin_coeff x.
move=> /(_ isT); apply: cvg_trans.
rewrite [X in _ --> series X](_ : _ = (fun n => sin_coeff x n.*2.+1)).
  rewrite [X in series X --> _](_ : _ = (fun n => sin_coeff x n.*2.+1)) //.
  by rewrite funeqE => n; exact: sin_coeff'E.
rewrite funeqE=> n; rewrite /= 2!muln2 big_nat_recl //= sin_coeff_even add0r.
by rewrite big_nat_recl // big_geq // addr0.
Qed.

Lemma diffs_sin :
  pseries_diffs (fun n => (odd n)%:R * (-1) ^+ n.-1./2 * (n`!%:R)^-1) =
   (fun n => (~~(odd n))%:R * (-1) ^+ n./2 * (n`!%:R)^-1 : R).
Proof.
apply/funext => i; rewrite /pseries_diffs /= factS natrM invfM.
by rewrite [_.+1%:R * _]mulrC -!mulrA [_.+1%:R^-1 * _]mulrC mulfK.
Qed.

Lemma series_sin_coeff0 n : series (sin_coeff 0) n.+1 = 0.
Proof.
rewrite /series /= big_nat_recl //= /sin_coeff /= expr0n divr1 !mulr1.
by rewrite big1 ?addr0 // => i _; rewrite expr0n !(mul0r, mulr0).
Qed.

Lemma sin0 : sin 0 = 0.
Proof.
apply: lim_near_cst => //; near=> m; rewrite -[m]prednK; last by near: m.
rewrite -addn1 series_addn series_sin_coeff0 big_add1 big1 ?addr0//.
by move=> i _; rewrite /sin_coeff /= expr0n !(mulr0, mul0r).
Unshelve. all: by end_near. Qed.

Definition cos_coeff x :=
  [sequence (~~ odd n)%:R * (-1)^n./2 * x ^+ n / n`!%:R]_n.

Lemma cos_coeff_odd n x : cos_coeff x n.*2.+1 = 0.
Proof. by rewrite /cos_coeff /= odd_double /= !mul0r. Qed.

Lemma cos_coeff_2_0 : cos_coeff 2 0%N = 1 :> R.
Proof. by rewrite /cos_coeff /= mul1r expr0 mulr1 expr0z divff. Qed.

Lemma cos_coeff_2_2 : cos_coeff 2 2%N = - 2%:R :> R.
Proof.
by rewrite /cos_coeff /= mul1r expr1z mulN1r expr2 mulNr -mulrA divff// mulr1.
Qed.

Lemma cos_coeff_2_4 : cos_coeff 2 4%N = 2%:R / 3%:R :> R.
Proof.
rewrite /cos_coeff /= mul1r -exprnP sqrrN expr1n mul1r 2!factS mulnCA mulnC.
by rewrite 3!exprS expr1 2!mulrA natrM -mulf_div -2!natrM divff// mul1r.
Qed.

Lemma cos_coeffE x :
  cos_coeff x = (fun n => (fun n => (~~(odd n))%:R * (-1) ^+ n./2 *
                                    (n`!%:R)^-1) n * x ^+ n).
Proof.
by apply/funext => i; rewrite /cos_coeff /= -!mulrA [_ / _]mulrC.
Qed.

Lemma is_cvg_series_cos_coeff x : cvg (series (cos_coeff x)).
Proof.
apply: normed_cvg.
apply: series_le_cvg; last exact: (@is_cvg_series_exp_coeff _ `|x|).
- by move=> n; rewrite normr_ge0.
- by move=> n; rewrite divr_ge0.
- move=> n /=; rewrite /exp_coeff /cos_coeff /=.
  rewrite !normrM normfV !normr_nat !normrX normrN normr1 expr1n mulr1.
  by case: odd; [rewrite !mul0r | rewrite mul1r].
Qed.

Definition cos x : R := lim (series (cos_coeff x)).

Lemma cosE : cos = fun x =>
  lim (series (fun n =>
                (fun n => (~~(odd n))%:R * (-1)^+ n./2 * (n`!%:R)^-1) n
                * x ^+ n)).
Proof. by apply/funext => x; rewrite -cos_coeffE. Qed.

Definition cos_coeff' x (n : nat) := (-1)^n * x ^+ n.*2 / n.*2`!%:R.

Lemma cos_coeff'E x n : cos_coeff' x n = cos_coeff x n.*2.
Proof.
rewrite /cos_coeff' /cos_coeff /= odd_double /= mul1r -2!mulrA; congr (_ * _).
by rewrite (half_bit_double n false).
Qed.

Lemma cvg_cos_coeff' x : series (cos_coeff' x) --> cos x.
Proof.
have /(@cvg_series_cvg_series_group _ _ 2) := @is_cvg_series_cos_coeff x.
move=> /(_ isT); apply: cvg_trans.
rewrite [X in _ --> series X](_ : _ = (fun n => cos_coeff x n.*2)); last first.
  rewrite funeqE=> n; rewrite /= 2!muln2 big_nat_recr //= cos_coeff_odd addr0.
  by rewrite big_nat_recl//= /index_iota subnn big_nil addr0.
rewrite [X in series X --> _](_ : _ = (fun n => cos_coeff x n.*2)) //.
by rewrite funeqE => n; exact: cos_coeff'E.
Qed.

Lemma diffs_cos :
  pseries_diffs (fun n => (~~(odd n))%:R * (-1) ^+ n./2 * (n`!%:R)^-1) =
  (fun n => - ((odd n)%:R * (-1) ^+ n.-1./2 * (n`!%:R)^-1): R).
Proof.
apply/funext => [] [|i] /=.
  by rewrite /pseries_diffs /= !mul0r mulr0 oppr0.
rewrite /pseries_diffs /= negbK exprS mulN1r !(mulNr, mulrN).
rewrite factS natrM invfM.
by rewrite [_.+1%:R * _]mulrC -!mulrA [_.+1%:R^-1 * _]mulrC mulfK.
Qed.

Lemma series_cos_coeff0 n : series (cos_coeff 0) n.+1 = 1.
Proof.
rewrite /series /= big_nat_recl //= /cos_coeff /= expr0n divr1 !mulr1.
by rewrite big1 ?addr0 // => i _; rewrite expr0n !(mul0r, mulr0).
Qed.

Lemma cos0 : cos 0 = 1.
Proof.
apply: lim_near_cst => //; near=> m; rewrite -[m]prednK; last by near: m.
rewrite -addn1 series_addn series_cos_coeff0 big_add1 big1 ?addr0//.
by move=> i _; rewrite /cos_coeff /= expr0n !(mulr0, mul0r).
Unshelve. all: by end_near. Qed.

Global Instance is_derive_sin x : is_derive x 1 sin (cos x).
Proof.
rewrite sinE /=.
pose s : R^nat := fun n => (odd n)%:R * (-1) ^+ (n.-1)./2 / n`!%:R.
pose s1 n := pseries_diffs s n * x ^+ n.
rewrite cosE /= /pseries (_ : (fun _ => _) = s1); last first.
  by apply/funext => i; rewrite /s1 diffs_sin.
apply: (@pseries_snd_diffs _ _ (`|x| + 1)); rewrite /pseries.
- by rewrite -sin_coeffE; apply: is_cvg_series_sin_coeff.
- rewrite (_ : (fun _ => _) = cos_coeff (`|x| + 1)).
    exact: is_cvg_series_cos_coeff.
  by apply/funext => i; rewrite diffs_sin cos_coeffE.
- rewrite /pseries (_ : (fun _ => _) = - sin_coeff (`|x| + 1)).
    by rewrite is_cvg_seriesN; exact: is_cvg_series_sin_coeff.
  by apply/funext => i; rewrite diffs_sin diffs_cos sin_coeffE !fctE !mulNr.
- by rewrite [ltRHS]ger0_norm// addrC -subr_gt0 addrK.
Qed.

Lemma derivable_sin x : derivable sin x 1.
Proof. by apply: ex_derive; apply: is_derive_sin. Qed.

Lemma continuous_sin : continuous sin.
Proof.
by move=> x; apply/differentiable_continuous/derivable1_diffP/derivable_sin.
Qed.

Global Instance is_derive_cos x : is_derive x 1 cos (- (sin x)).
Proof.
rewrite cosE /=.
pose s : R^nat := fun n => (~~ odd n)%:R * (-1) ^+ n./2 / n`!%:R.
pose s1 n := pseries_diffs s n * x ^+ n.
rewrite sinE /= /pseries.
rewrite (_ : (fun _ => _) = - s1); last first.
  by apply/funext => i; rewrite /s1 diffs_cos !fctE mulNr opprK.
rewrite lim_seriesN ?opprK; last first.
  rewrite (_ : s1 = - sin_coeff x).
    by rewrite is_cvg_seriesN; exact: is_cvg_series_sin_coeff.
  by apply/funext => i; rewrite /s1 diffs_cos sin_coeffE !fctE mulNr.
apply: (@pseries_snd_diffs _ _ (`|x| + 1)).
- by rewrite /pseries -cos_coeffE; apply: is_cvg_series_cos_coeff.
- rewrite /pseries (_ : (fun _ => _) = - sin_coeff (`|x| + 1)).
    by rewrite is_cvg_seriesN; exact: is_cvg_series_sin_coeff.
  by apply/funext => i; rewrite diffs_cos sin_coeffE !fctE mulNr.
- rewrite /pseries (_ : (fun _=> _) = - cos_coeff (`|x| + 1)).
    by rewrite is_cvg_seriesN; exact: is_cvg_series_cos_coeff.
  apply/funext => i; rewrite diffs_cos pseries_diffsN.
  by rewrite diffs_sin cos_coeffE mulNr.
- by rewrite [ltRHS]ger0_norm// addrC -subr_gt0 addrK.
Qed.

Lemma derivable_cos x : derivable cos x 1.
Proof. by apply: ex_derive; apply: is_derive_cos. Qed.

Lemma continuous_cos : continuous cos.
Proof.
by move=> x; exact/differentiable_continuous/derivable1_diffP/derivable_cos.
Qed.

Lemma cos2Dsin2 x : (cos x) ^+ 2 + (sin x) ^+ 2 = 1.
Proof.
set v := LHS; pattern x in v; move: @v; set f := (X in let _ := X x in _) => /=.
apply: (@eq_trans _ _ (f 0)); last by rewrite /f sin0 cos0 expr1n expr0n addr0.
apply: is_derive_0_is_cst => {}x.
apply: trigger_derive; rewrite /GRing.scale /=.
by rewrite mulrN ![sin x * _]mulrC -opprD addrC subrr.
Qed.

Lemma cos_max x : `| cos x | <= 1.
Proof.
rewrite -(expr_le1 (_ : 0 < 2)%nat) // -normrX ger0_norm ?exprn_even_ge0 //.
by rewrite -(cos2Dsin2 x) ler_addl ?sqr_ge0.
Qed.

Lemma cos_geN1 x : -1 <= cos x.
Proof. by rewrite ler_oppl; have /ler_normlP[] := cos_max x. Qed.

Lemma cos_le1 x : cos x <= 1.
Proof. by have /ler_normlP[] := cos_max x. Qed.

Lemma sin_max x : `| sin x | <= 1.
Proof.
rewrite -(expr_le1 (_ : 0 < 2)%nat) // -normrX ger0_norm ?exprn_even_ge0 //.
by rewrite -(cos2Dsin2 x) ler_addr ?sqr_ge0.
Qed.

Lemma sin_geN1 x : -1 <= sin x.
Proof. by rewrite ler_oppl; have /ler_normlP[] := sin_max x. Qed.

Lemma sin_le1 x : sin x <= 1.
Proof. by have /ler_normlP[] := sin_max x. Qed.

Fact sinD_cosD x y :
  (sin (x + y) - (sin x * cos y + cos x * sin y)) ^+ 2 +
  (cos (x + y) - (cos x * cos y - sin x * sin y)) ^+ 2 = 0.
Proof.
set v := LHS; pattern x in v; move: @v; set f := (X in let _ := X x in _) => /=.
apply: (@eq_trans _ _ (f 0)); last first.
  by rewrite /f cos0 sin0 !(mul1r, mul0r, add0r, subr0, subrr, expr0n).
apply: is_derive_0_is_cst => {}x.
by apply: trigger_derive; rewrite /GRing.scale /=; nsatz.
Qed.

Lemma sinD x y : sin (x + y) = sin x * cos y + cos x * sin y.
Proof.
have /eqP := sinD_cosD x y.
rewrite paddr_eq0 => [/andP[]||]; try exact: sqr_ge0.
by rewrite sqrf_eq0 subr_eq0 => /eqP.
Qed.

Lemma cosD x y : cos (x + y) = cos x * cos y - sin x * sin y.
Proof.
have /eqP := sinD_cosD x y.
rewrite paddr_eq0 => [/andP[_]||]; try exact: sqr_ge0.
by rewrite sqrf_eq0 subr_eq0 => /eqP.
Qed.

Lemma sin2cos2 x : sin x ^+ 2 = 1 - cos x ^+ 2.
Proof. by move/eqP: (cos2Dsin2 x); rewrite eq_sym addrC -subr_eq => /eqP. Qed.

Lemma cos2sin2 x : cos x ^+ 2 = 1 - sin x ^+ 2.
Proof. by move/eqP: (cos2Dsin2 x); rewrite eq_sym -subr_eq => /eqP. Qed.

Lemma sin_mulr2n x : sin (x *+ 2) = (cos x * sin x) *+ 2.
Proof. by rewrite mulr2n sinD mulrC -mulr2n. Qed.

Lemma cos_mulr2n x : cos (x *+ 2) = cos x ^+2 *+ 2 - 1.
Proof. by rewrite mulr2n cosD -!expr2 sin2cos2 opprB addrA mulr2n. Qed.

Fact sinN_cosN x :
  (sin (- x) + sin x) ^+ 2 + (cos (- x) - cos x) ^+ 2 = 0.
Proof.
set v := LHS; pattern x in v; move: @v; set f := (X in let _ := X x in _) => /=.
apply: (@eq_trans _ _ (f 0)); last first.
  by rewrite /f oppr0 cos0 sin0 !(addr0, subrr, expr0n).
apply: is_derive_0_is_cst => {}x.
by apply: trigger_derive; rewrite /GRing.scale /=; nsatz.
Qed.

Lemma sinN x : sin (- x) = - sin x.
Proof.
have /eqP := sinN_cosN x.
rewrite paddr_eq0 => [/andP[]||]; try exact: sqr_ge0.
by rewrite sqrf_eq0 addr_eq0 => /eqP.
Qed.

Lemma cosN x : cos (- x) = cos x.
Proof.
have /eqP := sinN_cosN x.
rewrite paddr_eq0 => [/andP[_]||]; try exact: sqr_ge0.
by rewrite sqrf_eq0 subr_eq0 => /eqP.
Qed.

Lemma sin_sg x y : sin (Num.sg x * y) = Num.sg x * sin y.
Proof. by case: sgrP; rewrite ?mul1r ?mulN1r ?sinN // !mul0r sin0. Qed.

Lemma cos_sg x y : x != 0 -> cos (Num.sg x * y) = cos y.
Proof. by case: sgrP; rewrite ?mul1r ?mulN1r ?cosN. Qed.

Lemma cosB x y : cos (x - y) = cos x * cos y + sin x * sin y.
Proof. by rewrite cosD cosN sinN mulrN opprK. Qed.

Lemma sinB x y : sin (x - y) = sin x * cos y - cos x * sin y.
Proof. by rewrite sinD cosN sinN mulrN. Qed.

Lemma norm_cos_eq1 x : (`|cos x| == 1) = (sin x == 0).
Proof.
rewrite -sqrf_eq0 -sqrp_eq1 // -normrX ger0_norm ?exprn_even_ge0 //.
by rewrite [X in _ = (X == _)]sin2cos2 subr_eq0 eq_sym.
Qed.

Lemma norm_sin_eq1 x : (`|sin x| == 1) = (cos x == 0).
Proof.
rewrite -sqrf_eq0 -sqrp_eq1 // -normrX ger0_norm ?exprn_even_ge0 //.
by rewrite [X in _ = (X == _)]cos2sin2 subr_eq0 eq_sym.
Qed.

Lemma cos1sin0 x : `|cos x| = 1 -> sin x = 0.
Proof. by move/eqP; rewrite norm_cos_eq1 => /eqP. Qed.

Lemma sin1cos0 x : `|sin x| = 1 -> cos x = 0.
Proof. by move/eqP; rewrite norm_sin_eq1 => /eqP. Qed.

Lemma sin0cos1 x : sin x = 0 -> `|cos x| = 1.
Proof. by move/eqP; rewrite -norm_cos_eq1 => /eqP. Qed.

Lemma cos_norm x : cos `|x| = cos x.
Proof. by case: (ler0P x); rewrite ?cosN. Qed.

End CosSin.
Arguments sin {R}.
Arguments cos {R}.

Section Pi.
Variable R : realType.
Implicit Types (x y : R) (n k : nat).

Definition pi : R := get [set x | 0 <= x <= 2 /\ cos x = 0] *+ 2.

Lemma pihalfE : pi / 2 = get [set x | 0 <= x <= 2 /\ cos x = 0].
Proof. by rewrite /pi -(mulr_natr (get _)) -mulrA divff ?mulr1. Qed.

Lemma cos2_lt0 : cos 2 < 0 :> R.
Proof.
rewrite -(opprK (cos _)) oppr_lt0; have /cvgN h := @cvg_cos_coeff' R 2.
rewrite -(cvg_lim (@Rhausdorff R) h).
apply: (@lt_trans _ _ (\sum_(0 <= i < 3) - cos_coeff' 2 i)).
  do 3 rewrite big_nat_recl//; rewrite big_nil addr0 3!cos_coeff'E double0.
  rewrite cos_coeff_2_0 cos_coeff_2_2 -muln2 cos_coeff_2_4 addrA -(opprD 1).
  rewrite opprB -(@natrB _ 2 1)// subn1/= -[in X in X - _](@divff _ 3%:R)//.
  by rewrite -mulrBl divr_gt0// -natrB// -[(_ - _)%N]/_.+1.
rewrite -seriesN lt_sum_lim_series //.
  by move/cvgP in h; by rewrite seriesN.
move=> d.
rewrite /cos_coeff' 2!exprzD_nat (exprSz _ d.*2) -[in (-1) ^ d.*2](muln2 d).
rewrite -(exprnP _ (d * 2)) (exprM (-1)) sqrr_sign 2!mulr1 -exprSzr.
rewrite (_ : 4 = 2 * 2)%N // -(exprnP _ (2 * 2)) (exprM (-1)) sqrr_sign.
rewrite mul1r [(-1) ^ 3](_ : _ = -1) ?mulN1r ?mulNr ?opprK; last first.
  by rewrite -exprnP 2!exprS expr1 mulrN1 opprK mulr1.
rewrite subr_gt0.
rewrite addnS doubleS -[X in 2 ^+ X]addn2 exprD -mulrA ltr_pmul2l//.
rewrite factS factS 2!natrM mulrA invfM !mulrA.
rewrite ltr_pdivr_mulr ?ltr0n ?fact_gt0// mulVf ?pnatr_eq0 ?gtn_eqF ?fact_gt0//.
rewrite ltr_pdivr_mulr ?mul1r //.
by rewrite expr2 -!natrM ltr_nat !mulSn !add2n mul0n !addnS.
Qed.

Lemma sin2_gt0 x : 0 < x < 2 -> 0 < sin x.
Proof.
move=> /andP[x_gt0 x_lt2].
have sinx := @cvg_sin_coeff' _ x.
rewrite -(cvg_lim (@Rhausdorff R) sinx).
rewrite [ltLHS](_ : 0 = \sum_(0 <= i < 0) sin_coeff' x i :> R); last first.
  by rewrite big_nil.
rewrite lt_sum_lim_series //; first by move/cvgP in sinx.
move=> d.
rewrite /sin_coeff' 2!exprzD_nat (exprSz _ d.*2) -[in (-1) ^ d.*2](muln2 d).
rewrite -(exprnP _ (d * 2)) (exprM (-1)) sqrr_sign 2!mulr1 -exprSzr.
rewrite !add0n!mul1r mulN1r -[d.*2.+1]addn1 doubleD -addSn exprD.
rewrite -(ffact_fact (leq_addl _ _)) addnK.
rewrite mulNr -!mulrA -mulrBr mulr_gt0 ?exprn_gt0 //.
set u := _.+1.
rewrite natrM invfM.
rewrite -[X in _ < X - _]mul1r !mulrA -mulrBl divr_gt0 //; last first.
  by rewrite (ltr_nat _ 0) fact_gt0.
rewrite subr_gt0.
set v := _ ^_ _; rewrite -[ltRHS](divff (_ : v%:R != 0)); last first.
  by rewrite lt0r_neq0 // (ltr_nat _ 0) ffact_gt0 leq_addl.
rewrite ltr_pmul2r; last by rewrite invr_gt0 (ltr_nat _ 0) ffact_gt0 leq_addl.
rewrite {}/v !addnS addn0 !ffactnS ffactn0 muln1 /= natrM.
by rewrite (ltr_pmul (ltW _ ) (ltW _)) // (lt_le_trans x_lt2) // ler_nat.
Qed.

Lemma cos1_gt0 : cos 1 > 0 :> R.
Proof.
have h := @cvg_cos_coeff' R 1; rewrite -(cvg_lim (@Rhausdorff R) h).
apply: (@lt_trans _ _ (\sum_(0 <= i < 2) cos_coeff' 1 i)).
  rewrite big_nat_recr//= big_nat_recr//= big_nil add0r.
  rewrite /cos_coeff' expr0z expr1n fact0 !mul1r expr1n expr1z.
  by rewrite !mulNr subr_gt0 mul1r div1r ltf_pinv ?posrE ?ltr0n// ltr_nat.
rewrite lt_sum_lim_series //; [by move/cvgP in h|move=> d].
rewrite /cos_coeff' !(expr1n,mulr1).
rewrite -muln2 -mulSn muln2 -exprnP -signr_odd odd_double expr0.
rewrite -exprnP -signr_odd oddD/= muln2 odd_double/= expr1 add2n.
rewrite mulNr subr_gt0 2!div1r ltf_pinv ?posrE ?ltr0n ?fact_gt0//.
by rewrite ltr_nat ltn_pfact//ltn_double doubleS.
Qed.

Lemma cos_exists : exists2 pih : R, 1 <= pih <= 2 & cos pih = 0.
Proof.
have /IVT[] : minr (cos 1) (cos 2) <= (0 : R) <= maxr (cos 1) (cos 2).
  - by rewrite le_maxr (ltW cos1_gt0) le_minl (ltW cos2_lt0) orbC.
  - by rewrite ler1n.
<<<<<<< HEAD
  - by move=> *; apply/continuous_subspaceT=> ?; exact: continuous_cos.
=======
  - by apply/subspace_restrict_domain => ?; exact: continuous_cos.
>>>>>>> 83875876
by move=> pih /itvP pihI chpi_eq0; exists pih; rewrite ?pihI.
Qed.

Lemma cos_02_uniq x y :
  0 <= x <= 2 -> cos x = 0 -> 0 <= y <= 2 -> cos y = 0 -> x = y.
Proof.
wlog xLy : x y / x <= y => [H xB cx0 yB cy0|].
  by case: (lerP x y) => [/H //| /ltW /H H1]; [exact|exact/esym/H1].
move=> /andP[x_ge0 x_le2] cx0 /andP[y_ge0 y_le2] cy0.
case: (x =P y) => // /eqP xDy.
have xLLs : x < y by rewrite le_eqVlt (negPf xDy) in xLy.
have /(Rolle xLLs)[x1 _|x1|x1 x1I [_ x1D]] : cos x = cos y by rewrite cy0.
- exact: derivable_cos.
<<<<<<< HEAD
- by apply/continuous_subspaceT=> ?; exact: continuous_cos.
=======
- by apply/subspace_restrict_domain => ?; exact: continuous_cos.
>>>>>>> 83875876
- have [_ /esym/eqP] := is_derive_cos x1; rewrite x1D oppr_eq0 => /eqP Hs.
  suff : 0 < sin x1 by rewrite Hs ltxx.
  apply/sin2_gt0/andP; split.
  + by rewrite (le_lt_trans x_ge0)// (itvP x1I).
  + by rewrite (lt_le_trans _ y_le2)// (itvP x1I).
Qed.

Lemma pihalf_02_cos_pihalf : 0 <= pi / 2 <= 2 /\ cos (pi / 2) = 0.
Proof.
have [x /andP[x1 x2] cs0] := cos_exists; rewrite pihalfE.
case: xgetP => [_->[]//|/(_ x)/=].
by rewrite cs0 (le_trans _ x1)// x2 => /not_andP[].
Qed.

#[deprecated(note="Use pihalf_ge1 and pihalf_lt2 instead")]
Lemma pihalf_02 : 0 < pi / 2 < 2.
Proof.
have [pih02 cpih] := pihalf_02_cos_pihalf.
rewrite 2!lt_neqAle andbCA -andbA pih02 andbT; apply/andP; split.
  by apply/eqP => pih2; have := cos2_lt0; rewrite -pih2 cpih ltxx.
apply/eqP => pih0; have := @cos0 R.
by rewrite pih0 cpih; apply/eqP; rewrite eq_sym oner_eq0.
Qed.

Let pihalf_12 : 1 <= pi / 2 < 2.
Proof.
have [/andP[pih0 pih2] cpih] := pihalf_02_cos_pihalf.
rewrite lt_neqAle andbA andbAC pih2 andbT; apply/andP; split; last first.
  by apply/eqP => hpi2; have := cos2_lt0; rewrite -hpi2 cpih ltxx.
rewrite leNgt; apply/negP => hpi1; have [x /andP[x1 x2] cs0] := cos_exists.
have := @cos_02_uniq (pi / 2) x.
rewrite pih0 pih2 cpih (le_trans _ x1)// x2 cs0 => /(_ erefl erefl erefl erefl).
by move=> pih; move: hpi1; rewrite pih => /lt_le_trans/(_ x1); rewrite ltxx.
Qed.

Lemma pihalf_ge1 : 1 <= pi / 2.
Proof. by have /andP[] := pihalf_12. Qed.

Lemma pihalf_lt2 : pi / 2 < 2.
Proof. by have /andP[] := pihalf_12. Qed.

Lemma pi_ge2 : 2 <= pi.
Proof. by  have := pihalf_ge1; rewrite ler_pdivl_mulr// mul1r. Qed.

Lemma pi_gt0 : 0 < pi. Proof. by rewrite (lt_le_trans _ pi_ge2). Qed.

Lemma pi_ge0 : 0 <= pi. Proof. exact: (ltW pi_gt0). Qed.

Lemma sin_gt0_pihalf x : 0 < x < pi / 2 -> 0 < sin x.
Proof.
move=> /andP[x_gt0 xLpi]; apply: sin2_gt0; rewrite x_gt0 /=.
by apply: lt_trans xLpi _; exact: pihalf_lt2.
Qed.

Lemma cos_gt0_pihalf x : -(pi / 2) < x < pi / 2 -> 0 < cos x.
Proof.
wlog : x / 0 <= x => [Hw|x_ge0].
  case: (leP 0 x) => [/Hw//| x_lt_0].
  rewrite -{-1}[x]opprK ltr_oppl andbC [-- _ < _]ltr_oppl cosN.
  by apply: Hw => //; rewrite oppr_cp0 ltW.
move=> /andP[x_gt0 xLpi2]; case: (ler0P (cos x)) => // cx_le0.
have /IVT[]// : minr (cos 0) (cos x) <= 0 <= maxr (cos 0) (cos x).
  by rewrite cos0 /minr /maxr !ifN ?cx_le0 //= -leNgt (le_trans cx_le0).
<<<<<<< HEAD
- by move=> *; apply/continuous_subspaceT=> ?; apply: continuous_cos.
move=> x1 /itvP Hx1 cx1_eq0.
=======
- by apply/subspace_restrict_domain => ?; exact: continuous_cos.
move=> x1 /itvP xx1 cx1_eq0.
>>>>>>> 83875876
suff x1E : x1 = pi/2.
  have : x1 < pi / 2 by apply: le_lt_trans xLpi2; rewrite xx1.
  by rewrite x1E ltxx.
apply: cos_02_uniq=> //; last by case pihalf_02_cos_pihalf => _ ->.
  by rewrite xx1 ltW // (lt_trans _ pihalf_lt2) // (le_lt_trans _ xLpi2) // xx1.
by rewrite divr_ge0 ?(ltW pihalf_lt2)// pi_ge0.
Qed.

Lemma cos_pihalf : cos (pi / 2) = 0. Proof. exact: pihalf_02_cos_pihalf.2. Qed.

Lemma sin_pihalf : sin (pi / 2) = 1.
Proof.
have := cos2Dsin2 (pi / 2); rewrite cos_pihalf expr0n add0r.
rewrite -[in X in _ = X -> _](expr1n _ 2%N) => /eqP; rewrite -subr_eq0 subr_sqr.
rewrite mulf_eq0=> /orP[|]; first by rewrite subr_eq0=> /eqP.
rewrite addr_eq0 => /eqP spi21; have /sin2_gt0: 0 < pi / 2 < 2.
  by rewrite pihalf_lt2 andbT (lt_le_trans _ pihalf_ge1).
by rewrite spi21 ltr0N1.
Qed.

Lemma cos_ge0_pihalf x : -(pi / 2) <= x <= pi / 2 -> 0 <= cos x.
Proof.
rewrite le_eqVlt; case: (_ =P x) => /= [<-|_].
  by rewrite cosN cos_pihalf.
rewrite le_eqVlt; case: (x =P _) => /= [->|_ H]; first by rewrite cos_pihalf.
by rewrite ltW //; apply: cos_gt0_pihalf.
Qed.

Lemma cospi : cos pi = - 1.
Proof.
by rewrite /pi mulr2n cosD -pihalfE sin_pihalf mulr1 cos_pihalf mulr0 add0r.
Qed.

Lemma sinpi : sin pi = 0.
Proof.
have := sinD (pi / 2) (pi / 2); rewrite cos_pihalf mulr0 mul0r.
by rewrite -mulrDl -mulr2n -mulr_natr -mulrA divff// mulr1 addr0.
Qed.

Lemma cos2pi : cos (pi *+ 2) = 1.
Proof. by rewrite mulr2n cosD cospi sinpi !mulrN1 mulr0 subr0 opprK. Qed.

Lemma sin2pi : sin (pi *+ 2) = 0.
Proof. by rewrite mulr2n sinD sinpi cospi !mulrN1 mulr0 oppr0 addr0. Qed.

Lemma sinDpi : alternating sin pi.
Proof. by move=> a; rewrite sinD cospi mulrN1 sinpi mulr0 addr0. Qed.

Lemma cosDpi : alternating cos pi.
Proof. by move=> a; rewrite cosD cospi mulrN1 sinpi mulr0 subr0. Qed.

Lemma sinD2pi : periodic sin (pi *+ 2).
Proof. by move=> a; rewrite sinD cos2pi sin2pi mulr0 mulr1 addr0. Qed.

Lemma cosD2pi : periodic cos (pi *+ 2).
Proof. by move=> a; rewrite cosD cos2pi mulr1 sin2pi mulr0 subr0. Qed.

Lemma cosDpihalf a : cos (a + pi / 2) = - sin a.
Proof. by rewrite cosD cos_pihalf mulr0 add0r sin_pihalf mulr1. Qed.

Lemma cosBpihalf a : cos (a - pi / 2) = sin a.
Proof. by rewrite cosB cos_pihalf mulr0 add0r sin_pihalf mulr1. Qed.

Lemma sinDpihalf a : sin (a + pi / 2) = cos a.
Proof. by rewrite sinD cos_pihalf mulr0 add0r sin_pihalf mulr1. Qed.

Lemma sinBpihalf a : sin (a - pi / 2) = - cos a.
Proof. by rewrite sinB cos_pihalf mulr0 add0r sin_pihalf mulr1. Qed.

Lemma sin_ge0_pi x : 0 <= x <= pi -> 0 <= sin x.
Proof.
move=> xI; rewrite -cosBpihalf cos_ge0_pihalf //.
by rewrite ler_subr_addl subrr ler_sub_addr -mulr2n -[_ *+ 2]mulr_natr divfK.
Qed.

Lemma sin_gt0_pi x : 0 < x < pi -> 0 < sin x.
Proof.
move=> xI; rewrite -cosBpihalf cos_gt0_pihalf //.
by rewrite ltr_subr_addl subrr ltr_sub_addr -mulr2n -[_ *+ 2]mulr_natr divfK.
Qed.

Lemma ltr_cos : {in `[0, pi] &, {mono cos : x y /~ y < x}}.
Proof.
move=> x y; rewrite !in_itv/= le_eqVlt; case: eqP => [<- _|_] /=.
  rewrite cos0 le_eqVlt; case: eqP => /= [<- _|_ /andP[y_gt0 gLpi]].
    by rewrite cos0 !ltxx.
  rewrite y_gt0; apply/idP.
  suff : cos y != 1 by case: ltrgtP (cos_le1 y).
  rewrite -cos0 eq_sym; apply/eqP => /Rolle [||x1|x1 /itvP x1I [_ x1D]] //.
<<<<<<< HEAD
    by apply/continuous_subspaceT=> ?; exact: continuous_cos.
=======
    by apply/subspace_restrict_domain => ?; exact: continuous_cos.
>>>>>>> 83875876
  case: (is_derive_cos x1) => _ /eqP; rewrite x1D eq_sym oppr_eq0 => /eqP s_eq0.
  suff : 0 < sin x1 by rewrite s_eq0 ltxx.
  by apply: sin_gt0_pi; rewrite x1I /= (lt_le_trans (_ : _ < y)) ?x1I // yI.
rewrite le_eqVlt; case: eqP => [-> _ /andP[y_ge0]|/= _ /andP[x_gt0 x_ltpi]] /=.
  rewrite cospi le_eqVlt; case: eqP => /= [-> _|/eqP yDpi y_ltpi].
    by rewrite cospi ltxx.
  by rewrite ltNge cos_geN1 ltNge ltW.
rewrite le_eqVlt; case: eqP => [<- _|_] /=.
  rewrite cos0 [_ < 0]ltNge ltW //=.
  by apply/idP/negP; rewrite -leNgt cos_le1.
rewrite le_eqVlt; case: eqP => /= [-> _ | _ /andP[y_gt0 y_ltpi]].
  rewrite cospi x_ltpi; apply/idP.
  suff : cos x != -1 by case: ltrgtP (cos_geN1 x).
  rewrite -cospi; apply/eqP => /Rolle [||x1|x1 /itvP x1I [_ x1D]] //.
<<<<<<< HEAD
    by apply/continuous_subspaceT=> ?; exact: continuous_cos.
=======
    by apply/subspace_restrict_domain => ?; exact: continuous_cos.
>>>>>>> 83875876
  case: (is_derive_cos x1) => _ /eqP; rewrite x1D eq_sym oppr_eq0 => /eqP s_eq0.
  suff : 0 < sin x1 by rewrite s_eq0 ltxx.
  by apply: sin_gt0_pi; rewrite x1I /= (lt_le_trans (_ : _ < x)) ?x1I.
wlog xLy : x y x_gt0 x_ltpi y_gt0 y_ltpi / x <= y => [H | ].
  case: (lerP x y) => [/H //->//|yLx].
  by rewrite !ltNge ltW ?(ltW yLx) // H // ltW.
case: (x =P y) => [->| /eqP xDy]; first by rewrite ltxx.
have xLLs : x < y by rewrite le_eqVlt (negPf xDy) in xLy.
rewrite xLLs -subr_gt0 -opprB; rewrite -subr_gt0 in xLLs; apply/idP.
<<<<<<< HEAD
have [x1|z /itvP zI ->] := @MVT_segment _ cos (-sin) _ _ xLy.
  by apply/continuous_subspaceT=> ?; exact: continuous_cos.
=======
have [x1|z /itvP zI ->] := @MVT_segment _ cos (- sin) _ _ xLy.
  by apply/subspace_restrict_domain => ?; exact: continuous_cos.
>>>>>>> 83875876
rewrite -mulNr opprK mulr_gt0 //; apply: sin_gt0_pi.
by rewrite (lt_le_trans x_gt0) ?zI //= (le_lt_trans _ y_ltpi) ?zI.
Qed.

Lemma ltr_sin : {in `[ (- (pi/2)), pi/2] &, {mono sin : x y / x < y}}.
Proof.
move=> x y /itvP xpi /itvP ypi; rewrite -[sin x]opprK ltr_oppl.
rewrite -!cosDpihalf -[x < y](ltr_add2r (pi /2)) ltr_cos// !in_itv/=.
- by rewrite -ler_subl_addr sub0r xpi/= [leRHS]splitr ler_add2r xpi.
- by rewrite -ler_subl_addr sub0r ypi/= [leRHS]splitr ler_add2r ypi.
Qed.

Lemma cos_inj : {in `[0,pi] &, injective (@cos R)}.
Proof.
move=> x y x0pi y0pi xy; apply/eqP; rewrite eq_le; apply/andP; split.
- by have := ltr_cos y0pi x0pi; rewrite xy ltxx => /esym/negbT; rewrite -leNgt.
- by have := ltr_cos x0pi y0pi; rewrite xy ltxx => /esym/negbT; rewrite -leNgt.
Qed.

Lemma sin_inj : {in `[(- (pi/2)), (pi/2)] &, injective sin}.
Proof.
move=> x y /itvP xpi /itvP ypi sinE; have : - sin x = - sin y by rewrite sinE.
rewrite -!cosDpihalf => /cos_inj h; apply/(addIr (pi/2))/h; rewrite !in_itv/=.
- by rewrite -ler_subl_addr sub0r xpi/= [leRHS]splitr ler_add2r xpi.
- by rewrite -ler_subl_addr sub0r ypi/= [leRHS]splitr ler_add2r ypi.
Qed.

End Pi.

Arguments pi {R}.

Section Tan.
Variable R : realType.

Definition tan (x : R) := sin x / cos x.

Lemma tan0 : tan 0 = 0 :> R.
Proof. by rewrite /tan sin0 cos0 mul0r. Qed.

Lemma tanpi : tan pi = 0.
Proof. by rewrite /tan sinpi mul0r. Qed.

Lemma tanN x : tan (- x) = - tan x.
Proof. by rewrite /tan sinN cosN mulNr. Qed.

Lemma tanD x y : cos x != 0 -> cos y != 0 ->
  tan (x + y) = (tan x + tan y) / (1 - tan x * tan y).
Proof.
move=> cxNZ cyNZ.
rewrite /tan sinD cosD !addf_div // [sin y * cos x]mulrC -!mulrA -invfM.
congr (_ / _).
rewrite mulrBr mulr1 !mulrA.
rewrite -[_ * _ * sin x]mulrA [cos x * (_ * _)]mulrC mulfK //.
by rewrite -[_ * _ * sin y]mulrA [cos y * (_ * _)]mulrC mulfK.
Qed.

Lemma tan_mulr2n x :
  cos x != 0 -> tan (x *+ 2) = tan x *+ 2 / (1 -  tan x ^+ 2).
Proof.
move=> cxNZ.
rewrite /tan cos_mulr2n sin_mulr2n.
rewrite !mulr2n exprMn exprVn -[in RHS](divff (_ : 1 != 0)) //.
rewrite -mulNr !addf_div ?sqrf_eq0 //.
rewrite mul1r mulr1 -!mulrA -invfM -expr2; congr (_ / _).
  by rewrite [cos x * _]mulrC.
rewrite mulrCA mulrA mulfK  ?sqrf_eq0 // [X in _ = _ - X]sin2cos2.
by rewrite opprB addrA.
Qed.

Lemma cos2_tan2 x : cos x != 0 -> (cos x) ^- 2 = 1 + (tan x) ^+ 2.
Proof.
move=> cosx.
rewrite /tan exprMn [X in _ = 1 + X * _]sin2cos2 mulrBl -exprMn divff //.
by rewrite expr1n addrCA subrr addr0 mul1r exprVn.
Qed.

Lemma tan_pihalf : tan (pi / 2) = 0.
Proof. by rewrite /tan cos_pihalf invr0 mulr0. Qed.

Lemma tan_piquarter : tan (pi / 4%:R) = 1.
Proof.
rewrite /tan -cosBpihalf (splitr (pi / 2)) opprD addrA -mulrA -invfM -natrM.
rewrite subrr sub0r cosN divff// gt_eqF// cos_gt0_pihalf//.
rewrite ltr_pmul2l ?pi_gt0// ltf_pinv ?qualifE// ltr_nat andbT.
by rewrite (@lt_trans _ _ 0)// ?oppr_lt0 ?divr_gt0 ?pi_gt0.
Qed.

Lemma tanDpi x : tan (x + pi) = tan x.
Proof. by rewrite /tan cosDpi sinDpi mulNr invrN mulrN opprK. Qed.

Lemma continuous_tan x : cos x != 0 -> {for x, continuous tan}.
Proof.
move=> cxNZ.
apply: continuousM; first exact: continuous_sin.
exact/(continuousV cxNZ)/continuous_cos.
Qed.

Lemma is_derive_tan x :
  cos x != 0 -> is_derive x 1 tan ((cos x)^-2).
Proof.
move=> cxNZ; apply: trigger_derive.
rewrite /= ![_ *: - _]mulrN mulNr mulrN opprK [_^-1 *: _]mulVf //.
rewrite mulrCA -expr2 [X in _ * X + _ = _]sin2cos2.
by rewrite mulrBr mulr1 mulVf ?sqrf_eq0 // subrK.
Qed.

Lemma derivable_tan x : cos x != 0 -> derivable tan x 1.
Proof. by move=> /is_derive_tan[]. Qed.

Lemma ltr_tan : {in `](- (pi/2)), (pi/2)[ &, {mono tan : x y / x < y}}.
Proof.
move=> x y; wlog xLy : x y / x <= y => [H xB yB|/itvP xB /itvP yB].
  case: (lerP x y) => [/H //->//|yLx].
  by rewrite !ltNge ltW ?(ltW yLx) // H // ltW.
case: (x =P y) => [->| /eqP xDy]; first by rewrite ltxx.
have xLLs : x < y by rewrite le_eqVlt (negPf xDy) in xLy.
rewrite -subr_gt0 xLLs; rewrite -subr_gt0 in xLLs; apply/idP.
have [x1 /itvP x1I|z |] := @MVT_segment _ tan (fun x => (cos x) ^-2) _ _ xLy.
- apply: is_derive_tan.
<<<<<<< HEAD
  rewrite gt_eqF // cos_gt0_pihalf // (@lt_le_trans _  _ x) ?x1I ?(itvP xB)//=.
  by rewrite (@le_lt_trans _  _ y) ?x1I ?(itvP yB).
- apply/continuous_in_subspaceT => ? inI; apply: continuous_tan.
  rewrite /= inE /<=%O/= in inI; move/andP: inI => /= [? ?].
  rewrite gt_eqF // cos_gt0_pihalf // (@lt_le_trans _  _ x) ?zI ?(itvP xB)//=.
  rewrite (@le_lt_trans _  _ y) ?zI ?(itvP yB) //.
=======
  rewrite gt_eqF // cos_gt0_pihalf // (@lt_le_trans _  _ x) ?x1I ?xB//=.
  by rewrite (@le_lt_trans _  _ y) ?x1I ?yB.
- apply/continuous_subspaceT_in => ? -/[!(@mem_setE R)] /itvP inI.
  apply: continuous_tan; rewrite gt_eqF// cos_gt0_pihalf//.
  by rewrite (@lt_le_trans _  _ x) ?xB ?inI// (@le_lt_trans _  _ y) ?yB ?inI.
>>>>>>> 83875876
- move=> x1 /itvP x1I ->.
  rewrite mulr_gt0 // invr_gt0 // exprn_gte0 // cos_gt0_pihalf //.
  by rewrite (@lt_le_trans _  _ x) ?x1I ?xB//= (@le_lt_trans _  _ y) ?x1I ?yB.
Qed.

Lemma tan_inj : {in `](- (pi/2)), (pi/2)[ &, injective tan}.
Proof.
move=> x y xB yB tanE.
by case: (ltrgtP x y); rewrite // -ltr_tan ?tanE ?ltxx.
Qed.

End Tan.
Arguments tan {R}.

#[global] Hint Extern 0 (is_derive _ _ tan _) =>
  (eapply is_derive_tan; first by []) : typeclass_instances.

Section Acos.
Variable R : realType.

Definition acos (x : R) : R := get [set y | 0 <= y <= pi /\ cos y = x].

Lemma acos_def x :
  -1 <= x <= 1 -> 0 <= acos x <= pi /\ cos (acos x) = x.
Proof.
move=> xB; rewrite /acos; case: xgetP => //= He.
pose f y := cos y - x.
have /(IVT (@pi_ge0 _))[] // : minr (f 0) (f pi) <= 0 <= maxr (f 0) (f pi).
  rewrite /f cos0 cospi /minr /maxr ltr_add2r -subr_lt0 opprK (_ : 1 + 1 = 2)//.
  by rewrite ltrn0 subr_le0 subr_ge0.
- move=> y y0pi.
  by apply: continuousB; apply/continuous_in_subspaceT => ? ?;
    [exact: continuous_cos|exact: cst_continuous].
- rewrite /f => x1 /itvP x1I /eqP; rewrite subr_eq0 => /eqP cosx1E.
  by case: (He x1); rewrite !x1I.
Qed.

Lemma acos_ge0 x : -1 <= x <= 1 -> 0 <= acos x.
Proof. by move=> /acos_def[/andP[]]. Qed.

Lemma acos_lepi x : -1 <= x <= 1 -> acos x <= pi.
Proof. by move=> /acos_def[/andP[]]. Qed.

Lemma acosK : {in `[(-1),1], cancel acos cos}.
Proof. by move=> x; rewrite in_itv/==> /acos_def[/andP[]]. Qed.

Lemma acos_gt0 x : -1 <= x < 1 -> 0 < acos x.
Proof.
move=> /andP[x_geN1 x_lt1]; move: (x_lt1).
have : 0 <= acos x by rewrite acos_ge0 // x_geN1 ltW.
have : cos (acos x) = x by rewrite acosK// in_itv/= x_geN1/= ltW.
by case: ltrgt0P => // ->; rewrite cos0 => ->; rewrite ltxx.
Qed.

Lemma acos_ltpi x : -1 < x <= 1 -> acos x < pi.
Proof.
move=> /andP[x_gtN1 x_le1]; move: (x_gtN1).
have : acos x <= pi by rewrite acos_lepi // x_le1 ltW.
have : cos (acos x) = x by rewrite acosK// in_itv/= x_le1 ltW.
by case: (ltrgtP (acos x) pi) => // ->; rewrite cospi => ->; rewrite ltxx.
Qed.

Lemma cosK : {in `[0, pi], cancel cos acos}.
Proof.
move=> x xB; apply: cos_inj => //; rewrite ?acosK//; last first.
  by move: xB; rewrite !in_itv/= => /andP[? ?];rewrite cos_geN1 cos_le1.
move: xB; rewrite !in_itv/= => /andP[? ?].
by rewrite acos_ge0 ?acos_lepi ?cos_geN1 ?cos_le1.
Qed.

Lemma acos1 : acos (1 : R) = 0.
Proof.
by have := @cosK 0; rewrite cos0 => -> //; rewrite in_itv //= lexx pi_ge0.
Qed.

Lemma acos0 : acos (0 : R) = pi / 2%:R.
Proof.
have := @cosK (pi / 2%:R).
rewrite cos_pihalf => -> //; rewrite in_itv//= divr_ge0 ?ler0n ?pi_ge0//=.
by rewrite ler_pdivr_mulr ?ltr0n// ler_pemulr ?pi_ge0// ler1n.
Qed.

Lemma acosN a : -1 <= a <= 1 -> acos (- a) = pi - acos a.
Proof.
move=> a1; have ? : -1 <= - a <= 1 by rewrite ler_oppl opprK ler_oppl andbC.
apply: cos_inj; first by rewrite in_itv/= acos_ge0//= acos_lepi.
- by rewrite in_itv/= subr_ge0 acos_lepi//= ler_subl_addl ler_addr acos_ge0.
- by rewrite addrC cosDpi cosN !acosK.
Qed.

Lemma acosN1 : acos (- 1) = (pi : R).
Proof. by rewrite acosN ?acos1 ?subr0 ?lexx// -subr_ge0 opprK addr_ge0. Qed.

Lemma cosKN a : - pi <= a <= 0 -> acos (cos a) = - a.
Proof.
by move=> pia0; rewrite -(cosN a) cosK// in_itv/= ler_oppr oppr0 ler_oppl andbC.
Qed.

Lemma sin_acos x : -1 <= x <= 1 -> sin (acos x) = Num.sqrt (1 - x^+2).
Proof.
move=> xB.
rewrite -[LHS]ger0_norm; last by rewrite sin_ge0_pi // acos_ge0 ?acos_lepi.
by rewrite -sqrtr_sqr sin2cos2 acosK.
Qed.

Lemma continuous_acos x : -1 < x < 1 -> {for x, continuous acos}.
Proof.
move=> /andP[x_gtN1 x_lt1]; rewrite -[x]acosK; first last.
  by have : -1 <= x <= 1 by rewrite !ltW //; case/andP: xB.
apply: nbhs_singleton (near_can_continuous _ _); last first.
   by near=> z; apply: continuous_cos.
have /near_in_itv aI : acos x \in `]0, pi[.
  suff : 0 < acos x < pi by [].
  by rewrite acos_gt0 ?ltW //= acos_ltpi // ltW ?andbT.
near=> z; apply: cosK.
suff /itvP zI : z \in `]0, pi[ by have : 0 <= z <= pi by rewrite ltW ?zI.
by near: z.
Unshelve. all: by end_near. Qed.

Lemma is_derive1_acos (x : R) :
  -1 < x < 1 -> is_derive x 1 acos (- (Num.sqrt (1 - x ^+ 2))^-1).
Proof.
move=> /andP[x_gtN1 x_lt1]; rewrite -sin_acos ?ltW // -invrN.
rewrite -{1}[x]acosK; last by have : -1 <= x <= 1 by rewrite ltW // ltW.
have /near_in_itv aI : acos x \in `]0, pi[.
  suff : 0 < acos x < pi by [].
  by rewrite acos_gt0 ?ltW //= acos_ltpi // ltW ?andbT.
apply: (@is_derive_inverse R cos).
- near=> z; apply: cosK.
  suff /itvP zI : z \in `]0, pi[ by have : 0 <= z <= pi by rewrite ltW ?zI.
  by near: z.
- by near=> z; apply: continuous_cos.
- rewrite oppr_eq0 sin_acos ?ltW // sqrtr_eq0 // -ltNge subr_gt0.
  rewrite -real_normK ?qualifE; last by case: ltrgt0P.
  by rewrite exprn_cp1 // ltr_norml x_gtN1.
Unshelve. all: by end_near. Qed.

End Acos.

#[global] Hint Extern 0 (is_derive _ 1 (@acos _) _) =>
  (eapply is_derive1_acos; first by []) : typeclass_instances.

Section Asin.
Variable R : realType.

Definition asin (x : R) : R := get [set y | -(pi / 2) <= y <= pi / 2 /\ sin y = x].

Lemma asin_def x :
  -1 <= x <= 1 -> -(pi / 2) <= asin x <= pi / 2 /\ sin (asin x) = x.
Proof.
move=> xB; rewrite /asin; case: xgetP => //= He.
pose f y := sin y - x.
have /IVT[] // :
    minr (f (-(pi/2))) (f (pi/2)) <= 0 <= maxr (f (-(pi/2))) (f (pi/2)).
  rewrite /f sinN sin_pihalf /minr /maxr ltr_add2r -subr_gt0 opprK.
  by rewrite (_ : 1 + 1 = 2)// ltr0n/= subr_le0 subr_ge0.
- by rewrite -subr_ge0 opprK -splitr pi_ge0.
- by move=> *; apply: continuousB; apply/continuous_in_subspaceT => ? ?;
   [exact: continuous_sin| exact: cst_continuous].
- rewrite /f => x1 /itvP x1I /eqP; rewrite subr_eq0 => /eqP sinx1E.
  by case: (He x1); rewrite !x1I.
Qed.

Lemma asin_geNpi2 x : -1 <= x <= 1 -> -(pi / 2) <= asin x.
Proof. by move=> /asin_def[/andP[]]. Qed.

Lemma asin_lepi2 x : -1 <= x <= 1 -> asin x <= pi / 2.
Proof. by move=> /asin_def[/andP[]]. Qed.

Lemma asinK : {in `[(-1),1], cancel asin sin}.
Proof. by move=> x; rewrite in_itv/= => /asin_def[/andP[]]. Qed.

Lemma asin_ltpi2 x : -1 <= x < 1 -> asin x < pi/2.
Proof.
move=> /andP[x_geN1 x_lt1]; move: (x_lt1).
have : asin x <= pi / 2 by rewrite asin_lepi2 // x_geN1 ltW.
have : sin (asin x) = x by rewrite asinK// in_itv/= x_geN1 ltW.
case: (ltrgtP _ ((pi / 2))) => // ->.
by rewrite sin_pihalf => <-; rewrite ltxx.
Qed.

Lemma asin_gtNpi2 x : -1 < x <= 1 -> - (pi / 2) < asin x.
Proof.
move=> /andP[x_gtN1 x_le1]; move: (x_gtN1).
have : - (pi / 2) <= asin x by rewrite asin_geNpi2 // x_le1 ltW.
have : sin (asin x) = x by rewrite asinK// in_itv/= x_le1 ltW.
by case: (ltrgtP (asin x)) => //->; rewrite sinN sin_pihalf => <-; rewrite ltxx.
Qed.

Lemma sinK : {in `[(- (pi / 2)), pi / 2], cancel sin asin}.
Proof.
move=> x; rewrite !in_itv/= => xB ; apply: sin_inj => //; last first.
  by rewrite asinK// in_itv/= sin_geN1 sin_le1.
by rewrite in_itv/= asin_geNpi2/= ?asin_lepi2 ?sin_geN1 ?sin_le1.
Qed.

Lemma cos_asin x : -1 <= x <= 1 -> cos (asin x) = Num.sqrt (1 - x^+2).
Proof.
move=> xB; rewrite -[LHS]ger0_norm; first by rewrite -sqrtr_sqr cos2sin2 asinK.
by apply: cos_ge0_pihalf; rewrite asin_lepi2 // asin_geNpi2.
Qed.

Lemma continuous_asin x : -1 < x < 1 -> {for x, continuous asin}.
Proof.
move=> /andP[x_gtN1 x_lt1]; rewrite -[x]asinK; first last.
  by have : -1 <= x <= 1 by rewrite !ltW //; case/andP: xB.
apply: nbhs_singleton (near_can_continuous _ _); last first.
  by near=> z; apply: continuous_sin.
have /near_in_itv aI : asin x \in `](-(pi/2)), (pi/2)[.
  suff : - (pi / 2) < asin x < pi / 2 by [].
  by rewrite asin_gtNpi2 ?ltW ?andbT //= asin_ltpi2 // ltW.
near=> z; apply: sinK.
suff /itvP zI : z \in `](-(pi/2)), (pi/2)[.
  by have : - (pi / 2) <= z <= pi / 2 by rewrite ltW ?zI.
by near: z.
Unshelve. all: by end_near. Qed.

Lemma is_derive1_asin (x : R) :
  -1 < x < 1 -> is_derive x 1 asin ((Num.sqrt (1 - x ^+ 2))^-1).
Proof.
move=> /andP[x_gtN1 x_lt1]; rewrite -cos_asin ?ltW //.
rewrite -{1}[x]asinK; last by have : -1 <= x <= 1 by rewrite ltW // ltW.
have /near_in_itv aI : asin x \in `](-(pi/2)), (pi/2)[.
  suff : -(pi/2) < asin x < pi/2 by [].
  by rewrite asin_gtNpi2 ?ltW ?andbT //= asin_ltpi2 // ltW.
apply: (@is_derive_inverse R sin).
- near=> z; apply: sinK.
  suff /itvP zI : z \in `](-(pi/2)), (pi/2)[.
    by have : - (pi / 2) <= z <= pi / 2 by rewrite ltW ?zI.
  by near: z.
- by near=> z; exact: continuous_sin.
- rewrite cos_asin ?ltW // sqrtr_eq0 // -ltNge subr_gt0.
  rewrite -real_normK ?qualifE; last by case: ltrgt0P.
  by rewrite exprn_cp1 // ltr_norml x_gtN1.
Unshelve. all: by end_near. Qed.

End Asin.

#[global] Hint Extern 0 (is_derive _ 1 (@asin _) _) =>
  (eapply is_derive1_asin; first by []) : typeclass_instances.

Section Atan.
Variable R : realType.

Definition atan (x : R) : R :=
  get [set y | -(pi / 2) < y < pi / 2 /\ tan y = x].

(* Did not see how to use ITV like in the other *)
Lemma atan_def x : -(pi / 2) < atan x < pi / 2 /\ tan (atan x) = x.
Proof.
rewrite /atan; case: xgetP => //= He.
pose x1 := Num.sqrt (1 + x^+ 2) ^-1.
have ox2_gt0 : 0 < 1 + x^2.
  by apply: lt_le_trans (_ : 1 <= _); rewrite ?ler_addl ?sqr_ge0.
have ox2_ge0 : 0 <= 1 + x^2 by rewrite ltW.
have x1B : -1 <= x1 <= 1.
  rewrite -ler_norml /x1 ger0_norm ?sqrtr_ge0 // -[leRHS]sqrtr1.
  by rewrite ler_psqrt ?qualifE ?invr_gte0 //= invf_cp1 // ler_addl sqr_ge0.
case: (He (Num.sg x * acos x1)); split; last first.
  case: (x =P 0) => [->|/eqP xD0]; first by rewrite /tan sgr0 mul0r sin0 mul0r.
  rewrite /tan sin_sg cos_sg // acosK ?sin_acos //.
  rewrite /x1 sqr_sqrtr// ?invr_ge0 //.
  rewrite -{1}[_^-1 in X in X / _ = _]mul1r.
  rewrite -{1}[X in X - _](divff (_: 1 != 0)) //.
  rewrite -mulNr addf_div ?lt0r_neq0 //.
  rewrite mul1r mulr1 [X in X - 1]addrC addrK // sqrtrM ?sqr_ge0 //.
  rewrite sqrtrV // invrK // mulrA divfK //; last by rewrite sqrtr_eq0 -ltNge.
  by rewrite sqrtr_sqr mulr_sg_norm.
rewrite -ltr_norml normrM.
have pi2 : 0 < pi / 2 :> R by rewrite divr_gt0 // pi_gt0.
case: (x =P 0) => [->|/eqP xD0]; first by rewrite sgr0 normr0 mul0r.
rewrite normr_sg xD0 mul1r ltr_norml.
rewrite (@lt_le_trans _ _ 0) ?acos_ge0 ?oppr_cp0 //=.
rewrite -ltr_cos ?in_itv/= ?acos_ge0/= ?acos_lepi//; last first.
  by rewrite divr_ge0 ?pi_ge0//= ler_pdivr_mulr// ler_pmulr ?pi_gt0// ler1n.
by rewrite cos_pihalf acosK // ?sqrtr_gt0 ?invr_gt0.
Qed.

Lemma atan_gtNpi2 x : - (pi / 2) < atan x.
Proof. by case: (atan_def x) => [] /andP[]. Qed.

Lemma atan_ltpi2 x : atan x < pi / 2.
Proof. by case: (atan_def x) => [] /andP[]. Qed.

Lemma atanK : cancel atan tan.
Proof. by move=> x; case: (atan_def x). Qed.

Lemma atan0 : atan 0 = 0 :> R.
Proof.
apply: tan_inj; last by rewrite atanK tan0.
- by rewrite in_itv/= atan_gtNpi2 atan_ltpi2.
- by rewrite in_itv/= oppr_cp0 divr_gt0 ?pi_gt0.
Qed.

Lemma atan1 : atan 1 = pi / 4%:R :> R.
Proof.
apply: tan_inj; first 2 last.
  by rewrite atanK tan_piquarter.
  by rewrite in_itv/= atan_gtNpi2 atan_ltpi2.
rewrite in_itv/= -mulNr (lt_trans _ (_ : 0 < _ )) /=; last 2 first.
  by rewrite mulNr oppr_cp0 divr_gt0 // pi_gt0.
  by rewrite divr_gt0 ?pi_gt0 // ltr0n.
rewrite ltr_pdivr_mulr// -mulrA ltr_pmulr// ?pi_gt0//.
by rewrite (natrM _ 2 2) mulrA mulVf// mul1r ltr1n.
Qed.

Lemma atanN x : atan (- x) = - atan x.
Proof.
apply: tan_inj; first by rewrite in_itv/= atan_ltpi2 atan_gtNpi2.
- by rewrite in_itv/= ltr_oppl opprK ltr_oppl andbC atan_ltpi2 atan_gtNpi2.
- by rewrite tanN !atanK.
Qed.

Lemma tanK : {in `](- (pi / 2)), (pi / 2)[ , cancel tan atan}.
Proof.
move=> x xB; apply tan_inj => //; rewrite ?atanK//.
by rewrite in_itv/= atan_gtNpi2 atan_ltpi2.
Qed.

Lemma continuous_atan x : {for x, continuous atan}.
Proof.
rewrite -[x]atanK.
have /near_in_itv aI : atan x \in `](-(pi / 2)), (pi / 2)[.
  suff : - (pi / 2) < atan x < pi / 2 by [].
  by rewrite atan_gtNpi2 atan_ltpi2.
apply: nbhs_singleton (near_can_continuous _ _); last first.
  by near=> z; apply/continuous_tan/lt0r_neq0/cos_gt0_pihalf; near: z.
by near=> z; apply: tanK; near: z.
Unshelve. all: by end_near. Qed.

Lemma cos_atan x : cos (atan x) = (Num.sqrt (1 + x ^+ 2)) ^-1.
Proof.
have cos_gt0 : 0 < cos (atan x).
  by apply: cos_gt0_pihalf; rewrite atan_gtNpi2 atan_ltpi2.
have cosD0 : cos (atan x) != 0 by apply: lt0r_neq0.
have /eqP : cos (atan x) ^+2 = (Num.sqrt (1 + x ^+ 2))^-2.
  by rewrite -[LHS]invrK cos2_tan2 // atanK sqr_sqrtr // addr_ge0 // sqr_ge0.
rewrite -exprVn eqf_sqr => /orP[] /eqP // cosE.
move: cos_gt0; rewrite cosE ltNge; case/negP.
by rewrite oppr_le0 invr_ge0 sqrtr_ge0.
Qed.

Global Instance is_derive1_atan (x : R) : is_derive x 1 atan (1 + x ^+ 2)^-1.
Proof.
rewrite -{1}[x]atanK.
have cosD0 : cos (atan x) != 0.
  by apply/lt0r_neq0/cos_gt0_pihalf; rewrite atan_gtNpi2 atan_ltpi2.
have /near_in_itv aI : atan x \in `](-(pi/2)), (pi/2)[.
  suff : - (pi / 2) < atan x < pi / 2 by [].
  by rewrite atan_gtNpi2 atan_ltpi2.
apply: (@is_derive_inverse R tan).
- by near=> z; apply: tanK; near: z.
- by near=> z; apply/continuous_tan/lt0r_neq0/cos_gt0_pihalf; near: z.
- by rewrite -[X in 1 + X ^+ 2]atanK -cos2_tan2 //; exact: is_derive_tan.
by apply/lt0r_neq0/(@lt_le_trans _ _ 1) => //; rewrite ler_addl sqr_ge0.
Unshelve. all: by end_near. Qed.

End Atan.<|MERGE_RESOLUTION|>--- conflicted
+++ resolved
@@ -562,11 +562,7 @@
 have /IVT[] : minr (cos 1) (cos 2) <= (0 : R) <= maxr (cos 1) (cos 2).
   - by rewrite le_maxr (ltW cos1_gt0) le_minl (ltW cos2_lt0) orbC.
   - by rewrite ler1n.
-<<<<<<< HEAD
-  - by move=> *; apply/continuous_subspaceT=> ?; exact: continuous_cos.
-=======
-  - by apply/subspace_restrict_domain => ?; exact: continuous_cos.
->>>>>>> 83875876
+  - by apply/continuous_subspaceT => ?; exact: continuous_cos.
 by move=> pih /itvP pihI chpi_eq0; exists pih; rewrite ?pihI.
 Qed.
 
@@ -580,11 +576,7 @@
 have xLLs : x < y by rewrite le_eqVlt (negPf xDy) in xLy.
 have /(Rolle xLLs)[x1 _|x1|x1 x1I [_ x1D]] : cos x = cos y by rewrite cy0.
 - exact: derivable_cos.
-<<<<<<< HEAD
-- by apply/continuous_subspaceT=> ?; exact: continuous_cos.
-=======
-- by apply/subspace_restrict_domain => ?; exact: continuous_cos.
->>>>>>> 83875876
+- by apply/continuous_subspaceT => ?; exact: continuous_cos.
 - have [_ /esym/eqP] := is_derive_cos x1; rewrite x1D oppr_eq0 => /eqP Hs.
   suff : 0 < sin x1 by rewrite Hs ltxx.
   apply/sin2_gt0/andP; split.
@@ -648,13 +640,8 @@
 move=> /andP[x_gt0 xLpi2]; case: (ler0P (cos x)) => // cx_le0.
 have /IVT[]// : minr (cos 0) (cos x) <= 0 <= maxr (cos 0) (cos x).
   by rewrite cos0 /minr /maxr !ifN ?cx_le0 //= -leNgt (le_trans cx_le0).
-<<<<<<< HEAD
-- by move=> *; apply/continuous_subspaceT=> ?; apply: continuous_cos.
-move=> x1 /itvP Hx1 cx1_eq0.
-=======
-- by apply/subspace_restrict_domain => ?; exact: continuous_cos.
+- by apply/continuous_subspaceT => ?; exact: continuous_cos.
 move=> x1 /itvP xx1 cx1_eq0.
->>>>>>> 83875876
 suff x1E : x1 = pi/2.
   have : x1 < pi / 2 by apply: le_lt_trans xLpi2; rewrite xx1.
   by rewrite x1E ltxx.
@@ -744,11 +731,7 @@
   rewrite y_gt0; apply/idP.
   suff : cos y != 1 by case: ltrgtP (cos_le1 y).
   rewrite -cos0 eq_sym; apply/eqP => /Rolle [||x1|x1 /itvP x1I [_ x1D]] //.
-<<<<<<< HEAD
-    by apply/continuous_subspaceT=> ?; exact: continuous_cos.
-=======
-    by apply/subspace_restrict_domain => ?; exact: continuous_cos.
->>>>>>> 83875876
+    by apply/continuous_subspaceT => ?; exact: continuous_cos.
   case: (is_derive_cos x1) => _ /eqP; rewrite x1D eq_sym oppr_eq0 => /eqP s_eq0.
   suff : 0 < sin x1 by rewrite s_eq0 ltxx.
   by apply: sin_gt0_pi; rewrite x1I /= (lt_le_trans (_ : _ < y)) ?x1I // yI.
@@ -763,11 +746,7 @@
   rewrite cospi x_ltpi; apply/idP.
   suff : cos x != -1 by case: ltrgtP (cos_geN1 x).
   rewrite -cospi; apply/eqP => /Rolle [||x1|x1 /itvP x1I [_ x1D]] //.
-<<<<<<< HEAD
-    by apply/continuous_subspaceT=> ?; exact: continuous_cos.
-=======
-    by apply/subspace_restrict_domain => ?; exact: continuous_cos.
->>>>>>> 83875876
+    by apply/continuous_subspaceT => ?; exact: continuous_cos.
   case: (is_derive_cos x1) => _ /eqP; rewrite x1D eq_sym oppr_eq0 => /eqP s_eq0.
   suff : 0 < sin x1 by rewrite s_eq0 ltxx.
   by apply: sin_gt0_pi; rewrite x1I /= (lt_le_trans (_ : _ < x)) ?x1I.
@@ -777,13 +756,8 @@
 case: (x =P y) => [->| /eqP xDy]; first by rewrite ltxx.
 have xLLs : x < y by rewrite le_eqVlt (negPf xDy) in xLy.
 rewrite xLLs -subr_gt0 -opprB; rewrite -subr_gt0 in xLLs; apply/idP.
-<<<<<<< HEAD
-have [x1|z /itvP zI ->] := @MVT_segment _ cos (-sin) _ _ xLy.
-  by apply/continuous_subspaceT=> ?; exact: continuous_cos.
-=======
 have [x1|z /itvP zI ->] := @MVT_segment _ cos (- sin) _ _ xLy.
-  by apply/subspace_restrict_domain => ?; exact: continuous_cos.
->>>>>>> 83875876
+  by apply/continuous_subspaceT => ?; exact: continuous_cos.
 rewrite -mulNr opprK mulr_gt0 //; apply: sin_gt0_pi.
 by rewrite (lt_le_trans x_gt0) ?zI //= (le_lt_trans _ y_ltpi) ?zI.
 Qed.
@@ -903,20 +877,11 @@
 rewrite -subr_gt0 xLLs; rewrite -subr_gt0 in xLLs; apply/idP.
 have [x1 /itvP x1I|z |] := @MVT_segment _ tan (fun x => (cos x) ^-2) _ _ xLy.
 - apply: is_derive_tan.
-<<<<<<< HEAD
-  rewrite gt_eqF // cos_gt0_pihalf // (@lt_le_trans _  _ x) ?x1I ?(itvP xB)//=.
-  by rewrite (@le_lt_trans _  _ y) ?x1I ?(itvP yB).
-- apply/continuous_in_subspaceT => ? inI; apply: continuous_tan.
-  rewrite /= inE /<=%O/= in inI; move/andP: inI => /= [? ?].
-  rewrite gt_eqF // cos_gt0_pihalf // (@lt_le_trans _  _ x) ?zI ?(itvP xB)//=.
-  rewrite (@le_lt_trans _  _ y) ?zI ?(itvP yB) //.
-=======
   rewrite gt_eqF // cos_gt0_pihalf // (@lt_le_trans _  _ x) ?x1I ?xB//=.
   by rewrite (@le_lt_trans _  _ y) ?x1I ?yB.
-- apply/continuous_subspaceT_in => ? -/[!(@mem_setE R)] /itvP inI.
+- apply/continuous_in_subspaceT => ? -/[!(@mem_setE R)] /itvP inI.
   apply: continuous_tan; rewrite gt_eqF// cos_gt0_pihalf//.
   by rewrite (@lt_le_trans _  _ x) ?xB ?inI// (@le_lt_trans _  _ y) ?yB ?inI.
->>>>>>> 83875876
 - move=> x1 /itvP x1I ->.
   rewrite mulr_gt0 // invr_gt0 // exprn_gte0 // cos_gt0_pihalf //.
   by rewrite (@lt_le_trans _  _ x) ?x1I ?xB//= (@le_lt_trans _  _ y) ?x1I ?yB.
