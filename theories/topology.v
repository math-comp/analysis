(* mathcomp analysis (c) 2017 Inria and AIST. License: CeCILL-C.              *)
From mathcomp Require Import ssreflect ssrfun ssrbool ssrnat eqtype choice div.
From mathcomp Require Import seq fintype bigop order ssralg ssrnum finmap matrix.
Require Import boolp classical_sets posnum.

(******************************************************************************)
(* This file develops tools for the manipulation of filters and basic         *)
(* topological notions.                                                       *)
(*                                                                            *)
(* * Filters :                                                                *)
(*                   filteredType U == interface type for types whose         *)
(*                                     elements represent sets of sets on U.  *)
(*                                     These sets are intended to be filters  *)
(*                                     on U but this is not enforced yet.     *)
(*               FilteredType U T m == packs the function m: T -> set (set U) *)
(*                                     to build a filtered type of type       *)
(*                                     filteredType U; T must have a          *)
(*                                     pointedType structure.                 *)
(*     [filteredType U of T for cT] == T-clone of the filteredType U          *)
(*                                     structure cT.                          *)
(*            [filteredType U of T] == clone of a canonical filteredType U    *)
(*                                     structure on T.                        *)
(*              Filtered.source Y Z == structure that records types X such    *)
(*                                     that there is a function mapping       *)
(*                                     functions of type X -> Y to filters on *)
(*                                     Z. Allows to infer the canonical       *)
(*                                     filter associated to a function by     *)
(*                                     looking at its source type.            *)
(*                Filtered.Source F == if F : (X -> Y) -> set (set Z), packs  *)
(*                                     X with F in a Filtered.source Y Z      *)
(*                                     structure.                             *)
(*                           nbhs p == set of sets associated to p (in a      *)
(*                                     filtered type).                        *)
(*                  filter_from D B == set of the supersets of the elements   *)
(*                                     of the family of sets B whose indices  *)
(*                                     are in the domain D.                   *)
(*                                     This is a filter if (B_i)_(i in D)     *)
(*                                     forms a filter base.                   *)
(*                  filter_prod F G == product of the filters F and G.        *)
(*                    [filter of x] == canonical filter associated to x.      *)
(*                        F `=>` G <-> G is included in F; F and G are sets   *)
(*                                     of sets.                               *)
(*                         F --> G <-> the canonical filter associated to G   *)
(*                                     is included in the canonical filter    *)
(*                                     associated to F.                       *)
(*                     [lim F in T] == limit in T of the canonical filter     *)
(*                                     associated to F; T must have a         *)
(*                                     filteredType structure.                *)
(*                            lim F == same as [lim F in T] where T is        *)
(*                                     inferred from the type of the          *)
(*                                     canonical filter associated to F.      *)
(*                    [cvg F in T] <-> the canonical filter associated to F   *)
(*                                     converges in T.                        *)
(*                           cvg F <-> same as [cvg F in T] where T is        *)
(*                                     inferred from the type of the          *)
(*                                     canonical filter associated to F.      *)
(*                         Filter F == type class proving that the set of     *)
(*                                     sets F is a filter.                    *)
(*                   ProperFilter F == type class proving that the set of     *)
(*                                     sets F is a proper filter.             *)
(*                    UltraFilter F == type class proving that the set of     *)
(*                                     sets F is an ultrafilter               *)
(*                      filter_on T == interface type for sets of sets on T   *)
(*                                     that are filters.                      *)
(*                  FilterType F FF == packs the set of sets F with the proof *)
(*                                     FF of Filter F to build a filter_on T  *)
(*                                     structure.                             *)
(*                     pfilter_on T == interface type for sets of sets on T   *)
(*                                     that are proper filters.               *)
(*                 PFilterPack F FF == packs the set of sets F with the proof *)
(*                                     FF of ProperFilter F to build a        *)
(*                                     pfilter_on T structure.                *)
(*                         fmap f F == image of the filter F by the function  *)
(*                                     f                                      *)
(*                       E @[x --> F] == image of the canonical filter        *)
(*                                     associated to F by the function        *)
(*                                     (fun x => E).                          *)
(*                            f @ F == image of the canonical filter          *)
(*                                     associated to F by the function f.     *)
(*                        fmapi f F == image of the filter F by the relation  *)
(*                                     f                                      *)
(*                      E `@[x --> F] == image of the canonical filter        *)
(*                                     associated to F by the relation        *)
(*                                     (fun x => E).                          *)
(*                           f `@ F == image of the canonical filter          *)
(*                                     associated to F by the relation f.     *)
(*                       globally A == filter of the sets containing A.       *)
(*                       at_point a == filter of the sets containing a.       *)
(*                       within D F == restriction of the filter F to the     *)
(*                                     domain D.                              *)
(*                subset_filter F D == similar to within D F, but with        *)
(*                                     dependent types.                       *)
(*                      in_filter F == interface type for the sets that       *)
(*                                     belong to the set of sets F.           *)
(*                      InFilter FP == packs a set P with a proof of F P to   *)
(*                                     build a in_filter F structure.         *)
(*                              \oo == "eventually" filter on nat: set of     *)
(*                                     predicates on natural numbers that are *)
(*                                     eventually true.                       *)
(*                                                                            *)
(* * Near notations and tactics:                                              *)
(*   --> The purpose of the near notations and tactics is to make the         *)
(*       manipulation of filters easier. Instead of proving F G, one can      *)
(*       prove G x for x "near F", i.e. for x such that H x for H arbitrarily *)
(*       precise as long as F H. The near tactics allow for a delayed         *)
(*       introduction of H: H is introduced as an existential variable and    *)
(*       progressively instantiated during the proof process.                 *)
(*   --> Notations:                                                           *)
(*                      {near F, P} == the property P holds near the          *)
(*                                     canonical filter associated to F; P    *)
(*                                     must have the form forall x, Q x.      *)
(*                                     Equivalent to F Q.                     *)
(*          \forall x \near F, P x <-> F (fun x => P x).                      *)
(*                     \near x, P x := \forall y \near x, P x.                *)
(*                  {near F & G, P} == same as {near H, P}, where H is the    *)
(*                                     product of the filters F and G.        *)
(*   \forall x \near F & y \near G, P x y := {near F & G, forall x y, P x y}. *)
(*     \forall x & y \near F, P x y == same as before, with G = F.            *)
(*               \near x & y, P x y := \forall z \near x & t \near y, P x y.  *)
(*                     x \is_near F == x belongs to a set P : in_filter F.    *)
(*   --> Tactics:                                                             *)
(*     - near=> x    introduces x:                                            *)
(*       On the goal \forall x \near F, G x, introduces the variable x and an *)
(*       "existential", and unaccessible hypothesis ?H x and asks the user to *)
(*       prove (G x) in this context.                                         *)
(*       Under the hood delays the proof of F ?H and waits for near: x        *)
(*       Also exists under the form near=> x y.                               *)
(*     - near: x     discharges x:                                            *)
(*       On the goal H_i x, and where x \is_near F, it asks the user to prove *)
(*       that (\forall x \near F, H_i x), provided that H_i x does not depend *)
(*       on variables introduced after x.                                     *)
(*       Under the hood, it refines by intersection the existential variable  *)
(*       ?H attached to x, computes the intersection with F, and asks the     *)
(*       user to prove F H_i, right now                                       *)
(*     - end_near should be used to close remaining existentials trivially    *)
(*     - near F => x     poses a variable near F, where F is a proper filter  *)
(*       adds to the context a variable x that \is_near F, i.e. one may       *)
(*       assume H x for any H in F. This new variable x can be dealt with     *)
(*       using  near: x, as for variables introduced by near=>.               *)
(*                                                                            *)
(* * Topology :                                                               *)
(*                  topologicalType == interface type for topological space   *)
(*                                     structure.                             *)
(* TopologicalMixin nbhs_filt nbhsE == builds the mixin for a topological     *)
(*                                     space from the proofs that nbhs        *)
(*                                     outputs proper filters and defines the *)
(*                                     same notion of neighbourhood as the    *)
(*                                     open sets.                             *)
(* topologyOfFilterMixin nbhs_filt nbhs_sing nbhs_nbhs == builds the mixin    *)
(*                                     for a topological space from the       *)
(*                                     properties of nbhs and hence assumes   *)
(*                                     that the carrier is a filterType       *)
(*   topologyOfOpenMixin opT opI op_bigU == builds the mixin for a            *)
(*                                     topological space from the properties  *)
(*                                     of open sets, assuming the carrier is  *)
(*                                     a pointed type. nbhs_of_open must be   *)
(*                                     used to declare a filterType.          *)
(*   topologyOfBaseMixin b_cover b_join == builds the mixin for a topological *)
(*                                     space from the properties of a base of *)
(*                                     open sets; the type of indices must be *)
(*                                     a pointedType, as well as the carrier. *)
(*                                     nbhs_of_open \o open_from must be      *)
(*                                     used to declare a filterType           *)
(*       topologyOfSubbaseMixin D b == builds the mixin for a topological     *)
(*                                     space from a subbase of open sets b    *)
(*                                     indexed on domain D; the type of       *)
(*                                     indices must be a pointedType.         *)
(*              TopologicalType T m == packs the mixin m to build a           *)
(*                                     topologicalType; T must have a         *)
(*                                     canonical filteredType T structure.    *)
(*           weak_topologicalType f == weak topology by f : S -> T on S; S    *)
(*                                     must be a pointedType and T a          *)
(*                                     topologicalType.                       *)
(*           sup_topologicalType Tc == supremum topology of the family of     *)
(*                                     topologicalType structures Tc on T; T  *)
(*                                     must be a pointedType.                 *)
(*        product_topologicalType T == product topology of the family of      *)
(*                                     topologicalTypes T.                    *)
(*    [topologicalType of T for cT] == T-clone of the topologicalType         *)
(*                                     structure cT.                          *)
(*           [topologicalType of T] == clone of a canonical topologicalType   *)
(*                                     structure on T.                        *)
(*                             open == set of open sets.                      *)
(*                      open_nbhs p == set of open neighbourhoods of p.       *)
(*                    continuous f <-> f is continuous w.r.t the topology.    *)
(*                          nbhs' x == set of neighbourhoods of x where x is  *)
(*                                     excluded.                              *)
(*                        closure A == closure of the set A.                  *)
(*                    limit_point E == the set of limit points of E           *)
(*                           closed == set of closed sets.                    *)
(*                        cluster F == set of cluster points of F.            *)
(*                          compact == set of compact sets w.r.t. the filter- *)
(*                                     based definition of compactness.       *)
(*                     hausdorff T <-> T is a Hausdorff space (T_2).          *)
(*                    cover_compact == set of compact sets w.r.t. the open    *)
(*                                     cover-based definition of compactness. *)
(*                     connected A <-> the only non empty subset of A which   *)
(*                                     is both open and closed in A is A.     *)
(*                    separated A B == the two sets A and B are separated     *)
(*                      component x == the connected component of point x     *)
(*                      [locally P] := forall a, A a -> G (within A (nbhs x)) *)
(*                                     if P is convertible to G (globally A)  *)
(*                          A ~~> V == the space of functions from U -> V,    *)
(*                                     but with the uniform topology          *)
(*                                     restricted to a set A in U.            *)
(*                                     Homeomorphic to A -> V, if that were   *)
(*                                     well defined.                          *)
(*                        A ~cc~> V == the space of functions from U -> V,    *)
(*                                     but with the topology of compact       *)
(*                                     convergence in A. Homeomorphic to      *)
(*                                     A -> V with compact convergence        *)
(*                                     well defined.                          *)
(*                                                                            *)
(* --> We used these topological notions to prove Tychonoff's Theorem, which  *)
(*     states that any product of compact sets is compact according to the    *)
(*     product topology.                                                      *)
(* * Uniform spaces :                                                         *)
(*                      nbhs_ ent == neighbourhoods defined using entourages  *)
(*                    uniformType == interface type for uniform spaces: a     *)
(*                                   type equipped with entourages            *)
(*   UniformMixin efilter erefl einv esplit nbhse == builds the mixin for a   *)
(*                                   uniform space from the properties of     *)
(*                                   entourages and the compatibility between *)
(*                                   entourages and nbhs                      *)
(*                UniformType T m == packs the uniform space mixin into a     *)
(*                                   uniformType. T must have a canonical     *)
(*                                   topologicalType structure                *)
(*      [uniformType of T for cT] == T-clone of the uniformType structure cT  *)
(*             [uniformType of T] == clone of a canonical uniformType         *)
(*                                   structure on T                           *)
(*   topologyOfEntourageMixin umixin == builds the mixin for a topological    *)
(*                                   space from a mixin for a uniform space   *)
(*                      entourage == set of entourages in a uniform space     *)
(*                    split_ent E == when E is an entourage, split_ent E is   *)
(*                                   an entourage E' such that E' \o E' is    *)
(*                                   included in E when seen as a relation    *)
(*                   unif_continuous f <-> f is uniformly continuous.         *)
(*                                                                            *)
(* * PseudoMetric spaces :                                                    *)
(*                entourage_ ball == entourages defined using balls           *)
(*               pseudoMetricType == interface type for pseudo metric space   *)
(*                                   structure: a type equipped with balls.   *)
(*  PseudoMetricMixin brefl bsym btriangle nbhsb == builds the mixin for a    *)
(*                                   pseudo metric space from the properties  *)
(*                                   of balls and the compatibility between   *)
(*                                   balls and entourages.                    *)
(*           PseudoMetricType T m == packs the pseudo metric space mixin into *)
(*                                   a pseudoMetricType. T must have a        *)
(*                                   canonical uniformType structure.         *)
(* [pseudoMetricType R of T for cT] == T-clone of the pseudoMetricType        *)
(*                                   structure cT, with R the ball radius.    *)
(*      [pseudoMetricType R of T] == clone of a canonical pseudoMetricType    *)
(*                                   structure on T, with R the ball radius.  *)
(*   uniformityOfBallMixin umixin == builds the mixin for a topological space *)
(*                                   from a mixin for a pseudoMetric space.   *)
(*                       ball x e == ball of center x and radius e.           *)
(*                nbhs_ball_ ball == nbhs defined using the given balls       *)
(*                      nbhs_ball == nbhs defined using balls in a            *)
(*                                   pseudometric space                       *)
(*                     close x y <-> x and y are arbitrarily close w.r.t. to  *)
(*                                   balls.                                   *)
(*                                                                            *)
(* * Complete uniform spaces :                                                *)
(*                      cauchy F <-> the set of sets F is a cauchy filter     *)
(*                                   (entourage definition)                   *)
(*                   completeType == interface type for a complete uniform    *)
(*                                   space structure.                         *)
(*       CompleteType T cvgCauchy == packs the proof that every proper cauchy *)
(*                                   filter on T converges into a             *)
(*                                   completeType structure; T must have a    *)
(*                                   canonical uniformType structure.         *)
(*     [completeType of T for cT] == T-clone of the completeType structure    *)
(*                                   cT.                                      *)
(*            [completeType of T] == clone of a canonical completeType        *)
(*                                   structure on T.                          *)
(* * Complete pseudometric spaces :                                           *)
(*                   cauchy_ex F <-> the set of sets F is a cauchy filter     *)
(*                                   (epsilon-delta definition).              *)
(*                      cauchy F <-> the set of sets F is a cauchy filter     *)
(*                                   (using the near notations).              *)
(*       completePseudoMetricType == interface type for a complete            *)
(*                                   pseudometric space structure.            *)
(* CompletePseudoMetricType T cvgCauchy == packs the proof that every proper  *)
(*                                   cauchy filter on T converges into a      *)
(*                                   completePseudoMetricType structure; T    *)
(*                                   must have a canonical pseudoMetricType   *)
(*                                   structure.                               *)
(* [completePseudoMetricType of T for cT] == T-clone of the                   *)
(*                                   completePseudoMetricType structure cT.   *)
(* [completePseudoMetricType of T] == clone of a canonical                    *)
(*                                   completePseudoMetricType structure on T. *)
(*                                                                            *)
(* We endow several standard types with the types of topological notions:     *)
(* - products: prod_topologicalType, prod_uniformType, prod_pseudoMetricType  *)
(* - matrices: matrix_filtered, matrix_topologicalType, matrix_uniformType,   *)
(*     matrix_pseudoMetricType, matrix_completeType,                          *)
(*     matrix_completePseudoMetricType                                        *)
(* - numFieldType: numFieldType_filteredType, numFieldType_topologicalType,   *)
(*     numFieldType_uniformType, numFieldType_pseudoMetricType                *)
(******************************************************************************)

Reserved Notation "{ 'near' x , P }" (at level 0, format "{ 'near'  x ,  P }").
Reserved Notation "'\forall' x '\near' x_0 , P"
  (at level 200, x ident, P at level 200,
   format "'\forall'  x  '\near'  x_0 ,  P").
Reserved Notation "'\near' x , P"
  (at level 200, x at level 99, P at level 200,
   format "'\near'  x ,  P", only parsing).
Reserved Notation "{ 'near' x & y , P }"
  (at level 0, format "{ 'near'  x  &  y ,  P }").
Reserved Notation "'\forall' x '\near' x_0 & y '\near' y_0 , P"
  (at level 200, x ident, y ident, P at level 200,
   format "'\forall'  x  '\near'  x_0  &  y  '\near'  y_0 ,  P").
Reserved Notation "'\forall' x & y '\near' z , P"
  (at level 200, x ident, y ident, P at level 200,
   format "'\forall'  x  &  y  '\near'  z ,  P").
Reserved Notation "'\near' x & y , P"
  (at level 200, x, y at level 99, P at level 200,
   format "'\near'  x  &  y ,  P", only parsing).
Reserved Notation "[ 'filter' 'of' x ]" (format "[ 'filter'  'of'  x ]").
Reserved Notation "F `=>` G" (at level 70, format "F  `=>`  G").
Reserved Notation "F --> G" (at level 70, format "F  -->  G").
Reserved Notation "[ 'lim' F 'in' T ]" (format "[ 'lim'  F  'in'  T ]").
Reserved Notation "[ 'cvg' F 'in' T ]" (format "[ 'cvg'  F  'in'  T ]").
Reserved Notation "x \is_near F" (at level 10, format "x  \is_near  F").
Reserved Notation "E @[ x --> F ]"
  (at level 60, x ident, format "E  @[ x  -->  F ]").
Reserved Notation "f @ F" (at level 60, format "f  @  F").
Reserved Notation "E `@[ x --> F ]"
  (at level 60, x ident, format "E  `@[ x  -->  F ]").
Reserved Notation "f `@ F" (at level 60, format "f  `@  F").
Reserved Notation "A ^°" (at level 1, format "A ^°").

Reserved Notation "F ~~> f"  (at level 70, format "F  ~~>  f").
Reserved Notation "F ~~>_( A ) f"  (at level 70, format "F  '~~>_(' A ')'  f").
Reserved Notation "F ~ptws~> f"  (at level 70, format "F  '~ptws~>'  f").
Reserved Notation "F '~~(' famA ')~>' f" (at level 70 ,
  format "F  '~~(' famA ')~>'  f").
Set Implicit Arguments.
Unset Strict Implicit.
Unset Printing Implicit Defensive.

(********************************)
(* Missing lemmas for mathcommp *)
(********************************)

Section MonoHomoMorphismTheory_in.

Variables (aT rT : predArgType) (aD : {pred aT}) (rD : {pred rT}).
Variables (f : aT -> rT) (g : rT -> aT) (aR : rel aT) (rR : rel rT).

Hypothesis fgK : {in rD, {on aD, cancel g & f}}.
Hypothesis mem_g : {homo g : x / x \in rD >-> x \in aD}.

Lemma homoRL_in :
    {in aD &, {homo f : x y / aR x y >-> rR x y}} ->
  {in rD & aD, forall x y, aR (g x) y -> rR x (f y)}.
Proof. by move=> Hf x y hx hy /Hf; rewrite fgK ?mem_g// ?inE; apply. Qed.

Lemma homoLR_in :
    {in aD &, {homo f : x y / aR x y >-> rR x y}} ->
  {in aD & rD, forall x y, aR x (g y) -> rR (f x) y}.
Proof. by move=> Hf x y hx hy /Hf; rewrite fgK ?mem_g// ?inE; apply. Qed.

Lemma homo_mono_in :
    {in aD &, {homo f : x y / aR x y >-> rR x y}} ->
    {in rD &, {homo g : x y / rR x y >-> aR x y}} ->
  {in rD &, {mono g : x y / rR x y >-> aR x y}}.
Proof.
move=> mf mg x y hx hy; case: (boolP (rR _ _))=> [/mg //|]; first exact.
by apply: contraNF=> /mf; rewrite !fgK ?mem_g//; apply.
Qed.

Lemma monoLR_in :
    {in aD &, {mono f : x y / aR x y >-> rR x y}} ->
  {in aD & rD, forall x y, rR (f x) y = aR x (g y)}.
Proof. by move=> mf x y hx hy; rewrite -{1}[y]fgK ?mem_g// mf ?mem_g. Qed.

Lemma monoRL_in :
    {in aD &, {mono f : x y / aR x y >-> rR x y}} ->
  {in rD & aD, forall x y, rR x (f y) = aR (g x) y}.
Proof. by move=> mf x y hx hy; rewrite -{1}[x]fgK ?mem_g// mf ?mem_g. Qed.

Lemma can_mono_in :
    {in aD &, {mono f : x y / aR x y >-> rR x y}} ->
  {in rD &, {mono g : x y / rR x y >-> aR x y}}.
Proof. by move=> mf x y hx hy; rewrite -mf ?mem_g// !fgK ?mem_g. Qed.

End MonoHomoMorphismTheory_in.
Arguments homoRL_in {aT rT aD rD f g aR rR}.
Arguments homoLR_in {aT rT aD rD f g aR rR}.
Arguments homo_mono_in {aT rT aD rD f g aR rR}.
Arguments monoLR_in {aT rT aD rD f g aR rR}.
Arguments monoRL_in {aT rT aD rD f g aR rR}.
Arguments can_mono_in {aT rT aD rD f g aR rR}.

Section onW_can.

Variables (aT rT : predArgType) (aD : {pred aT}) (rD : {pred rT}).
Variables (f : aT -> rT) (g : rT -> aT).

Lemma onW_can : cancel g f -> {on aD, cancel g & f}.
Proof. by move=> fgK x xaD; apply: fgK. Qed.

Lemma onW_can_in : {in rD, cancel g f} -> {in rD, {on aD, cancel g & f}}.
Proof. by move=> fgK x xrD xaD; apply: fgK. Qed.

Lemma in_onW_can : cancel g f -> {in rD, {on aD, cancel g & f}}.
Proof. by move=> fgK x xrD xaD; apply: fgK. Qed.

Lemma onT_can : (forall x, g x \in aD) -> {on aD, cancel g & f} -> cancel g f.
Proof. by move=> mem_g fgK x; apply: fgK. Qed.

Lemma onT_can_in : {homo g : x / x \in rD >-> x \in aD} ->
  {in rD, {on aD, cancel g & f}} -> {in rD, cancel g f}.
Proof. by move=> mem_g fgK x x_rD; apply/fgK/mem_g. Qed.

Lemma in_onT_can : (forall x, g x \in aD) ->
  {in rT, {on aD, cancel g & f}} -> cancel g f.
Proof. by move=> mem_g fgK x; apply/fgK. Qed.


End onW_can.
Arguments onW_can {aT rT} aD {f g}.
Arguments onW_can_in {aT rT} aD {rD f g}.
Arguments in_onW_can {aT rT} aD rD {f g}.
Arguments onT_can {aT rT} aD {f g}.
Arguments onW_can_in {aT rT} aD {rD f g}.
Arguments in_onT_can {aT rT} aD {f g}.

Section inj_can_sym_in_on.
Variables (aT rT : predArgType) (aD : {pred aT}) (rD : {pred rT}).
Variables (f : aT -> rT) (g : rT -> aT).

Lemma inj_can_sym_in_on : {homo f : x / x \in aD >-> x \in rD} ->
  {in aD, {on rD, cancel f & g}} ->
  {in [pred x | x \in rD & g x \in aD], injective g} ->
  {in rD, {on aD, cancel g & f}}.
Proof. by move=> fD fK gI x x_rD gx_aD; apply: gI; rewrite ?inE ?fK ?fD. Qed.

Lemma inj_can_sym_on : {in aD, cancel f g} ->
  {in [pred x | g x \in aD], injective g} -> {on aD, cancel g & f}.
Proof. by move=> fK gI x gx_aD; apply: gI; rewrite ?inE ?fK. Qed.

Lemma inj_can_sym_in : {homo f \o g : x / x \in rD} -> {on rD, cancel f & g} ->
  {in rD, injective g} ->  {in rD, cancel g f}.
Proof. by move=> fgD fK gI x x_rD; apply: gI; rewrite ?fK ?fgD. Qed.

End inj_can_sym_in_on.
Arguments inj_can_sym_in_on {aT rT aD rD f g}.
Arguments inj_can_sym_on {aT rT aD f g}.
Arguments inj_can_sym_in {aT rT rD f g}.

(*************************)
(* Mathcomp analysis now *)
(*************************)

Import Order.TTheory GRing.Theory Num.Theory.
Local Open Scope classical_set_scope.
Local Open Scope ring_scope.

Section function_space.

Definition cst {T T' : Type} (x : T') : T -> T' := fun=> x.

Program Definition fct_zmodMixin (T : Type) (M : zmodType) :=
  @ZmodMixin (T -> M) \0 (fun f x => - f x) (fun f g => f \+ g) _ _ _ _.
Next Obligation. by move=> f g h; rewrite funeqE=> x /=; rewrite addrA. Qed.
Next Obligation. by move=> f g; rewrite funeqE=> x /=; rewrite addrC. Qed.
Next Obligation. by move=> f; rewrite funeqE=> x /=; rewrite add0r. Qed.
Next Obligation. by move=> f; rewrite funeqE=> x /=; rewrite addNr. Qed.
Canonical fct_zmodType T (M : zmodType) := ZmodType (T -> M) (fct_zmodMixin T M).

Program Definition fct_ringMixin (T : pointedType) (M : ringType) :=
  @RingMixin [zmodType of T -> M] (cst 1) (fun f g x => f x * g x)
             _ _ _ _ _ _.
Next Obligation. by move=> f g h; rewrite funeqE=> x /=; rewrite mulrA. Qed.
Next Obligation. by move=> f; rewrite funeqE=> x /=; rewrite mul1r. Qed.
Next Obligation. by move=> f; rewrite funeqE=> x /=; rewrite mulr1. Qed.
Next Obligation. by move=> f g h; rewrite funeqE=> x /=; rewrite mulrDl. Qed.
Next Obligation. by move=> f g h; rewrite funeqE=> x /=; rewrite mulrDr. Qed.
Next Obligation.
by apply/eqP; rewrite funeqE => /(_ point) /eqP; rewrite oner_eq0.
Qed.
Canonical fct_ringType (T : pointedType) (M : ringType) :=
  RingType (T -> M) (fct_ringMixin T M).

Program Canonical fct_comRingType (T : pointedType) (M : comRingType) :=
  ComRingType (T -> M) _.
Next Obligation. by move=> f g; rewrite funeqE => x; rewrite mulrC. Qed.

Program Definition fct_lmodMixin (U : Type) (R : ringType) (V : lmodType R)
  := @LmodMixin R [zmodType of U -> V] (fun k f => k \*: f) _ _ _ _.
Next Obligation. rewrite funeqE => x; exact: scalerA. Qed.
Next Obligation. by move=> f; rewrite funeqE => x /=; rewrite scale1r. Qed.
Next Obligation. by move=> f g h; rewrite funeqE => x /=; rewrite scalerDr. Qed.
Next Obligation. by move=> f g; rewrite funeqE => x /=; rewrite scalerDl. Qed.
Canonical fct_lmodType U (R : ringType) (V : lmodType R) :=
  LmodType _ (U -> V) (fct_lmodMixin U V).

Lemma fct_sumE (T : Type) (M : zmodType) n (f : 'I_n -> T -> M) (x : T) :
  (\sum_(i < n) f i) x = \sum_(i < n) f i x.
Proof.
elim: n f => [|n H] f;
  by rewrite !(big_ord0,big_ord_recr) //= -[LHS]/(_ x + _ x) H.
Qed.

End function_space.

Section Linear1.
Context (R : ringType) (U : lmodType R) (V : zmodType) (s : R -> V -> V).
Canonical linear_eqType := EqType {linear U -> V | s} gen_eqMixin.
Canonical linear_choiceType := ChoiceType {linear U -> V | s} gen_choiceMixin.
End Linear1.
Section Linear2.
Context (R : ringType) (U : lmodType R) (V : zmodType) (s : R -> V -> V)
        (s_law : GRing.Scale.law s).
Canonical linear_pointedType := PointedType {linear U -> V | GRing.Scale.op s_law}
                                            (@GRing.null_fun_linear R U V s s_law).
End Linear2.

Module Filtered.

(* Index a family of filters on a type, one for each element of the type *)
Definition nbhs_of U T := T -> set (set U).
Record class_of U T := Class {
  base : Pointed.class_of T;
  nbhs_op : nbhs_of U T
}.

Section ClassDef.
Variable U : Type.

Structure type := Pack { sort; _ : class_of U sort }.
Local Coercion sort : type >-> Sortclass.
Variables (T : Type) (cT : type).
Definition class := let: Pack _ c := cT return class_of U cT in c.

Definition clone c of phant_id class c := @Pack T c.
Let xT := let: Pack T _ := cT in T.
Notation xclass := (class : class_of U xT).
Local Coercion base : class_of >-> Pointed.class_of.

Definition pack m :=
  fun bT b of phant_id (Pointed.class bT) b => @Pack T (Class b m).

Definition eqType := @Equality.Pack cT xclass.
Definition choiceType := @Choice.Pack cT xclass.
Definition fpointedType := @Pointed.Pack cT xclass.

End ClassDef.

(* filter on arrow sources *)
Structure source Z Y := Source {
  source_type :> Type;
  _ : (source_type -> Z) -> set (set Y)
}.
Definition source_filter Z Y (F : source Z Y) : (F -> Z) -> set (set Y) :=
  let: Source X f := F in f.

Module Exports.
Coercion sort : type >-> Sortclass.
Coercion base : class_of >-> Pointed.class_of.
Coercion nbhs_op : class_of >-> nbhs_of.
Coercion eqType : type >-> Equality.type.
Canonical eqType.
Coercion choiceType : type >-> Choice.type.
Canonical choiceType.
Coercion fpointedType : type >-> Pointed.type.
Canonical fpointedType.
Notation filteredType := type.
Notation FilteredType U T m := (@pack U T m _ _ idfun).
Notation "[ 'filteredType' U 'of' T 'for' cT ]" :=  (@clone U T cT _ idfun)
  (at level 0, format "[ 'filteredType'  U  'of'  T  'for'  cT ]") : form_scope.
Notation "[ 'filteredType' U 'of' T ]" := (@clone U T _ _ id)
  (at level 0, format "[ 'filteredType'  U  'of'  T ]") : form_scope.

(* The default filter for an arbitrary element is the one obtained *)
(* from its type *)
Canonical default_arrow_filter Y (Z : pointedType) (X : source Z Y) :=
  FilteredType Y (X -> Z) (@source_filter _ _ X).
Canonical source_filter_filter Y :=
  @Source Prop _ (_ -> Prop) (fun x : (set (set Y)) => x).
Canonical source_filter_filter' Y :=
  @Source Prop _ (set _) (fun x : (set (set Y)) => x).

End Exports.
End Filtered.
Export Filtered.Exports.

Definition nbhs {U} {T : filteredType U} : T -> set (set U) :=
  Filtered.nbhs_op (Filtered.class T).
Arguments nbhs {U T} _ _ : simpl never.

Definition filter_from {I T : Type} (D : set I) (B : I -> set T) : set (set T) :=
  [set P | exists2 i, D i & B i `<=` P].

(* the canonical filter on matrices on X is the product of the canonical filter
   on X *)
Canonical matrix_filtered m n X (Z : filteredType X) : filteredType 'M[X]_(m, n) :=
  FilteredType 'M[X]_(m, n) 'M[Z]_(m, n) (fun mx => filter_from
    [set P | forall i j, nbhs (mx i j) (P i j)]
    (fun P => [set my : 'M[X]_(m, n) | forall i j, P i j (my i j)])).

Definition filter_prod {T U : Type}
  (F : set (set T)) (G : set (set U)) : set (set (T * U)) :=
  filter_from (fun P => F P.1 /\ G P.2) (fun P => P.1 `*` P.2).

Section Near.

Local Notation "{ 'all1' P }" := (forall x, P x : Prop) (at level 0).
Local Notation "{ 'all2' P }" := (forall x y, P x y : Prop) (at level 0).
Local Notation "{ 'all3' P }" := (forall x y z, P x y z: Prop) (at level 0).
Local Notation ph := (phantom _).

Definition prop_near1 {X} {fX : filteredType X} (x : fX)
   P (phP : ph {all1 P}) := nbhs x P.

Definition prop_near2 {X X'} {fX : filteredType X} {fX' : filteredType X'}
  (x : fX) (x' : fX') := fun P of ph {all2 P} =>
  filter_prod (nbhs x) (nbhs x') (fun x => P x.1 x.2).

End Near.

Notation "{ 'near' x , P }" := (@prop_near1 _ _ x _ (inPhantom P)) : type_scope.
Notation "'\forall' x '\near' x_0 , P" := {near x_0, forall x, P} : type_scope.
Notation "'\near' x , P" := (\forall x \near x, P) : type_scope.
Notation "{ 'near' x & y , P }" :=
  (@prop_near2 _ _ _ _ x y _ (inPhantom P)) : type_scope.
Notation "'\forall' x '\near' x_0 & y '\near' y_0 , P" :=
  {near x_0 & y_0, forall x y, P} : type_scope.
Notation "'\forall' x & y '\near' z , P" :=
  {near z & z, forall x y, P} : type_scope.
Notation "'\near' x & y , P" := (\forall x \near x & y \near y, P) : type_scope.
Arguments prop_near1 : simpl never.
Arguments prop_near2 : simpl never.

Lemma nearE {T} {F : set (set T)} (P : set T) : (\forall x \near F, P x) = F P.
Proof. by []. Qed.

Definition filter_of X (fX : filteredType X) (x : fX) of phantom fX x :=
   nbhs x.
Notation "[ 'filter' 'of' x ]" :=
  (@filter_of _ _ _ (Phantom _ x)) : classical_set_scope.
Arguments filter_of _ _ _ _ _ /.

Lemma filter_of_filterE {T : Type} (F : set (set T)) : [filter of F] = F.
Proof. by []. Qed.

Lemma nbhs_filterE {T : Type} (F : set (set T)) : nbhs F = F.
Proof. by []. Qed.

Module Export NbhsFilter.
Definition nbhs_simpl := (@filter_of_filterE, @nbhs_filterE).
End NbhsFilter.

Definition cvg_to {T : Type} (F G : set (set T)) := G `<=` F.
Notation "F `=>` G" := (cvg_to F G) : classical_set_scope.
Lemma cvg_refl T (F : set (set T)) : F `=>` F.
Proof. exact. Qed.
Hint Resolve cvg_refl : core.

Lemma cvg_trans T (G F H : set (set T)) :
  (F `=>` G) -> (G `=>` H) -> (F `=>` H).
Proof. by move=> FG GH P /GH /FG. Qed.

Notation "F --> G" := (cvg_to [filter of F] [filter of G]) : classical_set_scope.
Definition type_of_filter {T} (F : set (set T)) := T.

Definition lim_in {U : Type} (T : filteredType U) :=
  fun F : set (set U) => get (fun l : T => F --> l).
Notation "[ 'lim' F 'in' T ]" := (@lim_in _ T [filter of F]) : classical_set_scope.
Notation lim F := [lim F in [filteredType _ of @type_of_filter _ [filter of F]]].
Notation "[ 'cvg' F 'in' T ]" := (F --> [lim F in T]) : classical_set_scope.
Notation cvg F := [cvg F in [filteredType _ of @type_of_filter _ [filter of F]]].

Section FilteredTheory.

Canonical filtered_prod X1 X2 (Z1 : filteredType X1)
  (Z2 : filteredType X2) : filteredType (X1 * X2) :=
  FilteredType (X1 * X2) (Z1 * Z2)
    (fun x => filter_prod (nbhs x.1) (nbhs x.2)).

Lemma cvg_prod T {U U' V V' : filteredType T} (x : U) (l : U') (y : V) (k : V') :
  x --> l -> y --> k -> (x, y) --> (l, k).
Proof.
move=> xl yk X [[X1 X2] /= [HX1 HX2] H]; exists (X1, X2) => //=.
split; [exact: xl | exact: yk].
Qed.

Lemma cvg_ex {U : Type} (T : filteredType U) (F : set (set U)) :
  [cvg F in T] <-> (exists l : T, F --> l).
Proof. by split=> [cvg|/getPex//]; exists [lim F in T]. Qed.

Lemma cvgP {U : Type} (T : filteredType U) (F : set (set U)) (l : T) :
   F --> l -> [cvg F in T].
Proof. by move=> Fl; apply/cvg_ex; exists l. Qed.

Lemma dvgP {U : Type} (T : filteredType U) (F : set (set U)) :
  ~ [cvg F in T] -> [lim F in T] = point.
Proof. by rewrite /lim_in /=; case xgetP. Qed.

End FilteredTheory.
Arguments cvgP {U T F} l.
Arguments dvgP {U} T {F}.

Lemma nbhs_nearE {U} {T : filteredType U} (x : T) (P : set U) :
  nbhs x P = \near x, P x.
Proof. by []. Qed.

Lemma near_nbhs {U} {T : filteredType U} (x : T) (P : set U) :
  (\forall x \near nbhs x, P x) = \near x, P x.
Proof. by []. Qed.

Lemma near2_curry {U V} (F : set (set U)) (G : set (set V)) (P : U -> set V) :
  {near F & G, forall x y, P x y} = {near (F, G), forall x, P x.1 x.2}.
Proof. by []. Qed.

Lemma near2_pair {U V} (F : set (set U)) (G : set (set V)) (P : set (U * V)) :
  {near F & G, forall x y, P (x, y)} = {near (F, G), forall x, P x}.
Proof. by symmetry; congr (nbhs _); rewrite predeqE => -[]. Qed.

Definition near2E := (@near2_curry, @near2_pair).

Lemma filter_of_nearI (X : Type) (fX : filteredType X)
  (x : fX) (ph : phantom fX x) : forall P,
  @filter_of X fX x ph P = @prop_near1 X fX x P (inPhantom (forall x, P x)).
Proof. by []. Qed.

Module Export NearNbhs.
Definition near_simpl := (@near_nbhs, @nbhs_nearE, filter_of_nearI).
Ltac near_simpl := rewrite ?near_simpl.
End NearNbhs.

Lemma near_swap {U V} (F : set (set U)) (G : set (set V)) (P : U -> set V) :
  (\forall x \near F & y \near G, P x y) = (\forall y \near G & x \near F, P x y).
Proof.
rewrite propeqE; split => -[[/=A B] [FA FB] ABP];
by exists (B, A) => // -[x y] [/=Bx Ay]; apply: (ABP (y, x)).
Qed.

(** * Filters *)

(** ** Definitions *)

Class Filter {T : Type} (F : set (set T)) := {
  filterT : F setT ;
  filterI : forall P Q : set T, F P -> F Q -> F (P `&` Q) ;
  filterS : forall P Q : set T, P `<=` Q -> F P -> F Q
}.
Global Hint Mode Filter - ! : typeclass_instances.

Class ProperFilter' {T : Type} (F : set (set T)) := {
  filter_not_empty : not (F (fun _ => False)) ;
  filter_filter' :> Filter F
}.
Global Hint Mode ProperFilter' - ! : typeclass_instances.
Arguments filter_not_empty {T} F {_}.

Notation ProperFilter := ProperFilter'.

Lemma filter_setT (T' : Type) : Filter (@setT (set T')).
Proof. by constructor. Qed.

Lemma filterP_strong T (F : set (set T)) {FF : Filter F} (P : set T) :
  (exists Q : set T, exists FQ  : F Q, forall x : T, Q x -> P x) <-> F P.
Proof.
split; last by exists P.
by move=> [Q [FQ QP]]; apply: (filterS QP).
Qed.

Structure filter_on T := FilterType {
  filter :> (T -> Prop) -> Prop;
  _ : Filter filter
}.
Definition filter_class T (F : filter_on T) : Filter F :=
  let: FilterType _ class := F in class.
Arguments FilterType {T} _ _.
Existing Instance filter_class.
(* Typeclasses Opaque filter. *)
Coercion filter_filter' : ProperFilter >-> Filter.

Structure pfilter_on T := PFilterPack {
  pfilter :> (T -> Prop) -> Prop;
  _ : ProperFilter pfilter
}.
Definition pfilter_class T (F : pfilter_on T) : ProperFilter F :=
  let: PFilterPack _ class := F in class.
Arguments PFilterPack {T} _ _.
Existing Instance pfilter_class.
(* Typeclasses Opaque pfilter. *)
Canonical pfilter_filter_on T (F : pfilter_on T) :=
  FilterType F (pfilter_class F).
Coercion pfilter_filter_on : pfilter_on >-> filter_on.
Definition PFilterType {T} (F : (T -> Prop) -> Prop)
  {fF : Filter F} (fN0 : not (F set0)) :=
  PFilterPack F (Build_ProperFilter' fN0 fF).
Arguments PFilterType {T} F {fF} fN0.

Canonical filter_on_eqType T := EqType (filter_on T) gen_eqMixin.
Canonical filter_on_choiceType T :=
  ChoiceType (filter_on T) gen_choiceMixin.
Canonical filter_on_PointedType T :=
  PointedType (filter_on T) (FilterType _ (filter_setT T)).
Canonical filter_on_FilteredType T :=
  FilteredType T (filter_on T) (@filter T).

Global Instance filter_on_Filter T (F : filter_on T) : Filter F.
Proof. by case: F. Qed.
Global Instance pfilter_on_ProperFilter T (F : pfilter_on T) : ProperFilter F.
Proof. by case: F. Qed.

Lemma nbhs_filter_onE T (F : filter_on T) : nbhs F = nbhs (filter F).
Proof. by []. Qed.
Definition nbhs_simpl := (@nbhs_simpl, @nbhs_filter_onE).

Lemma near_filter_onE T (F : filter_on T) (P : set T) :
  (\forall x \near F, P x) = \forall x \near filter F, P x.
Proof. by []. Qed.
Definition near_simpl := (@near_simpl, @near_filter_onE).

Program Definition trivial_filter_on T := FilterType [set setT : set T] _.
Next Obligation.
split=> // [_ _ -> ->|Q R sQR QT]; first by rewrite setIT.
by move; rewrite eqEsubset; split => // ? _; apply/sQR; rewrite QT.
Qed.
Canonical trivial_filter_on.

Lemma filter_nbhsT {T : Type} (F : set (set T)) :
   Filter F -> nbhs F setT.
Proof. by move=> FF; apply: filterT. Qed.
Hint Resolve filter_nbhsT : core.

Lemma nearT {T : Type} (F : set (set T)) : Filter F -> \near F, True.
Proof. by move=> FF; apply: filterT. Qed.
Hint Resolve nearT : core.

Lemma filter_not_empty_ex {T : Type} (F : set (set T)) :
    (forall P, F P -> exists x, P x) -> ~ F set0.
Proof. by move=> /(_ set0) ex /ex []. Qed.

Definition Build_ProperFilter {T : Type} (F : set (set T))
  (filter_ex : forall P, F P -> exists x, P x)
  (filter_filter : Filter F) :=
  Build_ProperFilter' (filter_not_empty_ex filter_ex) (filter_filter).

Lemma filter_ex_subproof {T : Type} (F : set (set T)) :
     ~ F set0 -> (forall P, F P -> exists x, P x).
Proof.
move=> NFset0 P FP; apply: contra_notP NFset0 => nex; suff <- : P = set0 by [].
by rewrite funeqE => x; rewrite propeqE; split=> // Px; apply: nex; exists x.
Qed.

Definition filter_ex {T : Type} (F : set (set T)) {FF : ProperFilter F} :=
  filter_ex_subproof (filter_not_empty F).
Arguments filter_ex {T F FF _}.

Lemma filter_getP {T : pointedType} (F : set (set T)) {FF : ProperFilter F}
      (P : set T) : F P -> P (get P).
Proof. by move=> /filter_ex /getPex. Qed.

(* Near Tactic *)

Record in_filter T (F : set (set T)) := InFilter {
  prop_in_filter_proj : T -> Prop;
  prop_in_filterP_proj : F prop_in_filter_proj
}.
(* add ball x e as a canonical instance of nbhs x *)

Module Type PropInFilterSig.
Axiom t : forall (T : Type) (F : set (set T)), in_filter F -> T -> Prop.
Axiom tE : t = prop_in_filter_proj.
End PropInFilterSig.
Module PropInFilter : PropInFilterSig.
Definition t := prop_in_filter_proj.
Lemma tE : t = prop_in_filter_proj. Proof. by []. Qed.
End PropInFilter.
(* Coercion PropInFilter.t : in_filter >-> Funclass. *)
Notation prop_of := PropInFilter.t.
Definition prop_ofE := PropInFilter.tE.
Notation "x \is_near F" := (@PropInFilter.t _ F _ x).
Definition is_nearE := prop_ofE.

Lemma prop_ofP T F (iF : @in_filter T F) : F (prop_of iF).
Proof. by rewrite prop_ofE; apply: prop_in_filterP_proj. Qed.

Definition in_filterT T F (FF : Filter F) : @in_filter T F :=
  InFilter (filterT).
Canonical in_filterI T F (FF : Filter F) (P Q : @in_filter T F) :=
  InFilter (filterI (prop_in_filterP_proj P) (prop_in_filterP_proj Q)).

Lemma filter_near_of T F (P : @in_filter T F) (Q : set T) : Filter F ->
  (forall x, prop_of P x -> Q x) -> F Q.
Proof.
by move: P => [P FP] FF /=; rewrite prop_ofE /= => /filterS; apply.
Qed.

Fact near_key : unit. Proof. exact. Qed.

Lemma mark_near (P : Prop) : locked_with near_key P -> P.
Proof. by rewrite unlock. Qed.

Lemma near_acc T F (P : @in_filter T F) (Q : set T) (FF : Filter F)
   (FQ : \forall x \near F, Q x) :
   locked_with near_key (forall x, prop_of (in_filterI FF P (InFilter FQ)) x -> Q x).
Proof. by rewrite unlock => x /=; rewrite !prop_ofE /= => -[Px]. Qed.

Lemma near_skip_subproof T F (P Q : @in_filter T F) (G : set T) (FF : Filter F) :
   locked_with near_key (forall x, prop_of P x -> G x) ->
   locked_with near_key (forall x, prop_of (in_filterI FF P Q) x -> G x).
Proof.
rewrite !unlock => FG x /=; rewrite !prop_ofE /= => -[Px Qx].
by have /= := FG x; apply; rewrite prop_ofE.
Qed.

Tactic Notation "near=>" ident(x) := apply: filter_near_of => x ?.

Ltac just_discharge_near x :=
  tryif match goal with Hx : x \is_near _ |- _ => move: (x) (Hx); apply: mark_near end
        then idtac else fail "the variable" x "is not a ""near"" variable".
Ltac near_skip :=
  match goal with |- locked_with near_key (forall _, @PropInFilter.t _ _ ?P _ -> _) =>
    tryif is_evar P then fail "nothing to skip" else apply: near_skip_subproof end.

Tactic Notation "near:" ident(x) :=
  just_discharge_near x;
  tryif do ![apply: near_acc; first shelve|near_skip]
  then idtac
  else fail "the goal depends on variables introduced after" x.

Ltac end_near := do ?exact: in_filterT.

Ltac done :=
  trivial; hnf; intros; solve
   [ do ![solve [trivial | apply: sym_equal; trivial]
         | discriminate | contradiction | split]
   | case not_locked_false_eq_true; assumption
   | match goal with H : ~ _ |- _ => solve [case H; trivial] end
   | match goal with |- ?x \is_near _ => near: x; apply: prop_ofP end ].

Lemma have_near (U : Type) (fT : filteredType U) (x : fT) (P : Prop) :
   ProperFilter (nbhs x) -> (\forall x \near x, P) -> P.
Proof. by move=> FF nP; have [] := @filter_ex _ _ FF (fun=> P). Qed.
Arguments have_near {U fT} x.

Tactic Notation "near" constr(F) "=>" ident(x) :=
  apply: (have_near F); near=> x.

Lemma near T (F : set (set T)) P (FP : F P) (x : T)
  (Px : prop_of (InFilter FP) x) : P x.
Proof. by move: Px; rewrite prop_ofE. Qed.
Arguments near {T F P} FP x Px.

Lemma nearW {T : Type} {F : set (set T)} (P : T -> Prop) :
  Filter F -> (forall x, P x) -> (\forall x \near F, P x).
Proof. by move=> FF FP; apply: filterS filterT. Qed.

Lemma filterE {T : Type} {F : set (set T)} :
  Filter F -> forall P : set T, (forall x, P x) -> F P.
Proof. by move=> ???; near=> x => //. Unshelve. end_near. Qed.

Lemma filter_app (T : Type) (F : set (set T)) :
  Filter F -> forall P Q : set T, F (fun x => P x -> Q x) -> F P -> F Q.
Proof. by move=> FF P Q subPQ FP; near=> x; suff: P x; near: x.
Grab Existential Variables. by end_near. Qed.

Lemma filter_app2 (T : Type) (F : set (set T)) :
  Filter F -> forall P Q R : set T,  F (fun x => P x -> Q x -> R x) ->
  F P -> F Q -> F R.
Proof. by move=> ???? PQR FP; apply: filter_app; apply: filter_app FP. Qed.

Lemma filter_app3 (T : Type) (F : set (set T)) :
  Filter F -> forall P Q R S : set T, F (fun x => P x -> Q x -> R x -> S x) ->
  F P -> F Q -> F R -> F S.
Proof. by move=> ????? PQR FP; apply: filter_app2; apply: filter_app FP. Qed.

Lemma filterS2 (T : Type) (F : set (set T)) :
  Filter F -> forall P Q R : set T, (forall x, P x -> Q x -> R x) ->
  F P -> F Q -> F R.
Proof. by move=> ? ? ? ? ?; apply: filter_app2; apply: filterE. Qed.

Lemma filterS3 (T : Type) (F : set (set T)) :
  Filter F -> forall P Q R S : set T, (forall x, P x -> Q x -> R x -> S x) ->
  F P -> F Q -> F R -> F S.
Proof. by move=> ? ? ? ? ? ?; apply: filter_app3; apply: filterE. Qed.

Lemma filter_const {T : Type} {F} {FF: @ProperFilter T F} (P : Prop) :
  F (fun=> P) -> P.
Proof. by move=> FP; case: (filter_ex FP). Qed.

Lemma in_filter_from {I T : Type} (D : set I) (B : I -> set T) (i : I) :
   D i -> filter_from D B (B i).
Proof. by exists i. Qed.

Lemma near_andP {T : Type} F (b1 b2 : T -> Prop) : Filter F ->
  (\forall x \near F, b1 x /\ b2 x) <->
    (\forall x \near F, b1 x) /\ (\forall x \near F, b2 x).
Proof.
move=> FF; split=> [H|[H1 H2]]; first by split; apply: filterS H => ? [].
by apply: filterS2 H1 H2.
Qed.

Lemma nearP_dep {T U} {F : set (set T)} {G : set (set U)}
   {FF : Filter F} {FG : Filter G} (P : T -> U -> Prop) :
  (\forall x \near F & y \near G, P x y) ->
  \forall x \near F, \forall y \near G, P x y.
Proof.
move=> [[Q R] [/=FQ GR]] QRP.
by apply: filterS FQ => x Q1x; apply: filterS GR => y Q2y; apply: (QRP (_, _)).
Qed.

Lemma filter2P T U (F : set (set T)) (G : set (set U))
  {FF : Filter F} {FG : Filter G} (P : set (T * U)) :
  (exists2 Q : set T * set U, F Q.1 /\ G Q.2
     & forall (x : T) (y : U), Q.1 x -> Q.2 y -> P (x, y))
   <-> \forall x \near (F, G), P x.
Proof.
split=> [][[A B] /=[FA GB] ABP]; exists (A, B) => //=.
  by move=> [a b] [/=Aa Bb]; apply: ABP.
by move=> a b Aa Bb; apply: (ABP (_, _)).
Qed.

Lemma filter_ex2 {T U : Type} (F : set (set T)) (G : set (set U))
  {FF : ProperFilter F} {FG : ProperFilter G} (P : set T) (Q : set U) :
   F P -> G Q -> exists x : T, exists2 y : U, P x & Q y.
Proof. by move=> /filter_ex [x Px] /filter_ex [y Qy]; exists x, y. Qed.
Arguments filter_ex2 {T U F G FF FG _ _}.

Lemma filter_fromP {I T : Type} (D : set I) (B : I -> set T) (F : set (set T)) :
  Filter F -> F `=>` filter_from D B <-> forall i, D i -> F (B i).
Proof.
split; first by move=> FB i ?; apply/FB/in_filter_from.
by move=> FB P [i Di BjP]; apply: (filterS BjP); apply: FB.
Qed.

Lemma filter_fromTP {I T : Type} (B : I -> set T) (F : set (set T)) :
  Filter F -> F `=>` filter_from setT B <-> forall i, F (B i).
Proof. by move=> FF; rewrite filter_fromP; split=> [P i|P i _]; apply: P. Qed.

Lemma filter_from_filter {I T : Type} (D : set I) (B : I -> set T) :
  (exists i : I, D i) ->
  (forall i j, D i -> D j -> exists2 k, D k & B k `<=` B i `&` B j) ->
  Filter (filter_from D B).
Proof.
move=> [i0 Di0] Binter; constructor; first by exists i0.
- move=> P Q [i Di BiP] [j Dj BjQ]; have [k Dk BkPQ]:= Binter _ _ Di Dj.
  by exists k => // x /BkPQ [/BiP ? /BjQ].
- by move=> P Q subPQ [i Di BiP]; exists i; apply: subset_trans subPQ.
Qed.

Lemma filter_fromT_filter {I T : Type} (B : I -> set T) :
  (exists _ : I, True) ->
  (forall i j, exists k, B k `<=` B i `&` B j) ->
  Filter (filter_from setT B).
Proof.
move=> [i0 _] BI; apply: filter_from_filter; first by exists i0.
by move=> i j _ _; have [k] := BI i j; exists k.
Qed.

Lemma filter_from_proper {I T : Type} (D : set I) (B : I -> set T) :
  Filter (filter_from D B) ->
  (forall i, D i -> B i !=set0) ->
  ProperFilter (filter_from D B).
Proof.
move=> FF BN0; apply: Build_ProperFilter=> P [i Di BiP].
by have [x Bix] := BN0 _ Di; exists x; apply: BiP.
Qed.

Lemma filter_bigI T (I : choiceType) (D : {fset I}) (f : I -> set T)
  (F : set (set T)) :
  Filter F -> (forall i, i \in D -> F (f i)) ->
  F (\bigcap_(i in [set i | i \in D]) f i).
Proof.
move=> FF FfD.
suff: F [set p | forall i, i \in enum_fset D -> f i p] by [].
have {FfD} : forall i, i \in enum_fset D -> F (f i) by move=> ? /FfD.
elim: (enum_fset D) => [|i s ihs] FfD; first exact: filterS filterT.
apply: (@filterS _ _ _ (f i `&` [set p | forall i, i \in s -> f i p])).
  by move=> p [fip fsp] j; rewrite inE => /orP [/eqP->|] //; apply: fsp.
apply: filterI; first by apply: FfD; rewrite inE eq_refl.
by apply: ihs => j sj; apply: FfD; rewrite inE sj orbC.
Qed.

Lemma filter_forall T (I : finType) (f : I -> set T) (F : set (set T)) :
    Filter F -> (forall i : I, \forall x \near F, f i x) ->
  \forall x \near F, forall i, f i x.
Proof.
move=> FF fIF; apply: filterS (@filter_bigI T I [fset x in I]%fset f F FF _).
  by move=> x fIx i; have := fIx i; rewrite /= inE/=; apply.
by move=> i; rewrite inE/= => _; apply: (fIF i).
Qed.

(** ** Limits expressed with filters *)

Definition fmap {T U : Type} (f : T -> U) (F : set (set T)) :=
  [set P | F (f @^-1` P)].
Arguments fmap _ _ _ _ _ /.

Lemma fmapE {U V : Type} (f : U -> V)
  (F : set (set U)) (P : set V) : fmap f F P = F (f @^-1` P).
Proof. by []. Qed.

Notation "E @[ x --> F ]" :=
  (fmap (fun x => E) [filter of F]) : classical_set_scope.
Notation "f @ F" := (fmap f [filter of F]) : classical_set_scope.
Global Instance fmap_filter T U (f : T -> U) (F : set (set T)) :
  Filter F -> Filter (f @ F).
Proof.
move=> FF; constructor => [|P Q|P Q PQ]; rewrite ?fmapE ?filter_ofE //=.
- exact: filterT.
- exact: filterI.
- by apply: filterS=> ?/PQ.
Qed.
Typeclasses Opaque fmap.

Global Instance fmap_proper_filter T U (f : T -> U) (F : set (set T)) :
  ProperFilter F -> ProperFilter (f @ F).
Proof.
move=> FF; apply: Build_ProperFilter';
by rewrite fmapE; apply: filter_not_empty.
Qed.
Definition fmap_proper_filter' := fmap_proper_filter.

Definition fmapi {T U : Type} (f : T -> set U) (F : set (set T)) :=
  [set P | \forall x \near F, exists y, f x y /\ P y].

Notation "E `@[ x --> F ]" :=
  (fmapi (fun x => E) [filter of F]) : classical_set_scope.
Notation "f `@ F" := (fmapi f [filter of F]) : classical_set_scope.

Lemma fmapiE {U V : Type} (f : U -> set V)
  (F : set (set U)) (P : set V) :
  fmapi f F P = \forall x \near F, exists y, f x y /\ P y.
Proof. by []. Qed.

Global Instance fmapi_filter T U (f : T -> set U) (F : set (set T)) :
  infer {near F, is_totalfun f} -> Filter F -> Filter (f `@ F).
Proof.
move=> f_totalfun FF; rewrite /fmapi; apply: Build_Filter. (* bug *)
- by apply: filterS f_totalfun => x [[y Hy] H]; exists y.
- move=> /= P Q FP FQ; near=> x.
    have [//|y [fxy Py]] := near FP x.
    have [//|z [fxz Qz]] := near FQ x.
    have [//|_ fx_prop] := near f_totalfun x.
    by exists y; split => //; split => //; rewrite [y](fx_prop _ z).
- move=> /= P Q subPQ FP; near=> x.
  by have [//|y [fxy /subPQ Qy]] := near FP x; exists y.
Grab Existential Variables. all: end_near. Qed.

Typeclasses Opaque fmapi.

Global Instance fmapi_proper_filter
  T U (f : T -> U -> Prop) (F : set (set T)) :
  infer {near F, is_totalfun f} ->
  ProperFilter F -> ProperFilter (f `@ F).
Proof.
move=> f_totalfun FF; apply: Build_ProperFilter.
by move=> P; rewrite /fmapi/= => /filter_ex [x [y [??]]]; exists y.
Qed.
Definition filter_map_proper_filter' := fmapi_proper_filter.

Lemma cvg_id T (F : set (set T)) : x @[x --> F] --> F.
Proof. exact. Qed.
Arguments cvg_id {T F}.

Lemma appfilter U V (f : U -> V) (F : set (set U)) :
  f @ F = [set P : set _ | \forall x \near F, P (f x)].
Proof. by []. Qed.

Lemma cvg_app U V (F G : set (set U)) (f : U -> V) :
  F --> G -> f @ F --> f @ G.
Proof. by move=> FG P /=; exact: FG. Qed.

Lemma cvgi_app U V (F G : set (set U)) (f : U -> set V) :
  F --> G -> f `@ F --> f `@ G.
Proof. by move=> FG P /=; exact: FG. Qed.

Lemma cvg_comp T U V (f : T -> U) (g : U -> V)
  (F : set (set T)) (G : set (set U)) (H : set (set V)) :
  f @ F `=>` G -> g @ G `=>` H -> g \o f @ F `=>` H.
Proof. by move=> fFG gGH; apply: cvg_trans gGH => P /fFG. Qed.

Lemma cvgi_comp T U V (f : T -> U) (g : U -> set V)
  (F : set (set T)) (G : set (set U)) (H : set (set V)) :
  f @ F `=>` G -> g `@ G `=>` H -> g \o f `@ F `=>` H.
Proof. by move=> fFG gGH; apply: cvg_trans gGH => P /fFG. Qed.

Lemma near_eq_cvg {T U} {F : set (set T)} {FF : Filter F} (f g : T -> U) :
  {near F, f =1 g} -> g @ F `=>` f @ F.
Proof. by move=> eq_fg P /=; apply: filterS2 eq_fg => x /= <-. Qed.

Lemma neari_eq_loc {T U} {F : set (set T)} {FF : Filter F} (f g : T -> set U) :
  {near F, f =2 g} -> g `@ F `=>` f `@ F.
Proof.
move=> eq_fg P /=; apply: filterS2 eq_fg => x eq_fg [y [fxy Py]].
by exists y; rewrite -eq_fg.
Qed.

Lemma cvg_near_const (T U : Type) (f : T -> U) (F : set (set T)) (G : set (set U)) :
  Filter F -> ProperFilter G ->
  (\forall y \near G, \forall x \near F, f x = y) -> f @ F --> G.
Proof.
move=> FF FG fFG P /= GP; rewrite !near_simpl; apply: (have_near G).
by apply: filter_app fFG; near=> y => /=; apply: filterS => x /= ->; near: y.
Grab Existential Variables. all: by end_near. Qed.

(* globally filter *)

Definition globally {T : Type} (A : set T) : set (set T) :=
   [set P : set T | forall x, A x -> P x].
Arguments globally {T} A _ /.

Global Instance globally_filter {T : Type} (A : set T) :
   Filter (globally A).
Proof.
constructor => //= P Q; last by move=> PQ AP x /AP /PQ.
by move=> AP AQ x Ax; split; [apply: AP|apply: AQ].
Qed.

Global Instance globally_properfilter {T : Type} (A : set T) a :
   infer (A a) -> ProperFilter (globally A).
Proof. by move=> Aa; apply: Build_ProperFilter' => /(_ a). Qed.

(** ** Specific filters *)

Section at_point.

Context {T : Type}.

Definition at_point (a : T) (P : set T) : Prop := P a.

Global Instance at_point_filter (a : T) : ProperFilter (at_point a).
Proof. by constructor=> //; constructor=> // P Q subPQ /subPQ. Qed.
Typeclasses Opaque at_point.

End at_point.

(** Filters for pairs *)

Global Instance filter_prod_filter T U (F : set (set T)) (G : set (set U)) :
  Filter F -> Filter G -> Filter (filter_prod F G).
Proof.
move=> FF FG; apply: filter_from_filter.
  by exists (setT, setT); split; apply: filterT.
move=> [P Q] [P' Q'] /= [FP GQ] [FP' GQ'].
exists (P `&` P', Q `&` Q') => /=; first by split; apply: filterI.
by move=> [x y] [/= [??] []].
Qed.

Canonical prod_filter_on T U (F : filter_on T) (G : filter_on U) :=
  FilterType (filter_prod F G) (filter_prod_filter _ _).

Global Instance filter_prod_proper {T1 T2 : Type}
  {F : (T1 -> Prop) -> Prop} {G : (T2 -> Prop) -> Prop}
  {FF : ProperFilter F} {FG : ProperFilter G} :
  ProperFilter (filter_prod F G).
Proof.
apply: filter_from_proper => -[A B] [/=FA GB].
by have [[x ?] [y ?]] := (filter_ex FA, filter_ex GB); exists (x, y).
Qed.
Definition filter_prod_proper' := @filter_prod_proper.

Lemma filter_prod1 {T U} {F : set (set T)} {G : set (set U)}
  {FG : Filter G} (P : set T) :
  (\forall x \near F, P x) -> \forall x \near F & _ \near G, P x.
Proof.
move=> FP; exists (P, setT)=> //= [|[?? []//]].
by split=> //; apply: filterT.
Qed.
Lemma filter_prod2 {T U} {F : set (set T)} {G : set (set U)}
  {FF : Filter F} (P : set U) :
  (\forall y \near G, P y) -> \forall _ \near F & y \near G, P y.
Proof.
move=> FP; exists (setT, P)=> //= [|[?? []//]].
by split=> //; apply: filterT.
Qed.

Program Definition in_filter_prod {T U} {F : set (set T)} {G : set (set U)}
  (P : in_filter F) (Q : in_filter G) : in_filter (filter_prod F G) :=
  @InFilter _ _ (fun x => prop_of P x.1 /\ prop_of Q x.2) _.
Next Obligation.
by exists (prop_of P, prop_of Q) => //=; split; apply: prop_ofP.
Qed.

Lemma near_pair {T U} {F : set (set T)} {G : set (set U)}
      {FF : Filter F} {FG : Filter G}
      (P : in_filter F) (Q : in_filter G) x :
       prop_of P x.1 -> prop_of Q x.2 -> prop_of (in_filter_prod P Q) x.
Proof. by case: x=> x y; do ?rewrite prop_ofE /=; split. Qed.

Lemma cvg_fst {T U F G} {FG : Filter G} :
  (@fst T U) @ filter_prod F G --> F.
Proof. by move=> P; apply: filter_prod1. Qed.

Lemma cvg_snd {T U F G} {FF : Filter F} :
  (@snd T U) @ filter_prod F G --> G.
Proof. by move=> P; apply: filter_prod2. Qed.

Lemma near_map {T U} (f : T -> U) (F : set (set T)) (P : set U) :
  (\forall y \near f @ F, P y) = (\forall x \near F, P (f x)).
Proof. by []. Qed.

Lemma near_map2 {T T' U U'} (f : T -> U) (g : T' -> U')
      (F : set (set T)) (G : set (set T')) (P : U -> set U') :
  Filter F -> Filter G ->
  (\forall y \near f @ F & y' \near g @ G, P y y') =
  (\forall x \near F     & x' \near G     , P (f x) (g x')).
Proof.
move=> FF FG; rewrite propeqE; split=> -[[A B] /= [fFA fGB] ABP].
  exists (f @^-1` A, g @^-1` B) => //= -[x y /=] xyAB.
  by apply: (ABP (_, _)); apply: xyAB.
exists (f @` A, g @` B) => //=; last first.
  by move=> -_ [/= [x Ax <-] [x' Bx' <-]]; apply: (ABP (_, _)).
rewrite !nbhs_simpl /fmap /=; split.
  by apply: filterS fFA=> x Ax; exists x.
by apply: filterS fGB => x Bx; exists x.
Qed.

Lemma near_mapi {T U} (f : T -> set U) (F : set (set T)) (P : set U) :
  (\forall y \near f `@ F, P y) = (\forall x \near F, exists y, f x y /\ P y).
Proof. by []. Qed.

(* Lemma filterSpair (T T' : Type) (F : set (set T)) (F' : set (set T')) : *)
(*    Filter F -> Filter F' -> *)
(*    forall (P : set T) (P' : set T') (Q : set (T * T')), *)
(*    (forall x x', P x -> P' x' -> Q (x, x')) -> F P /\ F' P' -> *)
(*    filter_prod F F' Q. *)
(* Proof. *)
(* move=> FF FF' P P' Q PQ [FP FP']; near=> x. *)
(* have := PQ x.1 x.2; rewrite -surjective_pairing; apply; near: x; *)
(* by [apply: cvg_fst|apply: cvg_snd]. *)
(* Grab Existential Variables. all: end_near. Qed. *)

Lemma filter_pair_near_of (T T' : Type) (F : set (set T)) (F' : set (set T')) :
   Filter F -> Filter F' ->
   forall (P : @in_filter T F) (P' : @in_filter T' F') (Q : set (T * T')),
   (forall x x', prop_of P x -> prop_of P' x' -> Q (x, x')) ->
   filter_prod F F' Q.
Proof.
move=> FF FF' [P FP] [P' FP'] Q PQ; rewrite prop_ofE in FP FP' PQ.
near=> x; have := PQ x.1 x.2; rewrite -surjective_pairing; apply; near: x;
by [apply: cvg_fst|apply: cvg_snd].
Grab Existential Variables. all: end_near. Qed.

Tactic Notation "near=>" ident(x) ident(y) :=
  (apply: filter_pair_near_of => x y ? ?).
Tactic Notation "near" constr(F) "=>" ident(x) ident(y) :=
  apply: (have_near F); near=> x y.

Module Export NearMap.
Definition near_simpl := (@near_simpl, @near_map, @near_mapi, @near_map2).
Ltac near_simpl := rewrite ?near_simpl.
End NearMap.

Lemma cvg_pair {T U V F} {G : set (set U)} {H : set (set V)}
  {FF : Filter F} {FG : Filter G} {FH : Filter H} (f : T -> U) (g : T -> V) :
  f @ F --> G -> g @ F --> H ->
  (f x, g x) @[x --> F] --> (G, H).
Proof.
move=> fFG gFH P; rewrite !near_simpl => -[[A B] /=[GA HB] ABP]; near=> x.
by apply: (ABP (_, _)); split=> //=; near: x; [apply: fFG|apply: gFH].
Grab Existential Variables. all: end_near. Qed.

Lemma cvg_comp2 {T U V W}
  {F : set (set T)} {G : set (set U)} {H : set (set V)} {I : set (set W)}
  {FF : Filter F} {FG : Filter G} {FH : Filter H}
  (f : T -> U) (g : T -> V) (h : U -> V -> W) :
  f @ F --> G -> g @ F --> H ->
  h (fst x) (snd x) @[x --> (G, H)] --> I ->
  h (f x) (g x) @[x --> F] --> I.
Proof. by move=> fFG gFH hGHI P /= IP; apply: cvg_pair (hGHI _ IP). Qed.
Arguments cvg_comp2 {T U V W F G H I FF FG FH f g h} _ _ _.
Definition cvg_to_comp_2 := @cvg_comp2.

(* Lemma cvgi_comp_2 {T U V W} *)
(*   {F : set (set T)} {G : set (set U)} {H : set (set V)} {I : set (set W)} *)
(*   {FF : Filter F} *)
(*   (f : T -> U) (g : T -> V) (h : U -> V -> set W) : *)
(*   f @ F --> G -> g @ F --> H -> *)
(*   h (fst x) (snd x) `@[x --> (G, H)] --> I -> *)
(*   h (f x) (g x) `@[x --> F] --> I. *)
(* Proof. *)
(* intros Cf Cg Ch. *)
(* change (fun x => h (f x) (g x)) with (fun x => h (fst (f x, g x)) (snd (f x, g x))). *)
(* apply: cvgi_comp Ch. *)
(* now apply cvg_pair. *)
(* Qed. *)

(** Restriction of a filter to a domain *)

Definition within {T : Type} (D : set T) (F : set (set T)) (P : set T) :=
  {near F, D `<=` P}.
Arguments within : simpl never.

Lemma near_withinE {T : Type} (D : set T) (F : set (set T)) (P : set T) :
  (\forall x \near within D F, P x) = {near F, D `<=` P}.
Proof. by []. Qed.

Lemma withinT  {T : Type} (F : set (set T)) (A : set T) : Filter F -> within A F A.
Proof. by move=> FF; rewrite /within; apply: filterE. Qed.

Lemma near_withinT  {T : Type} (F : set (set T)) (A : set T) : Filter F ->
  (\forall x \near within A F, A x).
Proof. exact: withinT. Qed.

Global Instance within_filter T D F : Filter F -> Filter (@within T D F).
Proof.
move=> FF; rewrite /within; constructor.
- by apply: filterE.
- by move=> P Q; apply: filterS2 => x DP DQ Dx; split; [apply: DP|apply: DQ].
- by move=> P Q subPQ; apply: filterS => x DP /DP /subPQ.
Qed.
Typeclasses Opaque within.

Canonical within_filter_on T D (F : filter_on T) :=
  FilterType (within D F) (within_filter _ _).

Lemma cvg_within {T} {F : set (set T)} {FF : Filter F} D :
  within D F --> F.
Proof. by move=> P; apply: filterS. Qed.

Definition subset_filter {T} (F : set (set T)) (D : set T) :=
  [set P : set {x | D x} | F [set x | forall Dx : D x, P (exist _ x Dx)]].
Arguments subset_filter {T} F D _.

Global Instance subset_filter_filter T F (D : set T) :
  Filter F -> Filter (subset_filter F D).
Proof.
move=> FF; constructor; rewrite /subset_filter/=.
- exact: filterE.
- by move=> P Q; apply: filterS2=> x PD QD Dx; split.
- by move=> P Q subPQ; apply: filterS => R PD Dx; apply: subPQ.
Qed.
Typeclasses Opaque subset_filter.

Lemma subset_filter_proper {T F} {FF : Filter F} (D : set T) :
  (forall P, F P -> ~ ~ exists x, D x /\ P x) ->
  ProperFilter (subset_filter F D).
Proof.
move=> DAP; apply: Build_ProperFilter'; rewrite /subset_filter => subFD.
by have /(_ subFD) := DAP (~` D); apply => -[x [dx /(_ dx)]].
Qed.

(** * Topological spaces *)

Module Topological.

Record mixin_of (T : Type) (nbhs : T -> set (set T)) := Mixin {
  open : set (set T) ;
  ax1 : forall p : T, ProperFilter (nbhs p) ;
  ax2 : forall p : T, nbhs p =
    [set A : set T | exists B : set T, open B /\ B p /\ B `<=` A] ;
  ax3 : open = [set A : set T | A `<=` nbhs^~ A ]
}.

Record class_of (T : Type) := Class {
  base : Filtered.class_of T T;
  mixin : mixin_of (Filtered.nbhs_op base)
}.

Section ClassDef.

Structure type := Pack { sort; _ : class_of sort }.
Local Coercion sort : type >-> Sortclass.
Variables (T : Type) (cT : type).
Definition class := let: Pack _ c := cT return class_of cT in c.

Definition clone c of phant_id class c := @Pack T c.
Let xT := let: Pack T _ := cT in T.
Notation xclass := (class : class_of xT).
Local Coercion base : class_of >-> Filtered.class_of.
Local Coercion mixin : class_of >-> mixin_of.

Definition pack nbhs' (m : @mixin_of T nbhs') :=
  fun bT (b : Filtered.class_of T T) of phant_id (@Filtered.class T bT) b =>
  fun m'   of phant_id m (m' : @mixin_of T (Filtered.nbhs_op b)) =>
  @Pack T (@Class _ b m').

Definition eqType := @Equality.Pack cT xclass.
Definition choiceType := @Choice.Pack cT xclass.
Definition pointedType := @Pointed.Pack cT xclass.
Definition filteredType := @Filtered.Pack cT cT xclass.

End ClassDef.

Module Exports.

Coercion sort : type >-> Sortclass.
Coercion base : class_of >-> Filtered.class_of.
Coercion mixin : class_of >-> mixin_of.
Coercion eqType : type >-> Equality.type.
Canonical eqType.
Coercion choiceType : type >-> Choice.type.
Canonical choiceType.
Coercion pointedType : type >-> Pointed.type.
Canonical pointedType.
Coercion filteredType : type >-> Filtered.type.
Canonical filteredType.
Notation topologicalType := type.
Notation TopologicalType T m := (@pack T _ m _ _ idfun _ idfun).
Notation TopologicalMixin := Mixin.
Notation "[ 'topologicalType' 'of' T 'for' cT ]" :=  (@clone T cT _ idfun)
  (at level 0, format "[ 'topologicalType'  'of'  T  'for'  cT ]") : form_scope.
Notation "[ 'topologicalType' 'of' T ]" := (@clone T _ _ id)
  (at level 0, format "[ 'topologicalType'  'of'  T ]") : form_scope.

End Exports.

End Topological.

Export Topological.Exports.

Section Topological1.

Context {T : topologicalType}.

Definition open := Topological.open (Topological.class T).

Definition open_nbhs (p : T) (A : set T) := open A /\ A p.

Global Instance nbhs_filter (p : T) : ProperFilter (nbhs p).
Proof. by apply: Topological.ax1; case: T p => ? []. Qed.
Typeclasses Opaque nbhs.

Canonical nbhs_filter_on (x : T) :=
  FilterType (nbhs x) (@filter_filter' _ _ (nbhs_filter x)).

Lemma nbhsE (p : T) :
  nbhs p = [set A : set T | exists B : set T, open_nbhs p B /\ B `<=` A].
Proof.
have -> : nbhs p = [set A : set T | exists B, open B /\ B p /\ B `<=` A].
  exact: Topological.ax2.
by rewrite predeqE => A; split=> [[B [? []]]|[B [[]]]]; exists B.
Qed.

Lemma open_nbhsE (p : T) (A : set T) : open_nbhs p A = (open A /\ nbhs p A).
Proof.
rewrite nbhsE propeqE; split=> [[? ?]|[? [B [[? ?] BA]]]]; split => //;
  [by exists A; split | exact: BA].
Qed.

Definition interior (A : set T) := (@nbhs _ [filteredType T of T])^~ A.

Local Notation "A ^°" := (interior A).

Lemma interior_subset (A : set T) : A^° `<=` A.
Proof.
by move=> p; rewrite /interior nbhsE => -[? [[??]]]; apply.
Qed.

Lemma openE : open = [set A : set T | A `<=` A^°].
Proof. exact: Topological.ax3. Qed.

Lemma nbhs_singleton (p : T) (A : set T) : nbhs p A -> A p.
Proof. by rewrite nbhsE => - [? [[_ ?]]]; apply. Qed.

Lemma nbhs_interior (p : T) (A : set T) : nbhs p A -> nbhs p A^°.
Proof.
rewrite nbhsE /open_nbhs openE => - [B [[Bop Bp] sBA]].
by exists B; split=> // q Bq; apply: filterS sBA _; apply: Bop.
Qed.

Lemma open0 : open set0.
Proof. by rewrite openE. Qed.

Lemma openT : open setT.
Proof. by rewrite openE => ??; apply: filterT. Qed.

Lemma openI (A B : set T) : open A -> open B -> open (A `&` B).
Proof.
rewrite openE => Aop Bop p [Ap Bp].
by apply: filterI; [apply: Aop|apply: Bop].
Qed.

Lemma open_bigU (I : Type) (D : set I) (f : I -> set T) :
  (forall i, D i -> open (f i)) -> open (\bigcup_(i in D) f i).
Proof.
rewrite openE => fop p [i Di].
by have /fop fiop := Di; move/fiop; apply: filterS => ??; exists i.
Qed.

Lemma openU (A B : set T) : open A -> open B -> open (A `|` B).
Proof.
by rewrite openE => Aop Bop p [/Aop|/Bop]; apply: filterS => ??; [left|right].
Qed.

Lemma open_subsetE (A B : set T) : open A -> (A `<=` B) = (A `<=` B^°).
Proof.
rewrite openE => Aop; rewrite propeqE; split.
  by move=> sAB p Ap; apply: filterS sAB _; apply: Aop.
by move=> sAB p /sAB /interior_subset.
Qed.

Lemma open_interior (A : set T) : open A^°.
Proof.
rewrite openE => p; rewrite /interior nbhsE => - [B [[Bop Bp]]].
by rewrite open_subsetE //; exists B.
Qed.

Lemma interior_bigcup I (D : set I) (f : I -> set T) :
  \bigcup_(i in D) (f i)^° `<=` (\bigcup_(i in D) f i)^°.
Proof.
move=> p [i Di]; rewrite /interior nbhsE => - [B [[Bop Bp] sBfi]].
by exists B; split=> // ? /sBfi; exists i.
Qed.

Lemma open_nbhsT (p : T) : open_nbhs p setT.
Proof. by split=> //; apply: openT. Qed.

Lemma open_nbhsI (p : T) (A B : set T) :
  open_nbhs p A -> open_nbhs p B -> open_nbhs p (A `&` B).
Proof. by move=> [Aop Ap] [Bop Bp]; split; [apply: openI|split]. Qed.

Lemma open_nbhs_nbhs (p : T) (A : set T) : open_nbhs p A -> nbhs p A.
Proof. by rewrite nbhsE => p_A; exists A; split. Qed.

Lemma interiorI (A B:set T): (A `&` B)^° = A^° `&` B^°.
Proof.
rewrite /interior predeqE => //= x; rewrite nbhsE; split => [[B0 [?]] | []].
- by rewrite subsetI => // -[? ?]; split; rewrite nbhsE; exists B0.
- rewrite nbhsE => -[B0 [? ?]] [B1 [? ?]]; exists (B0 `&` B1); split;
  [exact: open_nbhsI | by rewrite subsetI; split; apply: subIset; [left|right]].
Qed.

End Topological1.

Notation "A ^°" := (interior A) : classical_set_scope.

Notation continuous f := (forall x, f%function @ x --> f%function x).

Lemma continuous_cst (S T : topologicalType) (a : T) :
  continuous (fun _ : S => a).
Proof.
move=> x A; rewrite !nbhs_simpl /= !nbhsE => - [B [[_ Ba] sBA]].
by exists setT; split; [apply: open_nbhsT|move=> ??; apply: sBA].
Qed.

Lemma continuousP (S T : topologicalType) (f : S -> T) :
  continuous f <-> forall A, open A -> open (f @^-1` A).
Proof.
split=> fcont; first by rewrite !openE => A Aop ? /Aop /fcont.
move=> s A; rewrite nbhs_simpl /= !nbhsE => - [B [[Bop Bfs] sBA]].
by exists (f @^-1` B); split; [split=> //; apply/fcont|move=> ? /sBA].
Qed.

Lemma continuous_comp (R S T : topologicalType) (f : R -> S) (g : S -> T) x :
  {for x, continuous f} -> {for (f x), continuous g} ->
  {for x, continuous (g \o f)}.
Proof. exact: cvg_comp. Qed.

Lemma open_comp  {T U : topologicalType} (f : T -> U) (D : set U) :
  {in f @^-1` D, continuous f} -> open D -> open (f @^-1` D).
Proof.
rewrite !openE => fcont Dop x /= Dfx.
by apply: fcont; [rewrite inE|apply: Dop].
Qed.

Lemma cvg_fmap {T: topologicalType} {U : topologicalType}
  (F : set (set T)) x (f : T -> U) :
   {for x, continuous f} -> F --> x -> f @ F --> f x.
Proof. by move=> cf fx P /cf /fx. Qed.

Lemma near_join (T : topologicalType) (x : T) (P : set T) :
  (\near x, P x) -> \near x, \near x, P x.
Proof. exact: nbhs_interior. Qed.

Lemma near_bind (T : topologicalType) (P Q : set T) (x : T) :
  (\near x, (\near x, P x) -> Q x) -> (\near x, P x) -> \near x, Q x.
Proof.
move=> PQ xP; near=> y; apply: (near PQ y) => //;
by apply: (near (near_join xP) y).
Grab Existential Variables. all: end_near. Qed.

(* limit composition *)

Lemma continuous_cvg {T : Type} {V U : topologicalType}
  (F : set (set T)) (FF : Filter F)
  (f : T -> V) (h : V -> U) (a : V) :
  {for a, continuous h} ->
  f @ F --> a -> (h \o f) @ F --> h a.
Proof.
move=> h_continuous fa fb; apply: (cvg_trans _ h_continuous).
exact: (@cvg_comp _ _ _ _ h _ _ _ fa).
Qed.

Lemma continuous2_cvg {T : Type} {V W U : topologicalType}
  (F : set (set T)) (FF : Filter F)
  (f : T -> V) (g : T -> W) (h : V -> W -> U) (a : V) (b : W) :
  h z.1 z.2 @[z --> (a, b)] --> h a b ->
  f @ F --> a -> g @ F --> b -> (fun x => h (f x) (g x)) @ F --> h a b.
Proof.
move=> h_continuous fa fb; apply: (cvg_trans _ h_continuous).
exact: (@cvg_comp _ _ _ _ (fun x => h x.1 x.2) _ _ _ (cvg_pair fa fb)).
Qed.

Lemma cvg_near_cst (T : Type) (U : topologicalType)
  (l : U) (f : T -> U) (F : set (set T)) {FF : Filter F} :
  (\forall x \near F, f x = l) -> f @ F --> l.
Proof.
move=> fFl P /=; rewrite !near_simpl => Pl.
by apply: filterS fFl => _ ->; apply: nbhs_singleton.
Qed.
Arguments cvg_near_cst {T U} l {f F FF}.

Lemma is_cvg_near_cst (T : Type) (U : topologicalType)
  (l : U) (f : T -> U) (F : set (set T)) {FF : Filter F} :
  (\forall x \near F, f x = l) -> cvg (f @ F).
Proof. by move=> /cvg_near_cst/cvgP. Qed.
Arguments is_cvg_near_cst {T U} l {f F FF}.

Lemma near_cst_continuous (T U : topologicalType)
  (l : U) (f : T -> U) (x : T) :
  (\forall y \near x, f y = l) -> {for x, continuous f}.
Proof.
move=> eq_f_l; apply: cvg_near_cst; apply: filterS (eq_f_l) => y ->.
by rewrite (nbhs_singleton eq_f_l).
Qed.
Arguments near_cst_continuous {T U} l [f x].

Lemma cvg_cst (U : topologicalType) (x : U) (T : Type)
    (F : set (set T)) {FF : Filter F} :
  (fun _ : T => x) @ F --> x.
Proof. by apply: cvg_near_cst; near=> x0.
Grab Existential Variables. all: end_near. Qed.
Arguments cvg_cst {U} x {T F FF}.
Hint Resolve cvg_cst : core.

Lemma is_cvg_cst (U : topologicalType) (x : U) (T : Type)
  (F : set (set T)) {FF : Filter F} :
  cvg ((fun _ : T => x) @ F).
Proof. by apply: cvgP; apply: cvg_cst. Qed.
Arguments is_cvg_cst {U} x {T F FF}.
Hint Resolve is_cvg_cst : core.

Lemma cst_continuous {T U : topologicalType} (x : U) :
  continuous (fun _ : T => x).
Proof. by move=> t; apply: cvg_cst. Qed.

(* Relation between  globally  and  within A (nbhs x)     *)
(* to be combined with lemmas such as boundedP in normedtype *)
Lemma within_nbhsW {T : topologicalType} (A : set T) (x : T) :
  A x -> within A (nbhs x) `=>` globally A.
Proof.
move=> Ax P AP; rewrite /within; near=> y; apply: AP.
Grab Existential Variables. all: end_near. Qed.

(* [locally P] replaces a (globally A) in P by a within A (nbhs x)      *)
(* Can be combined with a notation taking a filter as its last argument *)
Definition locally_of (T : topologicalType) (A : set T)
  (P : set (set T) -> Prop) of phantom Prop (P (globally A)) :=
  forall x, A x -> P (within A (nbhs x)).
Notation "[ 'locally' P ]" := (@locally_of _ _ _ (Phantom _ P))
  (at level 0, format "[ 'locally'  P ]").
(* e.g. [locally [bounded f x | x in A]]  *)
(* see lemmas bounded_locally for example *)

(** ** Topology defined by a filter *)

Section TopologyOfFilter.

Context {T : Type} {nbhs' : T -> set (set T)}.
Hypothesis (nbhs'_filter : forall p : T, ProperFilter (nbhs' p)).
Hypothesis (nbhs'_singleton : forall (p : T) (A : set T), nbhs' p A -> A p).
Hypothesis (nbhs'_nbhs' : forall (p : T) (A : set T), nbhs' p A -> nbhs' p (nbhs'^~ A)).

Definition open_of_nbhs := [set A : set T | A `<=` nbhs'^~ A].

Program Definition topologyOfFilterMixin : Topological.mixin_of nbhs' :=
  @Topological.Mixin T nbhs' open_of_nbhs _ _ _.
Next Obligation.
rewrite predeqE => A; split=> [p_A|]; last first.
  by move=> [B [Bop [Bp sBA]]]; apply: filterS sBA _; apply: Bop.
exists (nbhs'^~ A); split; first by move=> ?; apply: nbhs'_nbhs'.
by split => // q /nbhs'_singleton.
Qed.

End TopologyOfFilter.

(** ** Topology defined by open sets *)

Section TopologyOfOpen.

Variable (T : Type) (op : set T -> Prop).
Hypothesis (opT : op setT).
Hypothesis (opI : forall (A B : set T), op A -> op B -> op (A `&` B)).
Hypothesis (op_bigU : forall (I : Type) (f : I -> set T),
  (forall i, op (f i)) -> op (\bigcup_i f i)).

Definition nbhs_of_open (p : T) (A : set T) :=
  exists B, op B /\ B p /\ B `<=` A.

Program Definition topologyOfOpenMixin : Topological.mixin_of nbhs_of_open :=
  @Topological.Mixin T nbhs_of_open op _ _ _.
Next Obligation.
apply Build_ProperFilter.
  by move=> A [B [_ [Bp sBA]]]; exists p; apply: sBA.
split; first by exists setT.
  move=> A B [C [Cop [Cp sCA]]] [D [Dop [Dp sDB]]].
  exists (C `&` D); split; first exact: opI.
  by split=> // q [/sCA Aq /sDB Bq].
move=> A B sAB [C [Cop [p_C sCA]]].
by exists C; split=> //; split=> //; apply: subset_trans sAB.
Qed.
Next Obligation.
rewrite predeqE => A; split=> [Aop p Ap|Aop].
  by exists A; split=> //; split.
suff -> : A = \bigcup_(B : {B : set T & op B /\ B `<=` A}) projT1 B.
  by apply: op_bigU => B; have [] := projT2 B.
rewrite predeqE => p; split=> [|[B _ Bp]]; last by have [_] := projT2 B; apply.
by move=> /Aop [B [Bop [Bp sBA]]]; exists (existT _ B (conj Bop sBA)).
Qed.

End TopologyOfOpen.

(** ** Topology defined by a base of open sets *)

Section TopologyOfBase.

Definition open_from I T (D : set I) (b : I -> set T) :=
  [set \bigcup_(i in D') b i | D' in subset^~ D].

Lemma open_fromT I T (D : set I) (b : I -> set T) :
  \bigcup_(i in D) b i = setT -> open_from D b setT.
Proof. by move=> ?; exists D. Qed.

Variable (I : pointedType) (T : Type) (D : set I) (b : I -> (set T)).
Hypothesis (b_cover : \bigcup_(i in D) b i = setT).
Hypothesis (b_join : forall i j t, D i -> D j -> b i t -> b j t ->
  exists k, D k /\ b k t /\ b k `<=` b i `&` b j).

Program Definition topologyOfBaseMixin :=
  @topologyOfOpenMixin _ (open_from D b) (open_fromT b_cover) _ _.
Next Obligation.
have [DA sDAD AeUbA] := H; have [DB sDBD BeUbB] := H0.
have ABU : forall t, (A `&` B) t ->
  exists it, D it /\ b it t /\ b it `<=` A `&` B.
  move=> t [At Bt].
  have [iA [DiA [biAt sbiA]]] : exists i, D i /\ b i t /\ b i `<=` A.
    move: At; rewrite -AeUbA => - [i DAi bit]; exists i.
    by split; [apply: sDAD|split=> // ?; exists i].
  have [iB [DiB [biBt sbiB]]] : exists i, D i /\ b i t /\ b i `<=` B.
    move: Bt; rewrite -BeUbB => - [i DBi bit]; exists i.
    by split; [apply: sDBD|split=> // ?; exists i].
  have [i [Di [bit sbiAB]]] := b_join DiA DiB biAt biBt.
  by exists i; split=> //; split=> // s /sbiAB [/sbiA ? /sbiB].
set Dt := fun t => [set it | D it /\ b it t /\ b it `<=` A `&` B].
exists [set get (Dt t) | t in A `&` B].
  by move=> _ [t ABt <-]; have /ABU/getPex [] := ABt.
rewrite predeqE => t; split=> [[_ [s ABs <-] bDtst]|ABt].
  by have /ABU/getPex [_ [_]] := ABs; apply.
by exists (get (Dt t)); [exists t| have /ABU/getPex [? []]:= ABt].
Qed.
Next Obligation.
set fop := fun j => [set Dj | Dj `<=` D /\ f j = \bigcup_(i in Dj) b i].
exists (\bigcup_j get (fop j)).
  move=> i [j _ fopji].
  suff /getPex [/(_ _ fopji)] : exists Dj, fop j Dj by [].
  by have [Dj] := H j; exists Dj.
rewrite predeqE => t; split=> [[i [j _ fopji bit]]|[j _]].
  exists j => //; suff /getPex [_ ->] : exists Dj, fop j Dj by exists i.
  by have [Dj] := H j; exists Dj.
have /getPex [_ ->] : exists Dj, fop j Dj by have [Dj] := H j; exists Dj.
by move=> [i]; exists i => //; exists j.
Qed.

End TopologyOfBase.

(** ** Topology defined by a subbase of open sets *)

Definition finI_from (I : choiceType) T (D : set I) (f : I -> set T) :=
  [set \bigcap_(i in [set i | i \in D']) f i |
    D' in [set A : {fset I} | {subset A <= D}]].

Lemma finI_from_cover (I : choiceType) T (D : set I) (f : I -> set T) :
  \bigcup_(A in finI_from D f) A = setT.
Proof.
rewrite predeqE => t; split=> // _; exists setT => //.
by exists fset0 => //; rewrite predeqE.
Qed.

Lemma finI_from1 (I : choiceType) T (D : set I) (f : I -> set T) i :
  D i -> finI_from D f (f i).
Proof.
move=> Di; exists [fset i]%fset.
  by move=> ?; rewrite !inE => /eqP->.
rewrite predeqE => t; split=> [|fit]; first by apply; rewrite /= inE.
by move=> ?; rewrite /= inE => /eqP->.
Qed.

Section TopologyOfSubbase.

Variable (I : pointedType) (T : Type) (D : set I) (b : I -> set T).

Program Definition topologyOfSubbaseMixin :=
  @topologyOfBaseMixin _ _ (finI_from D b) id (finI_from_cover D b) _.
Next Obligation.
move: i j t H H0 H1 H2 => A B t [DA sDAD AeIbA] [DB sDBD BeIbB] At Bt.
exists (A `&` B); split; last by split.
exists (DA `|` DB)%fset; first by move=> i /fsetUP [/sDAD|/sDBD].
rewrite predeqE => s; split=> [Ifs|[As Bs] i /fsetUP].
  split; first by rewrite -AeIbA => i DAi; apply: Ifs; rewrite /= inE DAi.
  by rewrite -BeIbB => i DBi; apply: Ifs; rewrite /= inE DBi orbC.
by move=> [DAi|DBi];
  [have := As; rewrite -AeIbA; apply|have := Bs; rewrite -BeIbB; apply].
Qed.

End TopologyOfSubbase.

(* Topology on nat *)

Section nat_topologicalType.

Let D : set nat := setT.
Let b : nat -> set nat := fun i => [set i].
Let bT : \bigcup_(i in D) b i = setT.
Proof. by rewrite predeqE => i; split => // _; exists i. Qed.

Let bD : forall i j t, D i -> D j -> b i t -> b j t ->
  exists k, D k /\ b k t /\ b k `<=` b i `&` b j.
Proof. by move=> i j t _ _ -> ->; exists j. Qed.

Definition nat_topologicalTypeMixin := topologyOfBaseMixin bT bD.
Canonical nat_filteredType := FilteredType nat nat (nbhs_of_open (open_from D b)).
Canonical nat_topologicalType := TopologicalType nat nat_topologicalTypeMixin.

End nat_topologicalType.

(* :TODO: ultimately nat could be replaced by any lattice *)
Definition eventually := filter_from setT (fun N => [set n | (N <= n)%N]).
Notation "'\oo'" := eventually : classical_set_scope.

Canonical eventually_filter_source X :=
   @Filtered.Source X _ nat (fun f => f @ \oo).

Global Instance eventually_filter : ProperFilter eventually.
Proof.
eapply @filter_from_proper; last by move=> i _; exists i => /=.
apply: filter_fromT_filter; first by exists 0%N.
move=> i j; exists (maxn i j) => n //=.
by rewrite geq_max => /andP[ltin ltjn].
Qed.

Canonical eventually_filterType := FilterType eventually _.
Canonical eventually_pfilterType := PFilterType eventually (filter_not_empty _).

Lemma nbhs_infty_gt N : \forall n \near \oo, (N < n)%N.
Proof. by exists N.+1. Qed.
Hint Resolve nbhs_infty_gt : core.

Lemma nbhs_infty_ge N : \forall n \near \oo, (N <= n)%N.
Proof. by exists N. Qed.

Lemma cvg_addnl N : addn N @ \oo --> \oo.
Proof.
by move=> P [n _ Pn]; exists (n - N)%N => // m; rewrite /= leq_subLR => /Pn.
Qed.

Lemma cvg_addnr N : addn^~ N --> \oo.
Proof. by under [addn^~ N]funext => n do rewrite addnC; apply: cvg_addnl. Qed.

Lemma cvg_subnr N : subn^~ N --> \oo.
Proof.
move=> P [n _ Pn]; exists (N + n)%N => //= m le_m.
by apply: Pn; rewrite /= leq_subRL// (leq_trans _ le_m)// leq_addr.
Qed.

Lemma cvg_mulnl N : (N > 0)%N -> muln N --> \oo.
Proof.
case: N => N // _ P [n _ Pn]; exists (n %/ N.+1).+1 => // m.
by rewrite /= ltn_divLR// => n_lt; apply: Pn; rewrite mulnC /= ltnW.
Qed.

Lemma cvg_mulnr N :(N > 0)%N -> muln^~ N --> \oo.
Proof.
by move=> N_gt0; under [muln^~ N]funext => n do rewrite mulnC; apply: cvg_mulnl.
Qed.

Lemma cvg_divnr N : (N > 0)%N -> divn^~ N --> \oo.
Proof.
move=> N_gt0 P [n _ Pn]; exists (n * N)%N => //= m.
by rewrite /= -leq_divRL//; apply: Pn.
Qed.

(** ** Topology on the product of two spaces *)

Section Prod_Topology.

Context {T U : topologicalType}.

Let prod_nbhs (p : T * U) := filter_prod (nbhs p.1) (nbhs p.2).

Lemma prod_nbhs_filter (p : T * U) : ProperFilter (prod_nbhs p).
Proof. exact: filter_prod_proper. Qed.

Lemma prod_nbhs_singleton (p : T * U) (A : set (T * U)) : prod_nbhs p A -> A p.
Proof.
by move=> [QR [/nbhs_singleton Qp1 /nbhs_singleton Rp2]]; apply.
Qed.

Lemma prod_nbhs_nbhs (p : T * U) (A : set (T * U)) :
  prod_nbhs p A -> prod_nbhs p (prod_nbhs^~ A).
Proof.
move=> [QR [/nbhs_interior p1_Q /nbhs_interior p2_R] sQRA].
by exists (QR.1^°, QR.2^°) => // ??; exists QR.
Qed.

Definition prod_topologicalTypeMixin :=
  topologyOfFilterMixin prod_nbhs_filter prod_nbhs_singleton prod_nbhs_nbhs.

Canonical prod_topologicalType :=
  TopologicalType (T * U) prod_topologicalTypeMixin.

End Prod_Topology.

(** ** Topology on matrices *)

Section matrix_Topology.

Variables (m n : nat) (T : topologicalType).

Implicit Types M : 'M[T]_(m, n).

Lemma mx_nbhs_filter M : ProperFilter (nbhs M).
Proof.
apply: (filter_from_proper (filter_from_filter _ _)) => [|P Q M_P M_Q|P M_P].
- by exists (fun i j => setT) => ??; apply: filterT.
- exists (fun i j => P i j `&` Q i j) => [??|mx PQmx]; first exact: filterI.
  by split=> i j; have [] := PQmx i j.
- exists (\matrix_(i, j) get (P i j)) => i j; rewrite mxE; apply: getPex.
  exact: filter_ex (M_P i j).
Qed.

Lemma mx_nbhs_singleton M (A : set 'M[T]_(m, n)) : nbhs M A -> A M.
Proof. by move=> [P M_P]; apply=> ??; apply: nbhs_singleton. Qed.

Lemma mx_nbhs_nbhs M (A : set 'M[T]_(m, n)) : nbhs M A -> nbhs M (nbhs^~ A).
Proof.
move=> [P M_P sPA]; exists (fun i j => (P i j)^°).
  by move=> ? ?; apply: nbhs_interior.
by move=> ? ?; exists P.
Qed.

Definition matrix_topologicalTypeMixin :=
  topologyOfFilterMixin mx_nbhs_filter mx_nbhs_singleton mx_nbhs_nbhs.

Canonical matrix_topologicalType :=
  TopologicalType 'M[T]_(m, n) matrix_topologicalTypeMixin.

End matrix_Topology.

(** ** Weak topology by a function *)

Section Weak_Topology.

Variable (S : pointedType) (T : topologicalType) (f : S -> T).

Definition wopen := [set f @^-1` A | A in open].

Lemma wopT : wopen setT.
Proof. by exists setT => //; apply: openT. Qed.

Lemma wopI (A B : set S) : wopen A -> wopen B -> wopen (A `&` B).
Proof.
by move=> [C Cop <-] [D Dop <-]; exists (C `&` D) => //; apply: openI.
Qed.

Lemma wop_bigU (I : Type) (g : I -> set S) :
  (forall i, wopen (g i)) -> wopen (\bigcup_i g i).
Proof.
move=> gop.
set opi := fun i => [set Ui | open Ui /\ g i = f @^-1` Ui].
exists (\bigcup_i get (opi i)).
  apply: open_bigU => i.
  by have /getPex [] : exists U, opi i U by have [U] := gop i; exists U.
have g_preim i : g i = f @^-1` (get (opi i)).
  by have /getPex [] : exists U, opi i U by have [U] := gop i; exists U.
rewrite predeqE => s; split=> [[i _]|[i _]]; last by rewrite g_preim; exists i.
by rewrite -[_ _]/((f @^-1` _) _) -g_preim; exists i.
Qed.

Definition weak_topologicalTypeMixin := topologyOfOpenMixin wopT wopI wop_bigU.

Let S_filteredClass := Filtered.Class (Pointed.class S) (nbhs_of_open wopen).
Definition weak_topologicalType :=
  Topological.Pack (@Topological.Class _ S_filteredClass
    weak_topologicalTypeMixin).

Lemma weak_continuous : continuous (f : weak_topologicalType -> T).
Proof. by apply/continuousP => A ?; exists A. Qed.

Lemma cvg_image (F : set (set S)) (s : S) :
  Filter F -> f @` setT = setT ->
  F --> (s : weak_topologicalType) <-> [set f @` A | A in F] --> (f s).
Proof.
move=> FF fsurj; split=> [cvFs|cvfFfs].
  move=> A /weak_continuous [B [Bop [Bs sBAf]]].
  have /cvFs FB : nbhs (s : weak_topologicalType) B by apply: open_nbhs_nbhs.
  rewrite nbhs_simpl; exists (f @^-1` A); first exact: filterS FB.
  exact: image_preimage.
move=> A /= [_ [[B Bop <-] [Bfs sBfA]]].
have /cvfFfs [C FC fCeB] : nbhs (f s) B by rewrite nbhsE; exists B; split.
rewrite nbhs_filterE; apply: filterS FC.
by apply: subset_trans sBfA; rewrite -fCeB; apply: preimage_image.
Qed.

End Weak_Topology.

(** ** Supremum of a family of topologies *)

Section Sup_Topology.

Variable (T : pointedType) (I : Type) (Tc : I -> Topological.class_of T).

Let TS := fun i => Topological.Pack (Tc i).

Definition sup_subbase := \bigcup_i (@open (TS i) : set (set T)).

Definition sup_topologicalTypeMixin := topologyOfSubbaseMixin sup_subbase id.

Definition sup_topologicalType :=
  Topological.Pack (@Topological.Class _ (Filtered.Class (Pointed.class T) _)
  sup_topologicalTypeMixin).

Lemma cvg_sup (F : set (set T)) (t : T) :
  Filter F -> F --> (t : sup_topologicalType) <-> forall i, F --> (t : TS i).
Proof.
move=> Ffilt; split=> cvFt.
  move=> i A /=; rewrite (@nbhsE (TS i)) => - [B [[Bop Bt] sBA]].
  apply: cvFt; exists B; split=> //; exists [set B]; last first.
    by rewrite predeqE => ?; split=> [[_ ->]|] //; exists B.
  move=> _ ->; exists [fset B]%fset.
    by move=> ?; rewrite inE inE => /eqP->; exists i.
  by rewrite predeqE=> ?; split=> [|??]; [apply|]; rewrite /= inE // =>/eqP->.
move=> A /=; rewrite (@nbhsE sup_topologicalType).
move=> [_ [[[B sB <-] [C BC Ct]] sUBA]].
rewrite nbhs_filterE; apply: filterS sUBA _; apply: (@filterS _ _ _ C).
  by move=> ??; exists C.
have /sB [D sD IDeC] := BC; rewrite -IDeC; apply: filter_bigI => E DE.
have /sD := DE; rewrite inE => - [i _]; rewrite openE => Eop.
by apply: (cvFt i); apply: Eop; move: Ct; rewrite -IDeC => /(_ _ DE).
Qed.

End Sup_Topology.

(** ** Product topology *)

Section Product_Topology.

Variable (I : Type) (T : I -> topologicalType).

Definition product_topologicalType :=
  sup_topologicalType (fun i => Topological.class
    (weak_topologicalType (fun f : dep_arrow_pointedType T => f i))).

End Product_Topology.

(** nbhs' *)

(* Should have a generic ^' operator *)
Definition nbhs' {T : topologicalType} (x : T) :=
  within (fun y => y != x) (nbhs x).

Lemma nbhsE' (T : topologicalType) (x : T) : nbhs x = nbhs' x `&` at_point x.
Proof.
rewrite predeqE => A; split=> [x_A|[x_A Ax]].
  split; last exact: nbhs_singleton.
  move: x_A; rewrite nbhsE => -[B [x_B sBA]]; rewrite /nbhs' nbhsE.
  by exists B; split=> // ? /sBA.
move: x_A; rewrite /nbhs' !nbhsE => -[B [x_B sBA]]; exists B.
by split=> // y /sBA Ay; case: (eqVneq y x) => [->|].
Qed.

Global Instance nbhs'_filter {T : topologicalType} (x : T) :
  Filter (nbhs' x).
Proof. exact: within_filter. Qed.
Typeclasses Opaque nbhs'.

Canonical nbhs'_filter_on (T : topologicalType)  (x : T) :=
  FilterType (nbhs' x) (nbhs'_filter _).

Lemma cvg_fmap2 (T U : Type) (f : T -> U):
  forall (F G : set (set T)), G `=>` F -> f @ G `=>` f @ F.
Proof. by move=> F G H A fFA ; exact: H (preimage f A) fFA. Qed.

Lemma cvg_within_filter {T U} {f : T -> U} (F : set (set T)) {FF : (Filter F) }
  (G : set (set U)) : forall (D : set T), (f @ F) --> G -> (f @ within D F) --> G.
Proof. move=> ?;  exact: cvg_trans (cvg_fmap2 (cvg_within _)). Qed.

Lemma cvg_app_within {T} {U : topologicalType} (f : T -> U) (F : set (set T))
  (D : set T): Filter F -> cvg (f @ F) -> cvg (f @ within D F).
Proof. by move => FF /cvg_ex [l H]; apply/cvg_ex; exists l; exact: cvg_within_filter. Qed.

Lemma nbhs_nbhs' {T : topologicalType} (x : T) : nbhs' x `=>` nbhs x.
Proof. exact: cvg_within. Qed.

(** meets *)

Lemma meets_openr {T : topologicalType} (F : set (set T)) (x : T) :
  F `#` nbhs x = F `#` open_nbhs x.
Proof.
rewrite propeqE; split; [exact/meetsSr/open_nbhs_nbhs|].
by move=> P A B {}/P P; rewrite nbhsE => -[B' [/P + sB]]; apply: subsetI_neq0.
Qed.

Lemma meets_openl {T : topologicalType} (F : set (set T)) (x : T) :
  nbhs x `#` F = open_nbhs x `#` F.
Proof. by rewrite meetsC meets_openr meetsC. Qed.

Lemma meets_globallyl T (A : set T) G :
  globally A `#` G = forall B, G B -> A `&` B !=set0.
Proof.
rewrite propeqE; split => [/(_ _ _ (fun=> id))//|clA A' B sA].
by move=> /clA; apply: subsetI_neq0.
Qed.

Lemma meets_globallyr T F (B : set T) :
  F `#` globally B = forall A, F A -> A `&` B !=set0.
Proof.
by rewrite meetsC meets_globallyl; under eq_forall do rewrite setIC.
Qed.

Lemma meetsxx T (F : set (set T)) (FF : Filter F) : F `#` F = ~ (F set0).
Proof.
rewrite propeqE; split => [FmF F0|]; first by have [x []] := FmF _ _ F0 F0.
move=> FN0 A B /filterI FAI {}/FAI FAB; apply/set0P/eqP => AB0.
by rewrite AB0 in FAB.
Qed.

Lemma proper_meetsxx T (F : set (set T)) (FF : ProperFilter F) : F `#` F.
Proof. by rewrite meetsxx; apply: filter_not_empty. Qed.

(** ** Closed sets in topological spaces *)

Section Closed.

Context {T : topologicalType}.

Definition closure (A : set T) :=
  [set p : T | forall B, nbhs p B -> A `&` B !=set0].

Lemma closure0 : closure set0 = set0 :> set T.
Proof.
rewrite predeqE => x; split => // /(_ _ (filter_nbhsT _))/set0P.
by rewrite set0I eqxx.
Qed.

Lemma closureEnbhs A : closure A = [set p | globally A `#` nbhs p].
Proof. by under eq_fun do rewrite meets_globallyl. Qed.

Lemma closureEonbhs A : closure A = [set p | globally A `#` open_nbhs p].
Proof. by under eq_fun do rewrite -meets_openr meets_globallyl. Qed.

Lemma subset_closure (A : set T) : A `<=` closure A.
Proof. by move=> p ??; exists p; split=> //; apply: nbhs_singleton. Qed.

Lemma closureI (A B : set T) : closure (A `&` B) `<=` closure A `&` closure B.
Proof. by move=> p clABp; split=> ? /clABp [q [[]]]; exists q. Qed.

Definition limit_point E := [set t : T |
  forall U, nbhs t U -> exists y, [/\ y != t, E y & U y]].

Lemma limit_pointEnbhs E :
  limit_point E = [set p | globally (E `\ p) `#` nbhs p].
Proof.
under eq_fun do rewrite meets_globallyl; rewrite funeqE => p /=.
apply/eq_forall2 => x px; apply/eq_exists => y.
by rewrite propeqE; split => [[/eqP ? ?]|[[? /eqP ?]]]; do 2?split.
Qed.

Lemma limit_pointEonbhs E :
  limit_point E = [set p | globally (E `\ p) `#` open_nbhs p].
Proof. by rewrite limit_pointEnbhs; under eq_fun do rewrite meets_openr. Qed.

Lemma subset_limit_point E : limit_point E `<=` closure E.
Proof. by move=> t Et U tU; have [p [? ? ?]] := Et _ tU; exists p. Qed.

Lemma closure_limit_point E : closure E = E `|` limit_point E.
Proof.
rewrite predeqE => t; split => [cEt|]; last first.
  by case; [exact: subset_closure|exact: subset_limit_point].
have [?|Et] := pselect (E t); [by left|right=> U tU; have [p []] := cEt _ tU].
by exists p; split => //; apply/eqP => pt; apply: Et; rewrite -pt.
Qed.

Definition closed (D : set T) := closure D `<=` D.

Lemma closedC (D : set T) : open D -> closed (~` D).
Proof. by rewrite openE => Dop p clNDp /Dop /clNDp [? []]. Qed.

Lemma closed_bigI {I} (D : set I) (f : I -> set T) :
  (forall i, D i -> closed (f i)) -> closed (\bigcap_(i in D) f i).
Proof.
move=> fcl t clft i Di; have /fcl := Di; apply.
by move=> A /clft [s [/(_ i Di)]]; exists s.
Qed.

Lemma closedI (D E : set T) : closed D -> closed E -> closed (D `&` E).
Proof.
by move=> Dcl Ecl p clDEp; split; [apply: Dcl|apply: Ecl];
  move=> A /clDEp [q [[]]]; exists q.
Qed.

Lemma closedT : closed setT. Proof. by []. Qed.

Lemma closed0 : closed set0.
Proof. by move=> ? /(_ setT) [|? []] //; apply: filterT. Qed.

Lemma closedE : closed = [set A : set T | forall p, ~ (\near p, ~ A p) -> A p].
Proof.
rewrite predeqE => A; split=> Acl p; last first.
  by move=> clAp; apply: Acl; rewrite -nbhs_nearE => /clAp [? []].
rewrite -nbhs_nearE nbhsE => /asboolP.
rewrite asbool_neg => /forallp_asboolPn clAp.
apply: Acl => B; rewrite nbhsE => - [C [p_C sCB]].
have /asboolP := clAp C.
rewrite asbool_neg asbool_and => /nandP [/asboolP//|/existsp_asboolPn [q]].
move/asboolP; rewrite asbool_neg => /imply_asboolPn [/sCB Bq /contrapT Aq].
by exists q.
Qed.

Lemma openC (D : set T) : closed D -> open (~` D).
Proof.
rewrite closedE openE => Dcl t nDt; apply: contrapT.
by rewrite /interior nbhs_nearE => /Dcl.
Qed.

Lemma closed_closure (A : set T) : closed (closure A).
Proof. by move=> p clclAp B /nbhs_interior /clclAp [q [clAq /clAq]]. Qed.

End Closed.

Lemma closed_comp {T U : topologicalType} (f : T -> U) (D : set U) :
  {in ~` f @^-1` D, continuous f} -> closed D -> closed (f @^-1` D).
Proof.
rewrite !closedE=> f_continuous D_cl x /= xDf.
apply: D_cl; apply: contra_not xDf => fxD.
have NDfx : ~ D (f x).
  by move: fxD; rewrite -nbhs_nearE nbhsE => - [A [[??]]]; apply.
by apply: f_continuous fxD; rewrite inE.
Qed.

Lemma closed_cvg_loc {T} {U : topologicalType} {F} {FF : ProperFilter F}
  (f : T -> U) (D : U -> Prop) :
  forall y, f @ F --> y -> F (f @^-1` D) -> closed D -> D y.
Proof.
move=> y Ffy Df; apply => A /Ffy /=; rewrite nbhs_filterE.
by move=> /(filterI Df); apply: filter_ex.
Qed.

Lemma closed_cvg {T} {U : topologicalType} {F} {FF : ProperFilter F}
  (f : T -> U) (D : U -> Prop) :
  forall y, f @ F --> y -> (forall x, D (f x)) -> closed D -> D y.
Proof.
by move=> y fy FDf; apply: (closed_cvg_loc fy); apply: filterE.
Qed.

Section closure_lemmas.
Variable T : topologicalType.
Implicit Types E A B U : set T.

Lemma closure_subset A B : A `<=` B -> closure A `<=` closure B.
Proof. by move=> ? ? CAx ?; move/CAx; exact/subsetI_neq0. Qed.

Lemma closureE A : closure A = \bigcap_(B in [set B | closed B /\ A `<=` B]) B.
Proof.
rewrite eqEsubset; split=> [x ? B [cB AB]|]; first exact/cB/(closure_subset AB).
by move=> x; apply; split; [exact: closed_closure|exact: subset_closure].
Qed.

Lemma closureC E :
  ~` closure E = \bigcup_(x in [set U | open U /\ U `<=` ~` E]) x.
Proof.
rewrite closureE bigcapCU setCK eqEsubset; split => t [U [? EU Ut]].
  by exists (~` U) => //; split; [exact: openC|exact: subsetC].
by rewrite -(setCK E); exists (~` U)=> //; split; [exact:closedC|exact:subsetC].
Qed.

Lemma closure_id E : closed E <-> E = closure E.
Proof.
split=> [?|->]; last exact: closed_closure.
rewrite eqEsubset; split => //; exact: subset_closure.
Qed.

End closure_lemmas.

(** ** Compact sets *)

Section Compact.

Context {T : topologicalType}.

Definition cluster (F : set (set T)) := [set p : T | F `#` nbhs p].

Lemma cluster_nbhs t : cluster (nbhs t) t.
Proof. by move=> A B /nbhs_singleton At /nbhs_singleton Bt; exists t. Qed.

Lemma clusterEonbhs F : cluster F = [set p | F `#` open_nbhs p].
Proof. by under eq_fun do rewrite -meets_openr. Qed.

Lemma clusterE F : cluster F = \bigcap_(A in F) (closure A).
Proof. by rewrite predeqE => p; split=> cF ????; apply: cF. Qed.

Lemma closureEcluster E : closure E = cluster (globally E).
Proof. by rewrite closureEnbhs. Qed.

Lemma cvg_cluster F G : F --> G -> cluster F `<=` cluster G.
Proof. by move=> sGF p Fp P Q GP Qp; apply: Fp Qp; apply: sGF. Qed.

Lemma cluster_cvgE F :
  ProperFilter F ->
  cluster F = [set p | exists2 G, ProperFilter G & G --> p /\ F `<=` G].
Proof.
move=> FF; rewrite predeqE => p.
split=> [clFp|[G Gproper [cvGp sFG]] A B]; last first.
  by move=> /sFG GA /cvGp GB; apply: (@filter_ex _ G); apply: filterI.
exists (filter_from (\bigcup_(A in F) [set A `&` B | B in nbhs p]) id).
  apply filter_from_proper; last first.
    by move=> _ [A FA [B p_B <-]]; have := clFp _ _ FA p_B.
  apply: filter_from_filter.
    exists setT; exists setT; first exact: filterT.
    by exists setT; [apply: filterT|rewrite setIT].
  move=> _ _ [A1 FA1 [B1 p_B1 <-]] [A2 FA2 [B2 p_B2 <-]].
  exists (A1 `&` B1 `&` (A2 `&` B2)) => //; exists (A1 `&` A2).
    exact: filterI.
  by exists (B1 `&` B2); [apply: filterI|rewrite setIACA].
split.
  move=> A p_A; exists A => //; exists setT; first exact: filterT.
  by exists A => //; rewrite setIC setIT.
move=> A FA; exists A => //; exists A => //; exists setT; first exact: filterT.
by rewrite setIT.
Qed.

Definition compact A := forall (F : set (set T)),
  ProperFilter F -> F A -> A `&` cluster F !=set0.

Lemma compact0 : compact set0.
Proof. by move=> F FF /filter_ex []. Qed.

Lemma subclosed_compact (A B : set T) :
  closed A -> compact B -> A `<=` B -> compact A.
Proof.
move=> Acl Bco sAB F Fproper FA.
have [|p [Bp Fp]] := Bco F; first exact: filterS FA.
by exists p; split=> //; apply: Acl=> C Cp; apply: Fp.
Qed.

Definition hausdorff := forall p q : T, cluster (nbhs p) q -> p = q.

Typeclasses Opaque within.
Global Instance within_nbhs_proper (A : set T) p :
  infer (closure A p) -> ProperFilter (within A (nbhs p)).
Proof.
move=> clAp; apply: Build_ProperFilter => B.
by move=> /clAp [q [Aq AqsoBq]]; exists q; apply: AqsoBq.
Qed.

Lemma compact_closed (A : set T) : hausdorff -> compact A -> closed A.
Proof.
move=> hT Aco p clAp; have pA := !! @withinT _ (nbhs p) A _.
have [q [Aq clsAp_q]] := !! Aco _ _ pA; rewrite (hT p q) //.
by apply: cvg_cluster clsAp_q; apply: cvg_within.
Qed.

End Compact.
Arguments hausdorff : clear implicits.

Lemma continuous_compact (T U : topologicalType) (f : T -> U) A :
  {in A, continuous f} -> compact A -> compact (f @` A).
Proof.
move=> fcont Aco F FF FfA; set G := filter_from F (fun C => A `&` f @^-1` C).
have GF : ProperFilter G.
  apply: (filter_from_proper (filter_from_filter _ _)); first by exists (f @` A).
    move=> C1 C2 F1 F2; exists (C1 `&` C2); first exact: filterI.
    by move=> ?[?[]]; split; split.
  by move=> C /(filterI FfA) /filter_ex [_ [[p ? <-]]]; eexists p.
case: (Aco G); first by exists (f @` A) => // ? [].
move=> p [Ap clsGp]; exists (f p); split; first exact/imageP.
move=> B C FB /fcont; rewrite inE /= nbhs_filterE => /(_ Ap) p_Cf.
have : G (A `&` f @^-1` B) by exists B.
by move=> /clsGp /(_ p_Cf) [q [[]]]; exists (f q).
Qed.

Section Tychonoff.

Class UltraFilter T (F : set (set T)) := {
  ultra_proper :> ProperFilter F ;
  max_filter : forall G : set (set T), ProperFilter G -> F `<=` G -> G = F
}.

Lemma ultra_cvg_clusterE (T : topologicalType) (F : set (set T)) :
  UltraFilter F -> cluster F = [set p | F --> p].
Proof.
move=> FU; rewrite predeqE => p; split.
  by rewrite cluster_cvgE => - [G GF [cvGp /max_filter <-]].
by move=> cvFp; rewrite cluster_cvgE; exists F; [apply: ultra_proper|split].
Qed.

Lemma ultraFilterLemma T (F : set (set T)) :
  ProperFilter F -> exists G, UltraFilter G /\ F `<=` G.
Proof.
move=> FF.
set filter_preordset := ({G : set (set T) & ProperFilter G /\ F `<=` G}).
set preorder := fun G1 G2 : filter_preordset => projT1 G1 `<=` projT1 G2.
suff [G Gmax] : exists G : filter_preordset, premaximal preorder G.
  have [GF sFG] := projT2 G; exists (projT1 G); split=> //; split=> // H HF sGH.
  have sFH : F `<=` H by apply: subset_trans sGH.
  have sHG : preorder (existT _ H (conj HF sFH)) G by apply: Gmax.
  by rewrite predeqE => ?; split=> [/sHG|/sGH].
have sFF : F `<=` F by [].
apply: (ZL_preorder ((existT _ F (conj FF sFF)) : filter_preordset)) =>
  [?|G H I sGH sHI ? /sGH /sHI|A Atot] //.
case: (pselect (A !=set0)) => [[G AG] | A0]; last first.
  exists (existT _ F (conj FF sFF)) => G AG.
  by have /asboolP := A0; rewrite asbool_neg => /forallp_asboolPn /(_ G).
have [GF sFG] := projT2 G.
suff UAF : ProperFilter (\bigcup_(H in A) projT1 H).
  have sFUA : F `<=` \bigcup_(H in A) projT1 H.
    by move=> B FB; exists G => //; apply: sFG.
  exists (existT _ (\bigcup_(H in A) projT1 H) (conj UAF sFUA)) => H AH B HB /=.
  by exists H.
apply Build_ProperFilter.
  by move=> B [H AH HB]; have [HF _] := projT2 H; apply: (@filter_ex _ _ HF).
split; first by exists G => //; apply: filterT.
  move=> B C [HB AHB HBB] [HC AHC HCC]; have [sHBC|sHCB] := Atot _ _ AHB AHC.
    exists HC => //; have [HCF _] := projT2 HC; apply: filterI HCC.
    exact: sHBC.
  exists HB => //; have [HBF _] := projT2 HB; apply: filterI HBB _.
  exact: sHCB.
move=> B C SBC [H AH HB]; exists H => //; have [HF _] := projT2 H.
exact: filterS HB.
Qed.

Lemma compact_ultra (T : topologicalType) :
  compact = [set A | forall F : set (set T),
  UltraFilter F -> F A -> A `&` [set p | F --> p] !=set0].
Proof.
rewrite predeqE => A; split=> Aco F FF FA.
  by have /Aco [p [?]] := FA; rewrite ultra_cvg_clusterE; exists p.
have [G [GU sFG]] := ultraFilterLemma FF.
have /Aco [p [Ap]] : G A by apply: sFG.
rewrite /= -[_ --> p]/([set _ | _] p) -ultra_cvg_clusterE.
by move=> /(cvg_cluster sFG); exists p.
Qed.

Lemma filter_image (T U : Type) (f : T -> U) (F : set (set T)) :
  Filter F -> f @` setT = setT -> Filter [set f @` A | A in F].
Proof.
move=> FF fsurj; split.
- by exists setT => //; apply: filterT.
- move=> _ _ [A FA <-] [B FB <-].
  exists (f @^-1` (f @` A `&` f @` B)); last by rewrite image_preimage.
  have sAB : A `&` B `<=` f @^-1` (f @` A `&` f @` B).
    by move=> x [Ax Bx]; split; exists x.
  by apply: filterS sAB _; apply: filterI.
- move=> A B sAB [C FC fC_eqA].
  exists (f @^-1` B); last by rewrite image_preimage.
  by apply: filterS FC => p Cp; apply: sAB; rewrite -fC_eqA; exists p.
Qed.

Lemma proper_image (T U : Type) (f : T -> U) (F : set (set T)) :
  ProperFilter F -> f @` setT = setT -> ProperFilter [set f @` A | A in F].
Proof.
move=> FF fsurj; apply Build_ProperFilter; last exact: filter_image.
by move=> _ [A FA <-]; have /filter_ex [p Ap] := FA; exists (f p); exists p.
Qed.

Lemma in_ultra_setVsetC T (F : set (set T)) (A : set T) :
  UltraFilter F -> F A \/ F (~` A).
Proof.
move=> FU; case: (pselect (F (~` A))) => [|nFnA]; first by right.
left; suff : ProperFilter (filter_from (F `|` [set A `&` B | B in F]) id).
  move=> /max_filter <-; last by move=> B FB; exists B => //; left.
  by exists A => //; right; exists setT; [apply: filterT|rewrite setIT].
apply filter_from_proper; last first.
  move=> B [|[C FC <-]]; first exact: filter_ex.
  apply: contrapT => /asboolP; rewrite asbool_neg => /forallp_asboolPn AC0.
  by apply: nFnA; apply: filterS FC => p Cp Ap; apply: (AC0 p).
apply: filter_from_filter.
  by exists A; right; exists setT; [apply: filterT|rewrite setIT].
move=> B C [FB|[DB FDB <-]].
  move=> [FC|[DC FDC <-]]; first by exists (B `&` C)=> //; left; apply: filterI.
  exists (A `&` (B `&` DC)); last by rewrite setICA.
  by right; exists (B `&` DC) => //; apply: filterI.
move=> [FC|[DC FDC <-]].
  exists (A `&` (DB `&` C)); last by rewrite setIA.
  by right; exists (DB `&` C) => //; apply: filterI.
exists (A `&` (DB `&` DC)); last by move=> ??; rewrite setIACA setIid.
by right; exists (DB `&` DC) => //; apply: filterI.
Qed.

Lemma ultra_image (T U : Type) (f : T -> U) (F : set (set T)) :
  UltraFilter F -> f @` setT = setT -> UltraFilter [set f @` A | A in F].
Proof.
move=> FU fsurj; split; first exact: proper_image.
move=> G GF sfFG; rewrite predeqE => A; split; last exact: sfFG.
move=> GA; exists (f @^-1` A); last by rewrite image_preimage.
have [//|FnAf] := in_ultra_setVsetC (f @^-1` A) FU.
have : G (f @` (~` (f @^-1` A))) by apply: sfFG; exists (~` (f @^-1` A)).
suff : ~ G (f @` (~` (f @^-1` A))) by [].
rewrite preimage_setC image_preimage // => GnA.
by have /filter_ex [? []] : G (A `&` (~` A)) by apply: filterI.
Qed.

Lemma tychonoff (I : eqType) (T : I -> topologicalType)
  (A : forall i, set (T i)) :
  (forall i, compact (A i)) ->
  @compact (product_topologicalType T)
    [set f : forall i, T i | forall i, A i (f i)].
Proof.
move=> Aco; rewrite compact_ultra => F FU FA.
set subst_coord := fun (i : I) (pi : T i) (f : forall x : I, T x) (j : I) =>
  if eqP is ReflectT e then ecast i (T i) (esym e) pi else f j.
have subst_coordT i pi f : subst_coord i pi f i = pi.
  rewrite /subst_coord; case eqP => // e.
  by rewrite (eq_irrelevance e (erefl _)).
have subst_coordN i pi f j : i != j -> subst_coord i pi f j = f j.
  move=> inej; rewrite /subst_coord; case: eqP => // e.
  by move: inej; rewrite {1}e => /negP.
have pr_surj i : @^~ i @` (@setT (forall i, T i)) = setT.
  rewrite predeqE => pi; split=> // _.
  by exists (subst_coord i pi (fun _ => point))=> //; rewrite subst_coordT.
set pF := fun i => [set @^~ i @` B | B in F].
have pFultra : forall i, UltraFilter (pF i).
  by move=> i; apply: ultra_image (pr_surj i).
have pFA : forall i, pF i (A i).
  move=> i; exists [set g | forall i, A i (g i)] => //.
  rewrite predeqE => pi; split; first by move=> [g Ag <-]; apply: Ag.
  move=> Aipi; have [f Af] := filter_ex FA.
  exists (subst_coord i pi f); last exact: subst_coordT.
  move=> j; case: (eqVneq i j); first by case: _ /; rewrite subst_coordT.
  by move=> /subst_coordN ->; apply: Af.
have cvpFA i : A i `&` [set p | pF i --> p] !=set0.
  by rewrite -ultra_cvg_clusterE; apply: Aco.
exists (fun i => get (A i `&` [set p | pF i --> p])).
split=> [i|]; first by have /getPex [] := cvpFA i.
by apply/cvg_sup => i; apply/cvg_image=> //; have /getPex [] := cvpFA i.
Qed.

End Tychonoff.

Definition finI (I : choiceType) T (D : set I) (f : I -> set T) :=
  forall D' : {fset I}, {subset D' <= D} ->
  \bigcap_(i in [set i | i \in D']) f i !=set0.

Lemma finI_filter (I : choiceType) T (D : set I) (f : I -> set T) :
  finI D f -> ProperFilter (filter_from (finI_from D f) id).
Proof.
move=> finIf; apply: (filter_from_proper (filter_from_filter _ _)).
- by exists setT; exists fset0 => //; rewrite predeqE.
- move=> A B [DA sDA IfA] [DB sDB IfB]; exists (A `&` B) => //.
  exists (DA `|` DB)%fset.
    by move=> ?; rewrite inE => /orP [/sDA|/sDB].
  rewrite -IfA -IfB predeqE => p; split=> [Ifp|[IfAp IfBp] i].
    by split=> i Di; apply: Ifp; rewrite /= inE Di // orbC.
  by rewrite /= inE => /orP []; [apply: IfAp|apply: IfBp].
- by move=> _ [?? <-]; apply: finIf.
Qed.

Lemma filter_finI (T : pointedType) (F : set (set T)) (D : set (set T))
  (f : set T -> set T) :
  ProperFilter F -> (forall A, D A -> F (f A)) -> finI D f.
Proof.
move=> FF sDFf D' sD; apply: (@filter_ex _ F); apply: filter_bigI.
by move=> A /sD; rewrite inE => /sDFf.
Qed.

Section Covers.

Variable T : topologicalType.

Definition cover_compact (A : set T) :=
  forall (I : choiceType) (D : set I) (f : I -> set T),
  (forall i, D i -> open (f i)) -> A `<=` \bigcup_(i in D) f i ->
  exists2 D' : {fset I}, {subset D' <= D} &
    A `<=` \bigcup_(i in [set i | i \in D']) f i.

Definition open_fam_of (A : set T) I (D : set I) (f : I -> set T) :=
  exists2 g : I -> set T, (forall i, D i -> open (g i)) &
    forall i, D i -> f i = A `&` g i.

Lemma cover_compactE :
  cover_compact =
  [set A | forall (I : choiceType) (D : set I) (f : I -> set T),
    open_fam_of A D f -> A `<=` \bigcup_(i in D) f i ->
    exists2 D' : {fset I}, {subset D' <= D} &
      A `<=` \bigcup_(i in [set i | i \in D']) f i].
Proof.
rewrite predeqE => A; split=> [Aco I D f [g gop feAg] fcov|Aco I D f fop fcov].
  have gcov : A `<=` \bigcup_(i in D) g i.
    by move=> p /fcov [i Di]; rewrite feAg // => - []; exists i.
  have [D' sD sgcov] := Aco _ _ _ gop gcov.
  exists D' => // p Ap; have /sgcov [i D'i gip] := Ap.
  by exists i => //; rewrite feAg //; have /sD := D'i; rewrite inE.
have Afcov : A `<=` \bigcup_(i in D) (A `&` f i).
  by move=> p Ap; have /fcov [i ??] := Ap; exists i.
have Afop : open_fam_of A D (fun i => A `&` f i) by exists f.
have [D' sD sAfcov] := Aco _ _ _ Afop Afcov.
by exists D' => // p /sAfcov [i ? []]; exists i.
Qed.

Definition closed_fam_of (A : set T) I (D : set I) (f : I -> set T) :=
  exists2 g : I -> set T, (forall i, D i -> closed (g i)) &
    forall i, D i -> f i = A `&` g i.

Lemma compact_In0 :
  compact = [set A | forall (I : choiceType) (D : set I) (f : I -> set T),
    closed_fam_of A D f -> finI D f -> \bigcap_(i in D) f i !=set0].
Proof.
rewrite predeqE => A; split=> [Aco I D f [g gcl feAg] finIf|Aco F FF FA].
  case: (pselect (exists i, D i)) => [[i Di] | /asboolP]; last first.
    by rewrite asbool_neg => /forallp_asboolPn D0; exists point => ? /D0.
  have [|p [Ap clfinIfp]] := Aco _ (finI_filter finIf).
    by exists (f i); [apply: finI_from1|rewrite feAg // => ? []].
  exists p => j Dj; rewrite feAg //; split=> //; apply: gcl => // B.
  by apply: clfinIfp; exists (f j); [apply: finI_from1|rewrite feAg // => ? []].
have finIAclF : finI F (fun B => A `&` closure B).
  apply: (@filter_finI _ F) => B FB.
  by apply: filterI => //; apply: filterS FB; apply: subset_closure.
have [|p AclFIp] := Aco _ _ _ _ finIAclF.
  by exists closure=> //; move=> ??; apply: closed_closure.
exists p; split=> [|B C FB p_C]; first by have /AclFIp [] := FA.
by have /AclFIp [_] := FB; move=> /(_ _ p_C).
Qed.

Lemma exists2P A (P Q : A -> Prop) :
  (exists2 x, P x & Q x) <-> exists x, P x /\ Q x.
Proof. by split=> [[x ??] | [x []]]; exists x. Qed.

Lemma compact_cover : compact = cover_compact.
Proof.
rewrite compact_In0 cover_compactE predeqE => A.
split=> [Aco I D f [g gop feAg] fcov|Aco I D f [g gcl feAg]].
  case: (pselect (exists i, D i)) => [[j Dj] | /asboolP]; last first.
    rewrite asbool_neg => /forallp_asboolPn D0.
    by exists fset0 => // ? /fcov [? /D0].
  apply/exists2P; apply: contrapT.
  move=> /asboolP; rewrite asbool_neg => /forallp_asboolPn sfncov.
  suff [p IAnfp] : \bigcap_(i in D) (A `\` f i) !=set0.
    by have /IAnfp [Ap _] := Dj; have /fcov [k /IAnfp [_]] := Ap.
  apply: Aco.
    exists (fun i => ~` g i) => i Di; first exact/closedC/gop.
    rewrite predeqE => p; split=> [[Ap nfip] | [Ap ngip]]; split=> //.
      by move=> gip; apply: nfip; rewrite feAg.
    by rewrite feAg // => - [].
  move=> D' sD.
  have /asboolP : ~ A `<=` \bigcup_(i in [set i | i \in D']) f i.
    by move=> sAIf; apply: (sfncov D').
  rewrite asbool_neg => /existsp_asboolPn [p /asboolP].
  rewrite asbool_neg => /imply_asboolPn [Ap nUfp].
  by exists p => i D'i; split=> // fip; apply: nUfp; exists i.
case: (pselect (exists i, D i)) => [[j Dj] | /asboolP]; last first.
  by rewrite asbool_neg => /forallp_asboolPn D0 => _; exists point => ? /D0.
apply: contraPP => /asboolP; rewrite asbool_neg => /forallp_asboolPn If0.
apply/asboolP; rewrite asbool_neg; apply/existsp_asboolPn.
have Anfcov : A `<=` \bigcup_(i in D) (A `\` f i).
  move=> p Ap; have /asboolP := If0 p; rewrite asbool_neg => /existsp_asboolPn.
  move=> [i /asboolP]; rewrite asbool_neg => /imply_asboolPn [Di nfip].
  by exists i.
have Anfop : open_fam_of A D (fun i => A `\` f i).
  exists (fun i => ~` g i) => i Di; first exact/openC/gcl.
  rewrite predeqE => p; split=> [[Ap nfip] | [Ap ngip]]; split=> //.
    by move=> gip; apply: nfip; rewrite feAg.
  by rewrite feAg // => - [].
have [D' sD sAnfcov] := Aco _ _ _ Anfop Anfcov.
wlog [k D'k] : D' sD sAnfcov / exists i, i \in D'.
  move=> /(_ (D' `|` [fset j])%fset); apply.
  - by move=> k; rewrite !inE => /orP [/sD|/eqP->] //; rewrite inE.
  - by move=> p /sAnfcov [i D'i Anfip]; exists i => //=; rewrite !inE D'i.
  - by exists j; rewrite !inE orbC eq_refl.
exists D' => /(_ sD) [p Ifp].
have /Ifp := D'k; rewrite feAg; last by have /sD := D'k; rewrite inE.
by move=> [/sAnfcov [i D'i [_ nfip]] _]; have /Ifp := D'i.
Qed.

End Covers.

Section separated_topologicalType.
Variable (T : topologicalType).

Local Open Scope classical_set_scope.

Definition close (x y : T) : Prop := forall M, open_nbhs y M -> closure M x.

Lemma closeEnbhs x : close x = cluster (nbhs x).
Proof.
transitivity (cluster (open_nbhs x)); last first.
  by rewrite /cluster; under eq_fun do rewrite -meets_openl.
rewrite clusterEonbhs /close funeqE => y /=; rewrite meetsC /meets.
apply/eq_forall => A; rewrite forall_swap.
by rewrite closureEonbhs/= meets_globallyl.
Qed.

Lemma closeEonbhs x : close x = [set y | open_nbhs x `#` open_nbhs y].
Proof.
by rewrite closeEnbhs; under eq_fun do rewrite -meets_openl -meets_openr.
Qed.

Lemma close_sym (x y : T) : close x y -> close y x.
Proof. by rewrite !closeEnbhs /cluster/= meetsC. Qed.

Lemma cvg_close {F} {FF : ProperFilter F} (x y : T) :
  F --> x -> F --> y -> close x y.
Proof.
by move=> /sub_meets sx /sx; rewrite closeEnbhs; apply; apply/proper_meetsxx.
Qed.

Lemma close_refl (x : T) : close x x.
Proof. exact: (@cvg_close (nbhs x)). Qed.
Hint Resolve close_refl : core.

Lemma close_cvg (F1 F2 : set (set T)) {FF2 : ProperFilter F2} :
  F1 --> F2 -> F2 --> F1 -> close (lim F1) (lim F2).
Proof.
move=> F12 F21.
have [/(cvg_trans F21) F2l|dvgF1] := pselect (cvg F1).
  by apply: (@cvg_close F2) => //; apply: cvgP F2l.
have [/(cvg_trans F12)/cvgP//|dvgF2] := pselect (cvg F2).
rewrite dvgP // dvgP //; exact/close_refl.
Qed.

Lemma cvgx_close (x y : T) : x --> y -> close x y.
Proof. exact: cvg_close. Qed.

Lemma cvgi_close T' {F} {FF : ProperFilter F} (f : T' -> set T) (l l' : T) :
  {near F, is_fun f} -> f `@ F --> l -> f `@ F --> l' -> close l l'.
Proof.
move=> f_prop fFl fFl'.
suff f_totalfun: infer {near F, is_totalfun f} by exact: cvg_close fFl fFl'.
apply: filter_app f_prop; near=> x; split=> //=; near: x.
have: (f `@ F) setT by apply: fFl; apply: filterT.
by rewrite fmapiE; apply: filterS => x [y []]; exists y.
Grab Existential Variables. all: end_near. Qed.
Definition cvg_toi_locally_close := @cvgi_close.

Lemma open_hausdorff : hausdorff T =
  (forall x y : T, x != y ->
    exists2 AB, (x \in AB.1 /\ y \in AB.2) &
                [/\ open AB.1, open AB.2 & AB.1 `&` AB.2 == set0]).
Proof.
rewrite propeqE; split => [T_filterT2|T_openT2] x y.
  have := contra_not (T_filterT2 x y); rewrite (rwP eqP) (rwP negP) => cl /cl.
  rewrite [cluster _ _](rwP forallp_asboolP) => /negP.
  rewrite forallbE => /existsp_asboolPn/=[A]/negP/existsp_asboolPn/=[B].
  rewrite [nbhs _ _ -> _](rwP imply_asboolP) => /negP.
  rewrite asbool_imply !negb_imply => /andP[/asboolP xA] /andP[/asboolP yB].
  move=> /asboolPn; rewrite -set0P => /negP; rewrite negbK => /eqP AIB_eq0.
  move: xA yB; rewrite !nbhsE.
  move=> - [oA [[oA_open oAx] oAA]] [oB [[oB_open oBx] oBB]].
  by exists (oA, oB); rewrite ?inE; split => //; apply: subsetI_eq0 AIB_eq0.
apply: contraPP => /eqP /T_openT2[[/=A B]].
rewrite !inE => - [xA yB] [Aopen Bopen /eqP AIB_eq0].
move=> /(_ A B (open_nbhs_nbhs _) (open_nbhs_nbhs _)).
by rewrite -set0P => /(_ _ _)/negP; apply.
Qed.

Hypothesis sep : hausdorff T.

Lemma closeE (x y : T) : close x y = (x = y).
Proof.
rewrite propeqE; split; last by move=> ->; exact: close_refl.
by rewrite closeEnbhs; exact: sep.
Qed.

Lemma close_eq (y x : T) : close x y -> x = y.
Proof. by rewrite closeE. Qed.

Lemma cvg_unique {F} {FF : ProperFilter F} : is_subset1 [set x : T | F --> x].
Proof. move=> Fx Fy; rewrite -closeE //; exact: (@cvg_close F). Qed.

Lemma cvg_eq (x y : T) : x --> y -> x = y.
Proof. by rewrite -closeE //; apply: cvg_close. Qed.

Lemma lim_id (x : T) : lim x = x.
Proof. by apply/esym/cvg_eq/cvg_ex; exists x. Qed.

Lemma cvg_lim {F} {FF : ProperFilter F} (l : T) : F --> l -> lim F = l.
Proof. by move=> Fl; have /cvgP Fcv := Fl; apply: (@cvg_unique F). Qed.

Lemma lim_near_cst U {F} {FF : ProperFilter F} (l : T) (f : U -> T) :
   (\forall x \near F, f x = l) -> lim (f @ F) = l.
Proof. by move=> /cvg_near_cst/cvg_lim. Qed.

Lemma lim_cst U {F} {FF : ProperFilter F} (k : T) :
   lim ((fun _ : U => k) @ F) = k.
Proof. by apply: cvg_lim; apply: cvg_cst. Qed.

Lemma cvg_map_lim {U : Type} {F} {FF : ProperFilter F} (f : U -> T) (l : T) :
  f @ F --> l -> lim (f @ F) = l.
Proof. exact: cvg_lim. Qed.

Lemma cvgi_unique {U : Type} {F} {FF : ProperFilter F} (f : U -> set T) :
  {near F, is_fun f} -> is_subset1 [set x : T | f `@ F --> x].
Proof. by move=> ffun fx fy; rewrite -closeE //; exact: cvgi_close. Qed.

Lemma cvgi_map_lim {U} {F} {FF : ProperFilter F} (f : U -> T -> Prop) (l : T) :
  F (fun x : U => is_subset1 (f x)) ->
  f `@ F --> l -> lim (f `@ F) = l.
Proof.
move=> f_prop fl; apply: get_unique => // l' fl'; exact: cvgi_unique _ fl' fl.
Qed.

End separated_topologicalType.

Section connected_sets.
Variable T : topologicalType.
Implicit Types A B C D : set T.

Definition connected A :=
  forall B, B !=set0 -> (exists2 C, open C & B = A `&` C) ->
  (exists2 C, closed C & B = A `&` C) -> B = A.

Lemma connected0 : connected (@set0 T).
Proof. by move=> ? ? [? ?]; rewrite set0I. Qed.

Definition separated A B :=
  (closure A) `&` B = set0 /\ A `&` (closure B) = set0.

Lemma separatedC A B : separated A B = separated B A.
Proof. by rewrite /separated andC setIC (setIC _ B). Qed.

Lemma separated_disjoint A B : separated A B -> A `&` B = set0.
Proof.
move=> AB; rewrite predeqE => x; split => // -[Ax Bx].
by move: AB; rewrite /separated => -[<- _]; split => //; apply: subset_closure.
Qed.

Lemma connectedPn A : ~ connected A <->
  exists E : bool -> set T, [/\ forall b, E b !=set0,
    A = E false `|` E true & separated (E false) (E true)].
Proof.
rewrite -propeqE; apply notLR; rewrite propeqE.
split=> [conE [E [E0 EU [E1 E2]]]|conE B B0 [C oC BAC] [D cD BAD]].
  suff : E true = A.
    move/esym/(congr1 (setD^~ (closure (E true)))); rewrite EU setDUl.
    have := @subset_closure _ (E true); rewrite -setD_eq0 => ->; rewrite setU0.
    by move/setDidPl : E2 => ->; exact/eqP/set0P.
  apply: (conE _ (E0 true)).
  - exists (~` (closure (E false))); first exact/openC/closed_closure.
    rewrite EU setIUl.
    have /subsets_disjoint -> := @subset_closure _ (E false); rewrite set0U.
    by apply/esym/setIidPl/disjoints_subset; rewrite setIC.
  - exists (closure (E true)); first exact: closed_closure.
    by rewrite EU setIUl E2 set0U; exact/esym/setIidPl/subset_closure.
apply: contrapT => AF; apply: conE.
exists (fun i => if i is false then A `\` C else A `&` C); split.
- case=> /=; first by rewrite -BAC.
  apply/set0P/eqP => /disjoints_subset; rewrite setCK => EC.
  by apply: AF; rewrite BAC; exact/setIidPl.
- by rewrite setDE -setIUr setUCl setIT.
- split.
  + rewrite setIC; apply/disjoints_subset; rewrite closureC => x [? ?].
    by exists C => //; split=> //; rewrite setDE setCI setCK; right.
  + apply/disjoints_subset => y -[Ay Cy].
    rewrite -BAC BAD=> /closureI[_]; rewrite -(proj1 (@closure_id _ _) cD)=> Dy.
    by have : B y; [by rewrite BAD; split|rewrite BAC => -[]].
Qed.

Lemma connectedP A : connected A <->
  forall E : bool -> set T, ~ [/\ forall b, E b !=set0,
    A = E false `|` E true & separated (E false) (E true)].
Proof.
rewrite -propeqE forallNE; apply: notRL; rewrite propeqE; exact: connectedPn.
Qed.

Lemma connected_subset A B C : separated A B -> C `<=` A `|` B ->
  connected C -> C `<=` A \/ C `<=` B.
Proof.
move=> AB CAB; have -> : C = (C `&` A) `|` (C `&` B).
  rewrite predeqE => x; split=> [Cx|[] [] //].
  by have [Ax|Bx] := CAB _ Cx; [left|right].
move/connectedP/(_ (fun b => if b then C `&` B else C `&` A)) => /not_and3P[]//.
  by move/existsNP => [b /set0P/negP/negPn]; case: b => /eqP ->;
    rewrite !(setU0,set0U); [left|right]; apply: subIset; right.
case/not_andP => /eqP/set0P[x []].
- move=> /closureI[cCx cAx] [Cx Bx]; exfalso.
  by move: AB; rewrite /separated => -[] + _; apply/eqP/set0P; exists x.
- move=> [Cx Ax] /closureI[cCx cBx]; exfalso.
  by move: AB; rewrite /separated => -[] _; apply/eqP/set0P; exists x.
Qed.

Lemma bigcup_connected I (A : I -> set T) (P : I -> Prop) :
  \bigcap_(i in P) (A i) !=set0 -> (forall i, P i -> connected (A i)) ->
  connected (\bigcup_(i in P) (A i)).
Proof.
move=> [c AIc] cA; have [[i Pi]|] := pselect (exists i, P i); last first.
  move/forallNP => P0.
  rewrite (_ : P = set0) ?bigcup_set0; first exact: connected0.
  by rewrite predeqE => x; split => //; exact: P0.
apply/connectedP => [E [E0 EU sE]].
wlog E0c : E E0 EU sE / E false c.
  move=> G; have : (\bigcup_(i in P) A i) c by exists i => //; exact: AIc.
  rewrite EU => -[E0c|E1c]; first exact: G.
  by apply: (G (E \o negb)) => //;
    [case => /=|rewrite EU setUC|rewrite separatedC].
move: (E0 true) => /set0P/eqP; apply.
have [/eqP //|/set0P[d E1d]] := boolP (E true == set0).
have : \bigcup_(i in P) A i `<=` E false.
  suff AE : forall i, P i -> A i `<=` E false by move=> x [j ? ?]; exact: (AE j).
  move=> j Pj.
  move: (@connected_subset _ _ (A j) sE).
  rewrite -EU => /(_ (bigcup_sup _) (cA _ Pj)) [//| | AjE1]; first exact.
  exfalso; have E1c := AjE1 _ (AIc _ Pj).
  by move/separated_disjoint : sE; apply/eqP/set0P; exists c.
rewrite EU subUset => -[_] /(_ _ E1d) E0d; exfalso.
by move/separated_disjoint : sE; apply/eqP/set0P; exists d.
Qed.

Definition connected_component (x : T) :=
  \bigcup_(X in [set C | connected C /\ C x]) X.

Lemma component_connected (x : T) : connected (connected_component x).
Proof. by apply: bigcup_connected; [exists x => C []|move=> C []]. Qed.

End connected_sets.

Lemma connected_continuous_connected (T U : topologicalType) (f : T -> U) A :
  connected A -> continuous f -> connected (f @` A).
Proof.
move=> cA cf; apply contrapT => /connectedPn[E [E0 fAE sE]].
set AfE := fun b => A `&` f @^-1` E b.
suff sAfE : separated (AfE false) (AfE true).
  move: cA; apply/connectedPn; exists AfE; split => //.
  - move=> b; case: (E0 b) => /= u Ebu.
    have [t Et ftu] : (f @` A) u by rewrite fAE; case: b Ebu; [right|left].
    by exists t; split => //=; rewrite /preimage ftu.
  - by rewrite -setIUr -preimage_setU -fAE; exact/esym/setIidPl/preimage_image.
suff cI0 : forall b, closure (AfE b) `&` AfE (~~ b) = set0.
  by rewrite /separated cI0 setIC cI0.
move=> b.
have [fAfE cEIE] :
    f @` AfE (~~ b) = E (~~ b) /\ closure (E b) `&` E (~~ b) = set0.
  split; last by case: sE => ? ?; case: b => //; rewrite setIC.
  rewrite eqEsubset; split.
    apply: (subset_trans sub_image_setI).
    by apply subIset; right; exact: image_preimage_subset.
  move=> u Ebu.
  have [t [At ftu]] : exists t, A t /\ f t = u.
    suff [t At ftu] : (f @` A) u by exists t.
    by rewrite fAE; case: b Ebu; [left|right].
  by exists t => //; split => //=; rewrite /preimage ftu.
have ? : f @` closure (AfE b) `<=` closure (E b).
  have /(@image_subset _ _ f) : closure (AfE b) `<=` f @^-1` closure (E b).
    have /closure_id -> : closed (f @^-1` closure (E b)).
      by apply closed_comp => //; exact: closed_closure.
    apply: closure_subset.
    have /(@preimage_subset _ _ f) A0cA0 := @subset_closure _ (E b).
    by apply: subset_trans A0cA0; apply: subIset; right.
  by move/subset_trans; apply; exact: image_preimage_subset.
apply/eqP/negPn/negP/set0P => -[t [? ?]].
have : f @` closure (AfE b) `&` f @` AfE (~~ b) = set0.
  by rewrite fAfE; exact: subsetI_eq0 cEIE.
by rewrite predeqE => /(_ (f t)) [fcAfEb] _; apply fcAfEb; split; exists t.
Qed.

(** * Uniform spaces *)

Local Notation "B \o A" :=
  ([set xy | exists2 z, A (xy.1, z) & B (z, xy.2)]) : classical_set_scope.

Local Notation "A ^-1" := ([set xy | A (xy.2, xy.1)]) : classical_set_scope.

Local Notation "'to_set' A x" := ([set y | A (x, y)])
  (at level 0, A at level 0) : classical_set_scope.

Definition nbhs_ {T T'} (ent : set (set (T * T'))) (x : T) :=
  filter_from ent (fun A => to_set A x).

Lemma nbhs_E {T T'} (ent : set (set (T * T'))) x :
  nbhs_ ent x = filter_from ent (fun A => to_set A x).
Proof. by []. Qed.

Module Uniform.

Record mixin_of (M : Type) (nbhs : M -> set (set M)) := Mixin {
  entourage : (M * M -> Prop) -> Prop ;
  ax1 : Filter entourage ;
  ax2 : forall A, entourage A -> [set xy | xy.1 = xy.2] `<=` A ;
  ax3 : forall A, entourage A -> entourage (A^-1)%classic ;
  ax4 : forall A, entourage A -> exists2 B, entourage B & B \o B `<=` A ;
  ax5 : nbhs = nbhs_ entourage
}.

Record class_of (M : Type) := Class {
  base : Topological.class_of M;
  mixin : mixin_of (Filtered.nbhs_op base)
}.

Section ClassDef.

Structure type := Pack { sort; _ : class_of sort }.
Local Coercion sort : type >-> Sortclass.
Variables (T : Type) (cT : type).
Definition class := let: Pack _ c := cT return class_of cT in c.

Definition clone c of phant_id class c := @Pack T c.
Let xT := let: Pack T _ := cT in T.
Notation xclass := (class : class_of xT).
Local Coercion base : class_of >-> Topological.class_of.
Local Coercion mixin : class_of >-> mixin_of.

Definition pack nbhs (m : @mixin_of T nbhs) :=
  fun bT (b : Topological.class_of T) of phant_id (@Topological.class bT) b =>
  fun m'   of phant_id m (m' : @mixin_of T (Filtered.nbhs_op b)) =>
  @Pack T (@Class _ b m').

Definition eqType := @Equality.Pack cT xclass.
Definition choiceType := @Choice.Pack cT xclass.
Definition pointedType := @Pointed.Pack cT xclass.
Definition filteredType := @Filtered.Pack cT cT xclass.
Definition topologicalType := @Topological.Pack cT xclass.

End ClassDef.

Module Exports.

Coercion sort : type >-> Sortclass.
Coercion base : class_of >-> Topological.class_of.
Coercion mixin : class_of >-> mixin_of.
Coercion eqType : type >-> Equality.type.
Canonical eqType.
Coercion choiceType : type >-> Choice.type.
Canonical choiceType.
Coercion pointedType : type >-> Pointed.type.
Canonical pointedType.
Coercion filteredType : type >-> Filtered.type.
Canonical filteredType.
Coercion topologicalType : type >-> Topological.type.
Canonical topologicalType.
Notation uniformType := type.
Notation UniformType T m := (@pack T _ m _ _ idfun _ idfun).
Notation UniformMixin := Mixin.
Notation "[ 'uniformType' 'of' T 'for' cT ]" :=  (@clone T cT _ idfun)
  (at level 0, format "[ 'uniformType'  'of'  T  'for'  cT ]") : form_scope.
Notation "[ 'uniformType' 'of' T ]" := (@clone T _ _ id)
  (at level 0, format "[ 'uniformType'  'of'  T ]") : form_scope.

End Exports.

End Uniform.

Export Uniform.Exports.

Section UniformTopology.

Program Definition topologyOfEntourageMixin (T : Type)
  (nbhs : T -> set (set T)) (m : Uniform.mixin_of nbhs) :
  Topological.mixin_of nbhs := topologyOfFilterMixin _ _ _.
Next Obligation.
rewrite (Uniform.ax5 m) nbhs_E; apply filter_from_proper; last first.
  by move=> A entA; exists p; apply: Uniform.ax2 entA _ _.
apply: filter_from_filter.
  by exists setT; apply: @filterT (Uniform.ax1 m).
move=> A B entA entB; exists (A `&` B) => //.
exact: (@filterI _ _ (Uniform.ax1 m)).
Qed.
Next Obligation.
move: H; rewrite (Uniform.ax5 m) nbhs_E  => - [B entB sBpA].
by apply: sBpA; apply: Uniform.ax2 entB _ _.
Qed.
Next Obligation.
move: H; rewrite (Uniform.ax5 m) nbhs_E => - [B entB sBpA].
have /Uniform.ax4 [C entC sC2B] := entB.
exists C => // q Cpq; rewrite nbhs_E; exists C => // r Cqr.
by apply/sBpA/sC2B; exists q.
Qed.

End UniformTopology.

Definition entourage {M : uniformType} := Uniform.entourage (Uniform.class M).

Lemma nbhs_entourageE {M : uniformType} : nbhs_ (@entourage M) = nbhs.
Proof. by case: M=> [?[?[]]]. Qed.

Lemma filter_from_entourageE {M : uniformType} x :
  filter_from (@entourage M) (fun A => to_set A x) = nbhs x.
Proof. by rewrite -nbhs_entourageE. Qed.

Module Export NbhsEntourage.
Definition nbhs_simpl :=
  (nbhs_simpl,@filter_from_entourageE,@nbhs_entourageE).
End NbhsEntourage.

Lemma nbhsP {M : uniformType} (x : M) P :
  nbhs x P <-> nbhs_ entourage x P.
Proof. by rewrite nbhs_simpl. Qed.

Section uniformType1.
Context {M : uniformType}.

Lemma entourage_refl (A : set (M * M)) x :
  entourage A -> A (x, x).
Proof. by move=> entA; apply: Uniform.ax2 entA _ _. Qed.

Global Instance entourage_filter : ProperFilter (@entourage M).
Proof.
apply Build_ProperFilter; last exact: Uniform.ax1.
by move=> A entA; exists (point, point); apply: entourage_refl.
Qed.

Lemma entourageT : entourage (@setT (M * M)).
Proof. exact: filterT. Qed.

Lemma entourage_inv (A : set (M * M)) : entourage A -> entourage (A^-1)%classic.
Proof. exact: Uniform.ax3. Qed.

Lemma entourage_split_ex (A : set (M * M)) :
  entourage A -> exists2 B, entourage B & B \o B `<=` A.
Proof. exact: Uniform.ax4. Qed.

Definition split_ent (A : set (M * M)) :=
  get (entourage `&` [set B | B \o B `<=` A]).

Lemma split_entP (A : set (M * M)) : entourage A ->
  entourage (split_ent A) /\ split_ent A \o split_ent A `<=` A.
Proof. by move/entourage_split_ex/exists2P/getPex. Qed.

Lemma entourage_split_ent (A : set (M * M)) : entourage A ->
  entourage (split_ent A).
Proof. by move=> /split_entP []. Qed.

Lemma subset_split_ent (A : set (M * M)) : entourage A ->
  split_ent A \o split_ent A `<=` A.
Proof. by move=> /split_entP []. Qed.

Lemma entourage_split (z x y : M) A : entourage A ->
  split_ent A (x,z) -> split_ent A (z,y) -> A (x,y).
Proof. by move=> /subset_split_ent sA ??; apply: sA; exists z. Qed.

Lemma nbhs_entourage (x : M) A : entourage A -> nbhs x (to_set A x).
Proof. by move=> ?; apply/nbhsP; exists A. Qed.

Lemma cvg_entourageP F (FF : Filter F) (p : M) :
  F --> p <-> forall A, entourage A -> \forall q \near F, A (p, q).
Proof. by rewrite -filter_fromP !nbhs_simpl. Qed.

Lemma cvg_entourage {F} {FF : Filter F} (y : M) :
  F --> y -> forall A, entourage A -> \forall y' \near F, A (y,y').
Proof. by move/cvg_entourageP. Qed.

Lemma cvg_app_entourageP T (f : T -> M) F (FF : Filter F) p :
  f @ F --> p <-> forall A, entourage A -> \forall t \near F, A (p, f t).
Proof. exact: cvg_entourageP. Qed.

End uniformType1.

Hint Extern 0 (entourage (split_ent _)) => exact: entourage_split_ent : core.
Hint Extern 0 (entourage (get _)) => exact: entourage_split_ent : core.
Arguments entourage_split {M} z {x y A}.
Hint Extern 0 (nbhs _ (to_set _ _)) => exact: nbhs_entourage : core.

Lemma continuous_withinNx {U V : uniformType} (f : U -> V) x :
  {for x, continuous f} <-> f @ nbhs' x --> f x.
Proof.
split=> - cfx P /= fxP.
  rewrite /nbhs' !near_simpl near_withinE.
  by rewrite /nbhs'; apply: cvg_within; apply/cfx.
 (* :BUG: ssr apply: does not work,
    because the type of the filter is not inferred *)
rewrite !nbhs_nearE !near_map !near_nbhs in fxP *; have /= := cfx P fxP.
rewrite !near_simpl near_withinE near_simpl => Pf; near=> y.
by have [->|] := eqVneq y x; [by apply: nbhs_singleton|near: y].
Grab Existential Variables. all: end_near. Qed.

Section uniform_closeness.

Variable (U : uniformType).

Lemma open_nbhs_entourage (x : U) (A : set (U * U)) :
  entourage A -> open_nbhs x (to_set A x)^°.
Proof.
move=> entA; split; first exact: open_interior.
by apply: nbhs_singleton; apply: nbhs_interior; apply: nbhs_entourage.
Qed.

Lemma entourage_close (x y : U) : close x y = forall A, entourage A -> A (x, y).
Proof.
rewrite propeqE; split=> [cxy A entA|cxy].
  have /entourage_split_ent entsA := entA; rewrite closeEnbhs in cxy.
  have yl := nbhs_entourage _ (entourage_inv entsA).
  have yr := nbhs_entourage _ entsA.
  have [z [zx zy]] := cxy _ _ (yr x) (yl y).
  exact: (entourage_split z).
rewrite closeEnbhs => A B /nbhsP[E1 entE1 sE1A] /nbhsP[E2 entE2 sE2B].
by exists y; split;[apply: sE1A; apply: cxy|apply: sE2B; apply: entourage_refl].
Qed.

Lemma close_trans (y x z : U) : close x y -> close y z -> close x z.
Proof.
rewrite !entourage_close => cxy cyz A entA.
exact: entourage_split (cxy _ _) (cyz _ _).
Qed.

Lemma close_cvgxx (x y : U) : close x y -> x --> y.
Proof.
rewrite entourage_close => cxy P /= /nbhsP[A entA sAP].
apply/nbhsP; exists (split_ent A) => // z xz; apply: sAP.
apply: (entourage_split x) => //.
by have := cxy _ (entourage_inv (entourage_split_ent entA)).
Qed.

Lemma cvg_closeP (F : set (set U)) (l : U) : ProperFilter F ->
  F --> l <-> ([cvg F in U] /\ close (lim F) l).
Proof.
move=> FF; split=> [Fl|[cvF]Cl].
  by have /cvgP := Fl; split=> //; apply: (@cvg_close _ F).
by apply: cvg_trans (close_cvgxx Cl).
Qed.

End uniform_closeness.

Definition unif_continuous (U V : uniformType) (f : U -> V) :=
  (fun xy => (f xy.1, f xy.2)) @ entourage --> entourage.

(** product of two uniform spaces *)

Section prod_Uniform.

Context {U V : uniformType}.
Implicit Types A : set ((U * V) * (U * V)).

Definition prod_ent :=
  [set A : set ((U * V) * (U * V)) |
    filter_prod (@entourage U) (@entourage V)
    [set ((xy.1.1,xy.2.1),(xy.1.2,xy.2.2)) | xy in A]].

Lemma prod_entP (A : set (U * U)) (B : set (V * V)) :
  entourage A -> entourage B ->
  prod_ent [set xy | A (xy.1.1, xy.2.1) /\ B (xy.1.2, xy.2.2)].
Proof.
move=> entA entB; exists (A,B) => // xy ABxy.
by exists ((xy.1.1, xy.2.1),(xy.1.2,xy.2.2)); rewrite /= -!surjective_pairing.
Qed.

Lemma prod_ent_filter : Filter prod_ent.
Proof.
have prodF := filter_prod_filter (@entourage_filter U) (@entourage_filter V).
split; rewrite /prod_ent; last 1 first.
- by move=> A B sAB /=; apply: filterS => ? [xy /sAB ??]; exists xy.
- rewrite -setMT; apply: prod_entP filterT filterT.
move=> A B /= entA entB; apply: filterS (filterI entA entB) => xy [].
move=> [zt Azt ztexy] [zt' Bzt' zt'exy]; exists zt => //; split=> //.
move/eqP: ztexy; rewrite -zt'exy !xpair_eqE.
by rewrite andbACA -!xpair_eqE -!surjective_pairing => /eqP->.
Qed.

Lemma prod_ent_refl A : prod_ent A -> [set xy | xy.1 = xy.2] `<=` A.
Proof.
move=> [B [entB1 entB2] sBA] xy /eqP.
rewrite [_.1]surjective_pairing [xy.2]surjective_pairing xpair_eqE.
move=> /andP [/eqP xy1e /eqP xy2e].
have /sBA : (B.1 `*` B.2) ((xy.1.1, xy.2.1), (xy.1.2, xy.2.2)).
  by rewrite xy1e xy2e; split=> /=; apply: entourage_refl.
move=> [zt Azt /eqP]; rewrite !xpair_eqE.
by rewrite andbACA -!xpair_eqE -!surjective_pairing => /eqP<-.
Qed.

Lemma prod_ent_inv A : prod_ent A -> prod_ent (A^-1)%classic.
Proof.
move=> [B [/entourage_inv entB1 /entourage_inv entB2] sBA].
have:= prod_entP entB1 entB2; rewrite /prod_ent/=; apply: filterS.
move=> _ [p /(sBA (_,_)) [[x y] ? xyE] <-]; exists (y,x) => //; move/eqP: xyE.
by rewrite !xpair_eqE => /andP[/andP[/eqP-> /eqP->] /andP[/eqP-> /eqP->]].
Qed.

Lemma prod_ent_split A : prod_ent A -> exists2 B, prod_ent B & B \o B `<=` A.
Proof.
move=> [B [entB1 entB2]] sBA; exists [set xy | split_ent B.1 (xy.1.1,xy.2.1) /\
  split_ent B.2 (xy.1.2,xy.2.2)].
  by apply: prod_entP; apply: entourage_split_ent.
move=> xy [uv /= [hB1xyuv1 hB2xyuv1] [hB1xyuv2 hB2xyuv2]].
have /sBA : (B.1 `*` B.2) ((xy.1.1, xy.2.1),(xy.1.2,xy.2.2)).
  by split=> /=; apply: subset_split_ent => //; [exists uv.1|exists uv.2].
move=> [zt Azt /eqP]; rewrite !xpair_eqE andbACA -!xpair_eqE.
by rewrite -!surjective_pairing => /eqP<-.
Qed.

Lemma prod_ent_nbhsE : nbhs = nbhs_ prod_ent.
Proof.
rewrite predeq2E => xy A; split=> [[B []] | [B [C [entC1 entC2] sCB] sBA]].
  rewrite -!nbhs_entourageE => - [C1 entC1 sCB1] [C2 entC2 sCB2] sBA.
  exists [set xy | C1 (xy.1.1, xy.2.1) /\ C2 (xy.1.2, xy.2.2)].
    exact: prod_entP.
  by move=> uv [/= /sCB1 Buv1 /sCB2 /(conj Buv1) /sBA].
exists (to_set (C.1) (xy.1), to_set (C.2) (xy.2)).
  by rewrite -!nbhs_entourageE; split; [exists C.1|exists C.2].
move=> uv [/= Cxyuv1 Cxyuv2]; apply: sBA.
have /sCB : (C.1 `*` C.2) ((xy.1,uv.1),(xy.2,uv.2)) by [].
move=> [zt Bzt /eqP]; rewrite !xpair_eqE andbACA -!xpair_eqE.
by rewrite /= -!surjective_pairing => /eqP<-.
Qed.

Definition prod_uniformType_mixin :=
  Uniform.Mixin prod_ent_filter prod_ent_refl prod_ent_inv prod_ent_split
  prod_ent_nbhsE.

End prod_Uniform.

Canonical prod_uniformType (U V : uniformType) :=
  UniformType (U * V) (@prod_uniformType_mixin U V).

(** matrices *)

Section matrix_Uniform.

Variables (m n : nat) (T : uniformType).

Implicit Types A : set ('M[T]_(m, n) * 'M[T]_(m, n)).

Definition mx_ent :=
  filter_from
  [set P : 'I_m -> 'I_n -> set (T * T) | forall i j, entourage (P i j)]
  (fun P => [set MN : 'M[T]_(m, n) * 'M[T]_(m, n) |
    forall i j, P i j (MN.1 i j, MN.2 i j)]).

Lemma mx_ent_filter : Filter mx_ent.
Proof.
apply: filter_from_filter => [|A B entA entB].
  by exists (fun _ _ => setT) => _ _; apply: filterT.
exists (fun i j => A i j `&` B i j); first by move=> ??; apply: filterI.
by move=> MN ABMN; split=> i j; have [] := ABMN i j.
Qed.

Lemma mx_ent_refl A : mx_ent A -> [set MN | MN.1 = MN.2] `<=` A.
Proof.
move=> [B entB sBA] MN MN1e2; apply: sBA => i j.
by rewrite MN1e2; apply: entourage_refl.
Qed.

Lemma mx_ent_inv A : mx_ent A -> mx_ent (A^-1)%classic.
Proof.
move=> [B entB sBA]; exists (fun i j => ((B i j)^-1)%classic).
  by move=> i j; apply: entourage_inv.
by move=> MN BMN; apply: sBA.
Qed.

Lemma mx_ent_split A : mx_ent A -> exists2 B, mx_ent B & B \o B `<=` A.
Proof.
move=> [B entB sBA].
have Bsplit : forall i j, exists C, entourage C /\ C \o C `<=` B i j.
  by move=> ??; apply/exists2P/entourage_split_ex.
exists [set MN : 'M[T]_(m, n) * 'M[T]_(m, n) |
  forall i j, get [set C | entourage C /\ C \o C `<=` B i j]
  (MN.1 i j, MN.2 i j)].
  by exists (fun i j => get [set C | entourage C /\ C \o C `<=` B i j]).
move=> MN [P CMN1P CPMN2]; apply/sBA => i j.
have /getPex [_] := Bsplit i j; apply; exists (P i j); first exact: CMN1P.
exact: CPMN2.
Qed.

Lemma mx_ent_nbhsE : nbhs = nbhs_ mx_ent.
Proof.
rewrite predeq2E => M A; split.
  move=> [B]; rewrite -nbhs_entourageE => M_B sBA.
  set sB := fun i j => [set C | entourage C /\ to_set C (M i j) `<=` B i j].
  have {}M_B : forall i j, sB i j !=set0 by move=> ??; apply/exists2P/M_B.
  exists [set MN : 'M[T]_(m, n) * 'M[T]_(m, n) | forall i j,
    get (sB i j) (MN.1 i j, MN.2 i j)].
    by exists (fun i j => get (sB i j)) => // i j; have /getPex [] := M_B i j.
  move=> N CMN; apply/sBA => i j; have /getPex [_] := M_B i j; apply.
  exact/CMN.
move=> [B [C entC sCB] sBA]; exists (fun i j => to_set (C i j) (M i j)).
  by rewrite -nbhs_entourageE => i j; exists (C i j).
by move=> N CMN; apply/sBA/sCB.
Qed.

Definition matrix_uniformType_mixin :=
  Uniform.Mixin mx_ent_filter mx_ent_refl mx_ent_inv mx_ent_split
  mx_ent_nbhsE.

Canonical matrix_uniformType :=
  UniformType 'M[T]_(m, n) matrix_uniformType_mixin.

End matrix_Uniform.

Lemma cvg_mx_entourageP (T : uniformType) m n (F : set (set 'M[T]_(m,n)))
  (FF : Filter F) (M : 'M[T]_(m,n)) :
  F --> M <->
  forall A, entourage A -> \forall N \near F,
  forall i j, A (M i j, (N : 'M[T]_(m,n)) i j).
Proof.
split.
  by rewrite filter_fromP => FM A ?; apply: (FM (fun i j => to_set A (M i j))).
move=> FM; apply/cvg_entourageP => A [P entP sPA]; near=> N.
apply: sPA => /=; near: N; set Q := \bigcap_ij P ij.1 ij.2.
apply: filterS (FM Q _); first by move=> N QN i j; apply: (QN _ _ (i, j)).
have -> : Q =
  \bigcap_(ij in [set k | k \in [fset x in predT]%fset]) P ij.1 ij.2.
  by rewrite predeqE => t; split=> Qt ij _; apply: Qt => //=; rewrite !inE.
by apply: filter_bigI => ??; apply: entP.
Grab Existential Variables. all: end_near. Qed.

(** Functional metric spaces *)

Section fct_Uniform.

Variable (T : choiceType) (U : uniformType).

Definition fct_ent :=
  filter_from
  (@entourage U)
  (fun P => [set fg | forall t : T, P (fg.1 t, fg.2 t)]).

Lemma fct_ent_filter : Filter fct_ent.
Proof.
apply: filter_from_filter; first by exists setT; apply: filterT.
move=> A B entA entB.
exists (A `&` B); first exact: filterI.
by move=> fg ABfg; split=> t; have [] := ABfg t.
Qed.

Lemma fct_ent_refl A : fct_ent A -> [set fg | fg.1 =fg.2] `<=` A.
Proof.
move=> [B entB sBA] fg feg; apply/sBA => t; rewrite feg.
exact: entourage_refl.
Qed.

Lemma fct_ent_inv A : fct_ent A -> fct_ent (A^-1)%classic.
Proof.
move=> [B entB sBA]; exists (B^-1)%classic; first exact: entourage_inv.
by move=> fg Bgf; apply/sBA.
Qed.

Lemma fct_ent_split A : fct_ent A -> exists2 B, fct_ent B & B \o B `<=` A.
Proof.
move=> [B entB sBA].
(* have Bsplit : exists C, entourage C /\ C \o C `<=` B. *)
(*   exact/exists2P/entourage_split_ex. *)
exists [set fg | forall t, split_ent B (fg.1 t, fg.2 t)].
  by exists (split_ent B).
move=> fg [h spBfh spBhg].
by apply: sBA => t; apply: entourage_split (spBfh t) (spBhg t).
Qed.

Definition fct_uniformType_mixin :=
  UniformMixin fct_ent_filter fct_ent_refl fct_ent_inv fct_ent_split erefl.

Definition fct_topologicalTypeMixin :=
  topologyOfEntourageMixin fct_uniformType_mixin.

Canonical generic_source_filter := @Filtered.Source _ _ _ (nbhs_ fct_ent).
Canonical fct_topologicalType :=
  TopologicalType (T -> U) fct_topologicalTypeMixin.
Canonical fct_uniformType := UniformType (T -> U) fct_uniformType_mixin.

End fct_Uniform.

Lemma cvg_fct_entourageP (T : choiceType) (U : uniformType)
  (F : set (set (T -> U))) (FF : Filter F) (f : T -> U) :
  F --> f <->
  forall A, entourage A ->
  \forall g \near F, forall t, A (f t, g t).
Proof.
split.
  move=> /cvg_entourageP Ff A entA.
  by apply: (Ff [set fg | forall t : T, A (fg.1 t, fg.2 t)]); exists A.
move=> Ff; apply/cvg_entourageP => A [P entP sPA]; near=> g.
by apply: sPA => /=; near: g; apply: Ff.
Grab Existential Variables. all: end_near. Qed.

Definition entourage_set (U : uniformType) (A : set ((set U) * (set U))) :=
  exists2 B, entourage B & forall PQ, A PQ -> forall p q,
    PQ.1 p -> PQ.2 q -> B (p,q).
Canonical set_filter_source (U : uniformType) :=
  @Filtered.Source Prop _ U (fun A => nbhs_ (@entourage_set U) A).

(** * PseudoMetric spaces defined using balls *)

Definition entourage_ {R : numDomainType} {T T'} (ball : T -> R -> set T') :=
  @filter_from R _ [set x | 0 < x] (fun e => [set xy | ball xy.1 e xy.2]).

Lemma entourage_E {R : numDomainType} {T T'} (ball : T -> R -> set T') :
  entourage_ ball =
  @filter_from R _ [set x | 0 < x] (fun e => [set xy | ball xy.1 e xy.2]).
Proof. by []. Qed.

Module PseudoMetric.

Record mixin_of (R : numDomainType) (M : Type) (entourage : set (set (M * M))) := Mixin {
  ball : M -> R -> M -> Prop ;
  ax1 : forall x (e : R), 0 < e -> ball x e x ;
  ax2 : forall x y (e : R), ball x e y -> ball y e x ;
  ax3 : forall x y z e1 e2, ball x e1 y -> ball y e2 z -> ball x (e1 + e2) z;
  ax4 : entourage = entourage_ ball
}.

Record class_of (R : numDomainType) (M : Type) := Class {
  base : Uniform.class_of M;
  mixin : mixin_of R (Uniform.entourage base)
}.

Section ClassDef.
Variable R : numDomainType.
Structure type := Pack { sort; _ : class_of R sort }.
Local Coercion sort : type >-> Sortclass.
Variables (T : Type) (cT : type).
Definition class := let: Pack _ c := cT return class_of R cT in c.

Definition clone c of phant_id class c := @Pack T c.
Let xT := let: Pack T _ := cT in T.
Notation xclass := (class : class_of R xT).
Local Coercion base : class_of >-> Uniform.class_of.
Local Coercion mixin : class_of >-> mixin_of.

Definition pack ent (m : @mixin_of R T ent) :=
  fun bT (b : Uniform.class_of T) of phant_id (@Uniform.class bT) b =>
  fun m'   of phant_id m (m' : @mixin_of R T (Uniform.entourage b)) =>
  @Pack T (@Class R _ b m').

Definition eqType := @Equality.Pack cT xclass.
Definition choiceType := @Choice.Pack cT xclass.
Definition pointedType := @Pointed.Pack cT xclass.
Definition filteredType := @Filtered.Pack cT cT xclass.
Definition topologicalType := @Topological.Pack cT xclass.
Definition uniformType := @Uniform.Pack cT xclass.

End ClassDef.

Module Exports.

Coercion sort : type >-> Sortclass.
Coercion base : class_of >-> Uniform.class_of.
Coercion mixin : class_of >-> mixin_of.
Coercion eqType : type >-> Equality.type.
Canonical eqType.
Coercion choiceType : type >-> Choice.type.
Canonical choiceType.
Coercion pointedType : type >-> Pointed.type.
Canonical pointedType.
Coercion filteredType : type >-> Filtered.type.
Canonical filteredType.
Coercion topologicalType : type >-> Topological.type.
Canonical topologicalType.
Coercion uniformType : type >-> Uniform.type.
Canonical uniformType.
Notation pseudoMetricType := type.
Notation PseudoMetricType T m := (@pack _ T _ m _ _ idfun _ idfun).
Notation PseudoMetricMixin := Mixin.
Notation "[ 'pseudoMetricType' R 'of' T 'for' cT ]" := (@clone R T cT _ idfun)
  (at level 0, format "[ 'pseudoMetricType'  R  'of'  T  'for'  cT ]") : form_scope.
Notation "[ 'pseudoMetricType' R 'of' T ]" := (@clone R T _ _ id)
  (at level 0, format "[ 'pseudoMetricType'  R  'of'  T ]") : form_scope.

End Exports.

End PseudoMetric.

Export PseudoMetric.Exports.

Section PseudoMetricUniformity.

Lemma my_ball_le (R : numDomainType) (M : Type) (ent : set (set (M * M))) (m : PseudoMetric.mixin_of R ent) :
  forall (x : M), {homo PseudoMetric.ball m x : e1 e2 / e1 <= e2 >-> e1 `<=` e2}.
Proof.
move=> x e1 e2 le12 y xe1_y.
move: le12; rewrite le_eqVlt => /orP [/eqP <- //|].
rewrite -subr_gt0 => lt12.
rewrite -[e2](subrK e1); apply: PseudoMetric.ax3 xe1_y.
suff : PseudoMetric.ball m x (PosNum lt12)%:num x by [].
exact: PseudoMetric.ax1.
Qed.

Obligation Tactic := idtac.
Program Definition uniformityOfBallMixin (R : numFieldType) (T : Type)
  (ent : set (set (T * T))) (nbhs : T -> set (set T)) (nbhsE : nbhs = nbhs_ ent)
  (m : PseudoMetric.mixin_of R ent) : Uniform.mixin_of nbhs :=
  UniformMixin _ _ _ _ nbhsE.
Next Obligation.
move=> R T ent nbhs nbhsE m; rewrite (PseudoMetric.ax4 m).
apply: filter_from_filter; first by exists 1.
move=> _ _ /posnumP[e1] /posnumP[e2]; exists (Num.min e1 e2)%:num => //.
by rewrite subsetI; split=> ?; apply: my_ball_le;
  rewrite -leEsub le_minl lexx ?orbT.
Qed.
Next Obligation.
move=> R T ent nbhs nbhsE m A; rewrite (PseudoMetric.ax4 m).
move=> [e egt0 sbeA] xy xey.
apply: sbeA; rewrite /= xey; exact: PseudoMetric.ax1.
Qed.
Next Obligation.
move=> R T ent nbhs nbhsE m A; rewrite (PseudoMetric.ax4 m) => - [e egt0 sbeA].
by exists e => // xy xye; apply: sbeA; apply: PseudoMetric.ax2.
Qed.
Next Obligation.
move=> R T ent nbhs nbhsE m A; rewrite (PseudoMetric.ax4 m).
move=> [_/posnumP[e] sbeA].
exists [set xy | PseudoMetric.ball m xy.1 (e%:num / 2) xy.2].
  by exists (e%:num / 2).
move=> xy [z xzhe zyhe]; apply: sbeA.
by rewrite [e%:num]splitr; apply: PseudoMetric.ax3 zyhe.
Qed.

End PseudoMetricUniformity.

Definition ball {R : numDomainType} {M : pseudoMetricType R} := PseudoMetric.ball (PseudoMetric.class M).

Lemma entourage_ballE {R : numDomainType} {M : pseudoMetricType R} : entourage_ (@ball R M) = entourage.
Proof. by case: M=> [?[?[]]]. Qed.

Lemma entourage_from_ballE {R : numDomainType} {M : pseudoMetricType R} :
  @filter_from R _ [set x : R | 0 < x]
    (fun e => [set xy | @ball R M xy.1 e xy.2]) = entourage.
Proof. by rewrite -entourage_ballE. Qed.

Lemma entourage_ball {R : numDomainType} (M : pseudoMetricType R)
  (e : {posnum R}) : entourage [set xy : M * M | ball xy.1 e%:num xy.2].
Proof. by rewrite -entourage_ballE; exists e%:num. Qed.
Hint Resolve entourage_ball : core.

Definition nbhs_ball_ {R : numDomainType} {T T'} (ball : T -> R -> set T')
  (x : T) := @filter_from R _ [set e | e > 0] (ball x).

Definition nbhs_ball {R : numDomainType} {M : pseudoMetricType R} :=
  nbhs_ball_ (@ball R M).

Lemma nbhs_ballE {R : numDomainType} {M : pseudoMetricType R} : (@nbhs_ball R M) = nbhs.
Proof.
rewrite predeq2E => x P; rewrite -nbhs_entourageE; split.
  by move=> [_/posnumP[e] sbxeP]; exists [set xy | ball xy.1 e%:num xy.2].
rewrite -entourage_ballE; move=> [A [e egt0 sbeA] sAP].
by exists e => // ??; apply/sAP/sbeA.
Qed.

Lemma filter_from_ballE {R : numDomainType} {M : pseudoMetricType R} x :
  @filter_from R _ [set x : R | 0 < x] (@ball R M x) = nbhs x.
Proof. by rewrite -nbhs_ballE. Qed.

Module Export NbhsBall.
Definition nbhs_simpl := (nbhs_simpl,@filter_from_ballE,@nbhs_ballE).
End NbhsBall.

Lemma nbhs_ballP {R : numDomainType} {M : pseudoMetricType R} (x : M) P :
  nbhs x P <-> nbhs_ball x P.
Proof. by rewrite nbhs_simpl. Qed.

Lemma ball_center {R : numDomainType} (M : pseudoMetricType R) (x : M)
  (e : {posnum R}) : ball x e%:num x.
Proof. exact: PseudoMetric.ax1. Qed.
Hint Resolve ball_center : core.

Section pseudoMetricType_numDomainType.
Context {R : numDomainType} {M : pseudoMetricType R}.

Lemma ballxx (x : M) (e : R) : 0 < e -> ball x e x.
Proof. by move=> e_gt0; apply: ball_center (PosNum e_gt0). Qed.

Lemma ball_sym (x y : M) (e : R) : ball x e y -> ball y e x.
Proof. exact: PseudoMetric.ax2. Qed.

Lemma ball_triangle (y x z : M) (e1 e2 : R) :
  ball x e1 y -> ball y e2 z -> ball x (e1 + e2) z.
Proof. exact: PseudoMetric.ax3. Qed.

Lemma nbhsx_ballx (x : M) (eps : {posnum R}) : nbhs x (ball x eps%:num).
Proof. by apply/nbhs_ballP; exists eps%:num. Qed.

Lemma open_nbhs_ball (x : M) (eps : {posnum R}) : open_nbhs x ((ball x eps%:num)^°).
Proof.
split; first exact: open_interior.
by apply: nbhs_singleton; apply: nbhs_interior; apply:nbhsx_ballx.
Qed.

Lemma ball_ler (x : M) (e1 e2 : R) : e1 <= e2 -> ball x e1 `<=` ball x e2.
Proof.
move=> le12 y. case: comparableP le12 => [lte12 _|//|//|->//].
by rewrite -[e2](subrK e1); apply/ball_triangle/ballxx; rewrite subr_gt0.
Qed.

Lemma ball_le (x : M) (e1 e2 : R) : (e1 <= e2) -> ball x e1 `<=` ball x e2.
Proof. by move=> /ball_ler. Qed.

Global Instance entourage_proper_filter : ProperFilter (@entourage M).
Proof.
apply: Build_ProperFilter; rewrite -entourage_ballE => A [_/posnumP[e] sbeA].
by exists (point, point); apply: sbeA; apply: ballxx.
Qed.

Lemma near_ball (y : M) (eps : {posnum R}) :
   \forall y' \near y, ball y eps%:num y'.
Proof. exact: nbhsx_ballx. Qed.

Lemma cvg_ballP {F} {FF : Filter F} (y : M) :
  F --> y <-> forall eps : R, 0 < eps -> \forall y' \near F, ball y eps y'.
Proof. by rewrite -filter_fromP !nbhs_simpl /=. Qed.

Definition cvg_to_locally := @cvg_ballP.

Lemma cvg_ballPpos {F} {FF : Filter F} (y : M) :
  F --> y <-> forall eps : {posnum R}, \forall y' \near F, ball y eps%:num y'.
Proof.
by split => [/cvg_ballP|] pos; [case|apply/cvg_ballP=> _/posnumP[eps] //].
Qed.

Lemma cvg_ball {F} {FF : Filter F} (y : M) :
  F --> y -> forall eps : R, 0 < eps -> \forall y' \near F, ball y eps y'.
Proof. by move/cvg_ballP. Qed.

Lemma app_cvg_locally T {F} {FF : Filter F} (f : T -> M) y :
  f @ F --> y <-> forall eps : R, 0 < eps -> \forall x \near F, ball y eps (f x).
Proof. exact: cvg_ballP. Qed.

Lemma cvgi_ballP T {F} {FF : Filter F} (f : T -> M -> Prop) y :
  f `@ F --> y <->
  forall eps : R, 0 < eps -> \forall x \near F, exists z, f x z /\ ball y eps z.
Proof.
split=> [Fy _/posnumP[eps] |Fy P] /=; first exact/Fy/nbhsx_ballx.
move=> /nbhs_ballP[_ /posnumP[eps] subP].
rewrite near_simpl near_mapi; near=> x.
have [//|z [fxz yz]] := near (Fy _ (posnum_gt0 eps)) x.
by exists z => //; split => //; apply: subP.
Unshelve. all: end_near. Qed.
Definition cvg_toi_locally := @cvgi_ballP.

Lemma cvgi_ball T {F} {FF : Filter F} (f : T -> M -> Prop) y :
  f `@ F --> y ->
  forall eps : R, 0 < eps -> F [set x | exists z, f x z /\ ball y eps z].
Proof. by move/cvgi_ballP. Qed.

End pseudoMetricType_numDomainType.
Hint Resolve nbhsx_ballx : core.
Hint Resolve close_refl : core.
Arguments close_cvg {T} F1 F2 {FF2} _.

Section pseudoMetricType_numFieldType.
Context {R : numFieldType} {M : pseudoMetricType R}.

Lemma ball_split (z x y : M) (e : R) :
  ball x (e / 2) z -> ball z (e / 2) y -> ball x e y.
Proof. by move=> /ball_triangle h /h; rewrite -splitr. Qed.

Lemma ball_splitr (z x y : M) (e : R) :
  ball z (e / 2) x -> ball z (e / 2) y -> ball x e y.
Proof. by move=> /ball_sym /ball_split; apply. Qed.

Lemma ball_splitl (z x y : M) (e : R) :
  ball x (e / 2) z -> ball y (e / 2) z -> ball x e y.
Proof. by move=> bxz /ball_sym /(ball_split bxz). Qed.

Lemma ball_close (x y : M) :
  close x y = forall eps : {posnum R}, ball x eps%:num y.
Proof.
rewrite propeqE; split => [cxy eps|cxy].
  have := cxy _ (open_nbhs_ball _ (eps%:num/2)%:pos).
  rewrite closureEonbhs/= meetsC meets_globallyr.
  move/(_ _ (open_nbhs_ball _ (eps%:num/2)%:pos)) => [z [zx zy]].
  by apply: (@ball_splitl z); apply: interior_subset.
rewrite closeEnbhs => B A /nbhs_ballP[_/posnumP[e2 e2B]]
  /nbhs_ballP[_/posnumP[e1 e1A]].
by exists y; split; [apply/e2B|apply/e1A; exact: ballxx].
Qed.

End pseudoMetricType_numFieldType.

Section ball_hausdorff.
Variables (R : numDomainType) (T : pseudoMetricType R).

Lemma ball_hausdorff : hausdorff T =
  forall (a b : T), a != b ->
  exists r : {posnum R} * {posnum R}, ball a r.1%:num `&` ball b r.2%:num == set0.
Proof.
rewrite propeqE open_hausdorff; split => T2T a b /T2T[[/=]].
  move=> A B; rewrite 2!inE => [[aA bB] [oA oB /eqP ABeq0]].
  have /nbhs_ballP[_/posnumP[r] rA]: nbhs a A by apply: open_nbhs_nbhs.
  have /nbhs_ballP[_/posnumP[s] rB]: nbhs b B by apply: open_nbhs_nbhs.
  by exists (r, s) => /=; rewrite (subsetI_eq0 _ _ ABeq0).
move=> r s /eqP brs_eq0; exists ((ball a r%:num)^°, (ball b s%:num)^°) => /=.
  split; by rewrite inE; apply: nbhs_singleton; apply: nbhs_interior;
            apply/nbhs_ballP; apply: in_filter_from.
split; do ?by apply: open_interior.
by rewrite (subsetI_eq0 _ _ brs_eq0)//; apply: interior_subset.
Qed.
End ball_hausdorff.

Section entourages.
Variable R : numDomainType.
Lemma unif_continuousP (U V : pseudoMetricType R) (f : U -> V) :
  unif_continuous f <->
  forall e, e > 0 -> exists2 d, d > 0 &
    forall x, ball x.1 d x.2 -> ball (f x.1) e (f x.2).
Proof.
have fappF : Filter ((fun xy => (f xy.1, f xy.2)) @ entourage_ ball).
  by rewrite entourage_ballE; apply: fmap_filter.
by rewrite /unif_continuous -!entourage_ballE filter_fromP.
Qed.
End entourages.

(** ** Specific pseudoMetric spaces *)

(** matrices *)
Section matrix_PseudoMetric.
Variables (m n : nat) (R : numDomainType) (T : pseudoMetricType R).
Implicit Types x y : 'M[T]_(m, n).
Definition mx_ball x (e : R) y := forall i j, ball (x i j) e (y i j).
Lemma mx_ball_center x (e : R) : 0 < e -> mx_ball x e x.
Proof. by move=> ???; apply: ballxx. Qed.
Lemma mx_ball_sym x y (e : R) : mx_ball x e y -> mx_ball y e x.
Proof. by move=> xe_y ??; apply/ball_sym/xe_y. Qed.
Lemma mx_ball_triangle x y z (e1 e2 : R) :
  mx_ball x e1 y -> mx_ball y e2 z -> mx_ball x (e1 + e2) z.
Proof.
by move=> xe1_y ye2_z ??; apply: ball_triangle; [apply: xe1_y| apply: ye2_z].
Qed.

(* TODO: useful? see bigminr_gtrP in normedtype.v *)
Lemma ltr_bigminr (I : finType) (f : I -> {posnum R}) (x0 x : {posnum R}) :
  x < x0 -> (forall i, x < f i) -> x < \big[Num.min/x0]_i f i.
Proof.
move=> ltx0 ltxf; elim/big_ind: _ => // y z ltxy ltxz.
by rewrite lt_minr ltxy ltxz.
Qed.

(* TODO: see bigminr_ler in normedtype.v *)
Lemma bigminr_ler (I : finType) (f : I -> {posnum R}) (x0 : {posnum R}) i :
  \big[Num.min/x0]_j f j <= f i.
Proof.
have := mem_index_enum i; rewrite unlock; elim: (index_enum I) => //= j l ihl.
by rewrite inE => /orP [/eqP->|/ihl leminlfi];
  rewrite le_minl ?lexx // leminlfi orbC.
Qed.

Canonical R_pointedType := PointedType R 0.
Lemma mx_entourage : entourage = entourage_ mx_ball.
Proof.
rewrite predeqE=> A; split; last first.
  move=> [_/posnumP[e] sbeA].
  by exists (fun _ _ => [set xy | ball xy.1 e%:num xy.2]).
move=> [P]; rewrite -entourage_ballE => entP sPA.
set diag := fun (e : {posnum R}) => [set xy : T * T | ball xy.1 e%:num xy.2].
exists (\big[Num.min/1%:pos]_i \big[Num.min/1%:pos]_j xget 1%:pos
  (fun e : {posnum R} => diag e `<=` P i j))%:num => //.
move=> MN MN_min; apply: sPA => i j.
have /(xgetPex 1%:pos): exists e : {posnum R}, diag e `<=` P i j.
  by have [_/posnumP[e]] := entP i j; exists e.
apply; apply: ball_ler (MN_min i j).
by apply: le_trans (bigminr_ler _ _ i) _; apply: bigminr_ler.
Qed.
Definition matrix_pseudoMetricType_mixin :=
  PseudoMetric.Mixin mx_ball_center mx_ball_sym mx_ball_triangle mx_entourage.
Canonical matrix_pseudoMetricType :=
  PseudoMetricType 'M[T]_(m, n) matrix_pseudoMetricType_mixin.
End matrix_PseudoMetric.

(** product of two pseudoMetric spaces *)
Section prod_PseudoMetric.
Context {R : numDomainType} {U V : pseudoMetricType R}.
Implicit Types (x y : U * V).
Definition prod_point : U * V := (point, point).
Definition prod_ball x (eps : R) y :=
  ball (fst x) eps (fst y) /\ ball (snd x) eps (snd y).
Lemma prod_ball_center x (eps : R) : 0 < eps -> prod_ball x eps x.
Proof. by move=> /posnumP[?]. Qed.
Lemma prod_ball_sym x y (eps : R) : prod_ball x eps y -> prod_ball y eps x.
Proof. by move=> [bxy1 bxy2]; split; apply: ball_sym. Qed.
Lemma prod_ball_triangle x y z (e1 e2 : R) :
  prod_ball x e1 y -> prod_ball y e2 z -> prod_ball x (e1 + e2) z.
Proof.
by move=> [bxy1 bxy2] [byz1 byz2]; split; apply: ball_triangle; eassumption.
Qed.
Lemma prod_entourage : entourage = entourage_ prod_ball.
Proof.
rewrite predeqE => P; split; last first.
  move=> [_/posnumP[e] sbeP].
  exists ([set xy | ball xy.1 e%:num xy.2],
          [set xy | ball xy.1 e%:num xy.2]) => //=.
  move=> [[a b] [c d]] [bab bcd]; exists ((a, c), (b, d))=> //=.
  exact: sbeP.
move=> [[A B]] /=; rewrite -!entourage_ballE.
move=> [[_/posnumP[eA] sbA] [_/posnumP[eB] sbB] sABP].
exists (Num.min eA eB)%:num => // - [[a b] [c d] [/= bac bbd]].
suff /sABP [] : (A `*` B) ((a, c), (b, d)) by move=> [[??] [??]] ? [<-<-<-<-].
split; [apply: sbA|apply: sbB] => /=.
  by apply: ball_ler bac; rewrite -leEsub le_minl lexx.
by apply: ball_ler bbd; rewrite -leEsub le_minl lexx orbT.
Qed.
Definition prod_pseudoMetricType_mixin :=
  PseudoMetric.Mixin prod_ball_center prod_ball_sym prod_ball_triangle prod_entourage.
End prod_PseudoMetric.
Canonical prod_pseudoMetricType (R : numDomainType) (U V : pseudoMetricType R) :=
  PseudoMetricType (U * V) (@prod_pseudoMetricType_mixin R U V).

Section Nbhs_fct2.
Context {T : Type} {R : numDomainType} {U V : pseudoMetricType R}.
Lemma cvg_ball2P {F : set (set U)} {G : set (set V)}
  {FF : Filter F} {FG : Filter G} (y : U) (z : V):
  (F, G) --> (y, z) <->
  forall eps : R, eps > 0 -> \forall y' \near F & z' \near G,
                ball y eps y' /\ ball z eps z'.
Proof. exact: cvg_ballP. Qed.
End Nbhs_fct2.

(** Functional metric spaces *)
Section fct_PseudoMetric.
Variable (T : choiceType) (R : numFieldType) (U : pseudoMetricType R).
Definition fct_ball (x : T -> U) (eps : R) (y : T -> U) :=
  forall t : T, ball (x t) eps (y t).
Lemma fct_ball_center (x : T -> U) (e : R) : 0 < e -> fct_ball x e x.
Proof. by move=> /posnumP[{}e] ?. Qed.

Lemma fct_ball_sym (x y : T -> U) (e : R) : fct_ball x e y -> fct_ball y e x.
Proof. by move=> P t; apply: ball_sym. Qed.
Lemma fct_ball_triangle (x y z : T -> U) (e1 e2 : R) :
  fct_ball x e1 y -> fct_ball y e2 z -> fct_ball x (e1 + e2) z.
Proof. by move=> xy yz t; apply: (@ball_triangle _ _ (y t)). Qed.
Lemma fct_entourage : entourage = entourage_ fct_ball.
Proof.
rewrite predeqE => A; split; last first.
  by move=> [_/posnumP[e] sbeA]; exists [set xy | ball xy.1 e%:num xy.2].
move=> [P]; rewrite -entourage_ballE => -[_/posnumP[e] sbeP] sPA.
by exists e%:num => // fg fg_e; apply: sPA => t; apply: sbeP; apply: fg_e.
Qed.
Definition fct_pseudoMetricType_mixin :=
  PseudoMetricMixin fct_ball_center fct_ball_sym fct_ball_triangle fct_entourage.
Canonical fct_pseudoMetricType := PseudoMetricType (T -> U) fct_pseudoMetricType_mixin.
End fct_PseudoMetric.

(** ** Complete uniform spaces *)

Definition cauchy {T : uniformType} (F : set (set T)) := (F, F) --> entourage.

Lemma cvg_cauchy {T : uniformType} (F : set (set T)) : Filter F ->
  [cvg F in T] -> cauchy F.
Proof.
move=> FF cvF A entA; have /entourage_split_ex [B entB sB2A] := entA.
exists (to_set ((B^-1)%classic) (lim F), to_set B (lim F)).
  split=> /=; apply: cvF; rewrite /= -nbhs_entourageE; last by exists B.
  by exists (B^-1)%classic => //; apply: entourage_inv.
by move=> ab [/= Balima Blimb]; apply: sB2A; exists (lim F).
Qed.

Module Complete.
Definition axiom (T : uniformType) :=
  forall (F : set (set T)), ProperFilter F -> cauchy F -> F --> lim F.
Section ClassDef.
Record class_of (T : Type) := Class {
  base : Uniform.class_of T ;
  mixin : axiom (Uniform.Pack base)
}.
Local Coercion base : class_of >-> Uniform.class_of.
Local Coercion mixin : class_of >-> Complete.axiom.
Structure type := Pack { sort; _ : class_of sort }.
Local Coercion sort : type >-> Sortclass.
Variables (T : Type) (cT : type).
Definition class := let: Pack _ c := cT return class_of cT in c.
Definition clone c of phant_id class c := @Pack T c.
Let xT := let: Pack T _ := cT in T.
Notation xclass := (class : class_of xT).
Definition pack b0 (m0 : axiom (@Uniform.Pack T b0)) :=
  fun bT b of phant_id (@Uniform.class bT) b =>
  fun m of phant_id m m0 => @Pack T (@Class T b m).
Definition eqType := @Equality.Pack cT xclass.
Definition choiceType := @Choice.Pack cT xclass.
Definition pointedType := @Pointed.Pack cT xclass.
Definition filteredType := @Filtered.Pack cT cT xclass.
Definition topologicalType := @Topological.Pack cT xclass.
Definition uniformType := @Uniform.Pack cT xclass.
End ClassDef.
Module Exports.
Coercion base : class_of >-> Uniform.class_of.
Coercion mixin : class_of >-> axiom.
Coercion sort : type >-> Sortclass.
Coercion eqType : type >-> Equality.type.
Canonical eqType.
Coercion choiceType : type >-> Choice.type.
Canonical choiceType.
Coercion pointedType : type >-> Pointed.type.
Canonical pointedType.
Coercion filteredType : type >-> Filtered.type.
Canonical filteredType.
Coercion topologicalType : type >-> Topological.type.
Canonical topologicalType.
Coercion uniformType : type >-> Uniform.type.
Canonical uniformType.
Notation completeType := type.
Notation "[ 'completeType' 'of' T 'for' cT ]" :=  (@clone T cT _ idfun)
  (at level 0, format "[ 'completeType'  'of'  T  'for'  cT ]") : form_scope.
Notation "[ 'completeType' 'of' T ]" := (@clone T _ _ id)
  (at level 0, format "[ 'completeType'  'of'  T ]") : form_scope.
Notation CompleteType T m := (@pack T _ m _ _ idfun _ idfun).
End Exports.
End Complete.
Export Complete.Exports.

Section completeType1.

Context {T : completeType}.

Lemma cauchy_cvg (F : set (set T)) (FF : ProperFilter F) :
  cauchy F -> cvg F.
Proof. by case: T F FF => [? [?]]. Qed.

Lemma cauchy_cvgP (F : set (set T)) (FF : ProperFilter F) : cauchy F <-> cvg F.
Proof. by split=> [/cauchy_cvg|/cvg_cauchy]. Qed.

End completeType1.
Arguments cauchy_cvg {T} F {FF} _.
Arguments cauchy_cvgP {T} F {FF}.

Section matrix_Complete.

Variables (T : completeType) (m n : nat).

Lemma mx_complete (F : set (set 'M[T]_(m, n))) :
  ProperFilter F -> cauchy F -> cvg F.
Proof.
move=> FF Fc.
have /(_ _ _) /cauchy_cvg /cvg_app_entourageP cvF :
  cauchy ((fun M : 'M[T]_(m, n) => M _ _) @ F).
  move=> i j A /= entA; rewrite near_simpl -near2E near_map2.
  by apply: Fc; exists (fun _ _ => A).
apply/cvg_ex.
set Mlim := \matrix_(i, j) (lim ((fun M : 'M[T]_(m, n) => M i j) @ F) : T).
exists Mlim; apply/cvg_mx_entourageP => A entA; near=> M => i j; near F => M'.
apply: subset_split_ent => //; exists (M' i j) => /=.
  by near: M'; rewrite mxE; apply: cvF.
move: (i) (j); near: M'; near: M; apply: nearP_dep; apply: Fc.
by exists (fun _ _ => (split_ent A)^-1%classic) => ?? //; apply: entourage_inv.
Grab Existential Variables. all: end_near. Qed.

Canonical matrix_completeType := CompleteType 'M[T]_(m, n) mx_complete.

End matrix_Complete.

Section fun_Complete.

Context {T : choiceType} {U : completeType}.

Lemma fun_complete (F : set (set (T -> U)))
  {FF :  ProperFilter F} : cauchy F -> cvg F.
Proof.
move=> Fc.
have /(_ _) /cauchy_cvg /cvg_app_entourageP cvF : cauchy (@^~_ @ F).
  move=> t A /= entA; rewrite near_simpl -near2E near_map2.
  by apply: Fc; exists A.
apply/cvg_ex; exists (fun t => lim (@^~t @ F)).
apply/cvg_fct_entourageP => A entA; near=> f => t; near F => g.
apply: (entourage_split (g t)) => //; first by near: g; apply: cvF.
move: (t); near: g; near: f; apply: nearP_dep; apply: Fc.
exists ((split_ent A)^-1)%classic=> //=.
by apply: entourage_inv; apply: entourage_split_ent.
Grab Existential Variables. all: end_near. Qed.

Canonical fun_completeType := CompleteType (T -> U) fun_complete.

End fun_Complete.

(** ** Limit switching *)
Section Cvg_switch.
Context {T1 T2 : choiceType}.

Lemma cvg_switch_1 {U : uniformType}
  F1 {FF1 : ProperFilter F1} F2 {FF2 : Filter F2}
  (f : T1 -> T2 -> U) (g : T2 -> U) (h : T1 -> U) (l : U) :
  f @ F1 --> g -> (forall x1, f x1 @ F2 --> h x1) -> h @ F1 --> l ->
  g @ F2 --> l.
Proof.
move=> fg fh hl; apply/cvg_app_entourageP => A entA.
near F1 => x1; near=> x2; apply: (entourage_split (h x1)) => //.
  by near: x1; apply/(hl (to_set _ l)) => /=.
apply: (entourage_split (f x1 x2)) => //.
  by near: x2; apply/(fh x1 (to_set _ _)) => /=.
move: (x2); near: x1; have /cvg_fct_entourageP /(_ (_^-1%classic)):= fg; apply.
exact: entourage_inv.
Grab Existential Variables. all: end_near. Qed.

Lemma cvg_switch_2 {U : completeType}
  F1 {FF1 : ProperFilter F1} F2 {FF2 : ProperFilter F2}
  (f : T1 -> T2 -> U) (g : T2 -> U) (h : T1 -> U) :
  f @ F1 --> g -> (forall x, f x @ F2 --> h x) ->
  [cvg h @ F1 in U].
Proof.
move=> fg fh; apply: cauchy_cvg => A entA.
rewrite !near_simpl -near2_pair near_map2; near=> x1 y1 => /=; near F2 => x2.
apply: (entourage_split (f x1 x2)) => //.
  by near: x2; apply/(fh _ (to_set _ _)) => /=.
apply: (entourage_split (f y1 x2)) => //; last first.
  near: x2; apply/(fh _ (to_set ((_^-1)%classic) _)).
  exact: nbhs_entourage (entourage_inv _).
apply: (entourage_split (g x2)) => //; move: (x2); [near: x1|near: y1].
  have /cvg_fct_entourageP /(_ (_^-1)%classic) := fg; apply.
  exact: entourage_inv.
by have /cvg_fct_entourageP := fg; apply.
Grab Existential Variables. all: end_near. Qed.

Lemma cvg_switch {U : completeType}
  F1 (FF1 : ProperFilter F1) F2 (FF2 : ProperFilter F2)
  (f : T1 -> T2 -> U) (g : T2 -> U) (h : T1 -> U) :
  f @ F1 --> g -> (forall x1, f x1 @ F2 --> h x1) ->
  exists l : U, h @ F1 --> l /\ g @ F2 --> l.
Proof.
move=> Hfg Hfh; have hcv := !! cvg_switch_2 Hfg Hfh.
by exists [lim h @ F1 in U]; split=> //; apply: cvg_switch_1 Hfg Hfh hcv.
Qed.

End Cvg_switch.

(** ** Complete pseudoMetric spaces *)

Definition cauchy_ex {R : numDomainType} {T : pseudoMetricType R} (F : set (set T)) :=
  forall eps : R, 0 < eps -> exists x, F (ball x eps).

Definition cauchy_ball {R : numDomainType} {T : pseudoMetricType R} (F : set (set T)) :=
  forall e, e > 0 -> \forall x & y \near F, ball x e y.

Lemma cauchy_ballP (R : numDomainType) (T  : pseudoMetricType R)
    (F : set (set T)) (FF : Filter F) :
  cauchy_ball F <-> cauchy F.
Proof.
split=> cauchyF; last first.
  by move=> _/posnumP[eps]; apply/cauchyF/entourage_ball.
move=> U; rewrite -entourage_ballE => - [_/posnumP[eps] xyepsU].
by near=> x; apply: xyepsU; near: x; apply: cauchyF.
Grab Existential Variables. all: end_near. Qed.
Arguments cauchy_ballP {R T} F {FF}.

Lemma cauchy_exP (R : numFieldType) (T : pseudoMetricType R)
    (F : set (set T)) (FF : Filter F) :
  cauchy_ex F -> cauchy F.
Proof.
move=> Fc A; rewrite !nbhs_simpl /= -entourage_ballE => -[_/posnumP[e] sdeA].
have /Fc [z /= Fze] := [gt0 of e%:num / 2]; near=> x y; apply: sdeA => /=.
by apply: (@ball_splitr _ _ z); [near: x|near: y].
Grab Existential Variables. all: end_near. Qed.
Arguments cauchy_exP {R T} F {FF}.

Lemma cauchyP (R : numFieldType) (T : pseudoMetricType R)
    (F : set (set T)) (PF : ProperFilter F) :
  cauchy F <-> cauchy_ex F.
Proof.
split=> [Fcauchy _/posnumP[e] |/cauchy_exP//].
near F => x; exists x; near: x; apply: (@nearP_dep _ _ F F).
exact/Fcauchy/entourage_ball.
Grab Existential Variables. all: end_near. Qed.
Arguments cauchyP {R T} F {PF}.

Module CompletePseudoMetric.
Section ClassDef.
Variable R : numDomainType.
Record class_of (T : Type) := Class {
  base : PseudoMetric.class_of R T;
  mixin : Complete.axiom (Uniform.Pack base)
}.
Local Coercion base : class_of >-> PseudoMetric.class_of.
Definition base2 T m := Complete.Class (@mixin T m).
Local Coercion base2 : class_of >-> Complete.class_of.

Structure type := Pack { sort; _ : class_of sort }.
Local Coercion sort : type >-> Sortclass.
Variables (T : Type) (cT : type).
Definition class := let: Pack _ c := cT return class_of cT in c.
Definition clone c of phant_id class c := @Pack T c.
Let xT := let: Pack T _ := cT in T.
Notation xclass := (class : class_of xT).
Definition pack :=
  fun bT b & phant_id (@PseudoMetric.class R bT) (b : PseudoMetric.class_of R T) =>
  fun mT m & phant_id (Complete.class mT) (@Complete.Class T b m) =>
  Pack (@Class T b m).
Definition eqType := @Equality.Pack cT xclass.
Definition choiceType := @Choice.Pack cT xclass.
Definition pointedType := @Pointed.Pack cT xclass.
Definition filteredType := @Filtered.Pack cT cT xclass.
Definition topologicalType := @Topological.Pack cT xclass.
Definition uniformType := @Uniform.Pack cT xclass.
Definition completeType := @Complete.Pack cT xclass.
Definition pseudoMetricType := @PseudoMetric.Pack R cT xclass.
Definition pseudoMetric_completeType := @Complete.Pack pseudoMetricType xclass.
End ClassDef.
Module Exports.
Coercion base : class_of >-> PseudoMetric.class_of.
Coercion mixin : class_of >-> Complete.axiom.
Coercion base2 : class_of >-> Complete.class_of.
Coercion sort : type >-> Sortclass.
Coercion eqType : type >-> Equality.type.
Canonical eqType.
Coercion choiceType : type >-> Choice.type.
Canonical choiceType.
Coercion pointedType : type >-> Pointed.type.
Canonical pointedType.
Coercion filteredType : type >-> Filtered.type.
Canonical filteredType.
Coercion topologicalType : type >-> Topological.type.
Canonical topologicalType.
Coercion uniformType : type >-> Uniform.type.
Canonical uniformType.
Coercion completeType : type >-> Complete.type.
Canonical completeType.
Coercion pseudoMetricType : type >-> PseudoMetric.type.
Canonical pseudoMetricType.
Canonical pseudoMetric_completeType.
Notation completePseudoMetricType := type.
Notation "[ 'completePseudoMetricType' 'of' T 'for' cT ]" :=  (@clone T cT _ idfun)
  (at level 0, format "[ 'completePseudoMetricType'  'of'  T  'for'  cT ]") : form_scope.
Notation "[ 'completePseudoMetricType' 'of' T ]" := (@clone T _ _ id)
  (at level 0, format "[ 'completePseudoMetricType'  'of'  T ]") : form_scope.
Notation CompletePseudoMetricType T m := (@pack _ T _ _ id _ _ id).
End Exports.
End CompletePseudoMetric.
Export CompletePseudoMetric.Exports.

Canonical matrix_completePseudoMetricType (R : numFieldType)
  (T : completePseudoMetricType R) (m n : nat) :=
  CompletePseudoMetricType 'M[T]_(m, n) mx_complete.

Canonical fct_completePseudoMetricType (T : choiceType) (R : numFieldType)
  (U : completePseudoMetricType R) :=
  CompletePseudoMetricType (T -> U) fun_complete.

Definition pointed_of_zmodule (R : zmodType) : pointedType := PointedType R 0.

Definition ball_
  (R : numDomainType) (V : zmodType) (norm : V -> R) (x : V) (e : R) :=
  [set y | norm (x - y) < e].
Arguments ball_ {R} {V} norm x e%R y /.

Definition filtered_of_normedZmod (K : numDomainType) (R : normedZmodType K)
  : filteredType R := Filtered.Pack (Filtered.Class
    (@Pointed.class (pointed_of_zmodule R))
    (nbhs_ball_ (ball_ (fun x => `|x|)))).

Section pseudoMetric_of_normedDomain.
Variables (K : numDomainType) (R : normedZmodType K).
Lemma ball_norm_center (x : R) (e : K) : 0 < e -> ball_ Num.Def.normr x e x.
Proof. by move=> ? /=; rewrite subrr normr0. Qed.
Lemma ball_norm_symmetric (x y : R) (e : K) :
  ball_ Num.Def.normr x e y -> ball_ Num.Def.normr y e x.
Proof. by rewrite /= distrC. Qed.
Lemma ball_norm_triangle (x y z : R) (e1 e2 : K) :
  ball_ Num.Def.normr x e1 y -> ball_ Num.Def.normr y e2 z -> ball_ Num.Def.normr x (e1 + e2) z.
Proof.
move=> /= ? ?; rewrite -(subr0 x) -(subrr y) opprD opprK (addrA x _ y) -addrA.
by rewrite (le_lt_trans (ler_norm_add _ _)) // ltr_add.
Qed.
Definition pseudoMetric_of_normedDomain
  : PseudoMetric.mixin_of K (@entourage_ K R R (ball_ (fun x => `|x|)))
  := PseudoMetricMixin ball_norm_center ball_norm_symmetric ball_norm_triangle erefl.
Lemma nbhs_ball_normE :
  @nbhs_ball_ K R R (ball_ Num.Def.normr) = nbhs_ (entourage_ (ball_ Num.Def.normr)).
Proof.
rewrite /nbhs_ entourage_E predeq2E => x A; split.
  move=> [e egt0 sbeA].
  by exists [set xy | ball_ Num.Def.normr xy.1 e xy.2] => //; exists e.
by move=> [E [e egt0 sbeE] sEA]; exists e => // ??; apply/sEA/sbeE.
Qed.
End pseudoMetric_of_normedDomain.

Section numFieldType_canonical.
Variable R : numFieldType.
(*Canonical topological_of_numFieldType := [numFieldType of R^o].*)
Canonical numFieldType_pointedType :=
  [pointedType of R^o for pointed_of_zmodule R].
Canonical numFieldType_filteredType :=
  [filteredType R of R^o for filtered_of_normedZmod R].
Canonical numFieldType_topologicalType : topologicalType := TopologicalType R^o
  (topologyOfEntourageMixin
    (uniformityOfBallMixin
      (@nbhs_ball_normE _ [normedZmodType R of R])
      (pseudoMetric_of_normedDomain [normedZmodType R of R]))).
Canonical numFieldType_uniformType : uniformType := UniformType R^o
  (uniformityOfBallMixin (@nbhs_ball_normE _ [normedZmodType R of R])
    (pseudoMetric_of_normedDomain [normedZmodType R of R])).
Canonical numFieldType_pseudoMetricType := @PseudoMetric.Pack R R^o (@PseudoMetric.Class R R
  (Uniform.class numFieldType_uniformType) (@pseudoMetric_of_normedDomain R R)).
Definition numFieldType_lalgType : lalgType R := @GRing.regular_lalgType R.
End numFieldType_canonical.

Global Instance Proper_nbhs'_numFieldType (R : numFieldType) (x : R^o) :
  ProperFilter (nbhs' x).
Proof.
apply: Build_ProperFilter => A /nbhs_ballP[_/posnumP[e] Ae].
exists (x + e%:num / 2)%R; apply: Ae; last first.
  by rewrite eq_sym addrC -subr_eq subrr eq_sym.
rewrite /ball /= opprD addrA subrr distrC subr0 ger0_norm //.
by rewrite {2}(splitr e%:num) ltr_spaddl.
Qed.

Section DomainRestrictions.
Context {U V : Type}.
Variable (A : set U).

Definition explode (f : U -> V) :=
  [set g : U -> V | {in A, f =1 g} ].

Notation eq_on := (explode) (only parsing).

Definition explode_set (X : set (U -> V)) := 
  \bigcup_(f in X) explode f.

Lemma explode_ref f : explode f f.
Proof. by []. Qed.

Lemma explodeP f g : 
  explode f g = {in A, f =1 g}.
Proof. by []. Qed.

Lemma explode_trans f g h :
  explode f g -> explode g h -> explode f h.
Proof.
  rewrite ?explodeE => L R ? ?.
  by rewrite ?L ?R.
Qed.

Lemma explode_sym f g :
  explode f g -> explode g f .
Proof.
  rewrite ?explodeE => L ? ?.
  by rewrite ?L.
Qed.

Lemma explode_setT : explode_set setT = setT.
Proof.
  rewrite /explode_set /= eqEsubset; split => f //=.
  by move=> ?; econstructor.
Qed.

Lemma explode_subset_id P : 
  P `<=` explode_set P.
Proof.
  by move=> f ?; exists f. 
Qed.

Definition restricted (F : set (set (U -> V))) := filter_from F explode_set.

Definition explode_pair (fg : (U -> V) * (U -> V)) :=
  explode (fg.1) `*` explode (fg.2).

Definition explode_pairs ( X : set ((U -> V) * (U -> V))) :=
  \bigcup_(f in X) explode_pair f.

Definition restrict_ent (E : set(set((U -> V) * (U -> V)))) :=
  [set Q | (exists P, E P /\ explode_pairs P `<=` Q)].

End DomainRestrictions.

Section RestrictionTopology.
Context {U : choiceType} {V : uniformType}.
Variable (A : set U).

Definition restricted_nbhs_filter (p : U -> V) := 
  restricted A [filter of p].

Definition restricted_ent := restrict_ent A (@fct_ent U V).

Lemma fct_ent_restricted_ent I : 
  fct_ent I -> restricted_ent (explode_pairs A I).
Proof.
  move=> eI.
  pose proof eI as eI'.
  case: eI => J eJ subI.
  exists (explode_pairs A I); split.
  apply: filterS.
  2: exact eI'.
  - move=> [f g] Ifg.
    exists (f,g); first by [].
    by split.
  - move=> [t1 t2] [[x1 x2] [[y1 y2] Iy]].
    move=> [/= E1 E2] [/= E3 E4].
    exists (y1,y2); first by [].
    split; move => t T; apply: eq_trans => /=.
    + by apply: E1.
    + by apply: E3.
    + by apply: E2.
    + by apply: E4.
Qed.

Definition patch (f g : U -> V) := 
  (fun u => if_expr (asbool (A u)) (g u) (f u)). 

Lemma explode_patch : forall f g,
  explode A g (patch f g).
Proof.
  move=> f g u. 
  by rewrite /patch /in_mem /mem /= /in_set /= => ->.
Qed.

Lemma explode_set_monotone (P Q : set (U -> V)) :
  P `<=` Q -> explode_set A P `<=` explode_set A Q.
Proof.
  move=> PsubQ f [g ? ?].
  exists g => //=.
  by apply: PsubQ.
Qed.

Lemma explode_rhs_subset (B : V * V -> Prop) I f :
  entourage B ->
  let B' := [set fg | (forall t:U, B(fg.1 t, fg.2 t))] in
  B' `<=` I ->
  [set y | explode_pairs A B' (f, y)] `<=`
    explode_set A [set y | I (f,y)].
Proof.
  move=> eB /= subI t /= Ep.
  exists (patch f t) => /=.
  2: apply explode_sym, explode_patch.
  apply: subI => /= u.
  rewrite /patch.
  case uA : `[< A u >] => /=.
  2: by apply entourage_refl. 
  move: Ep => [[f' t']] /= L [/= W1 W2].
  by rewrite -?W1 -?W2.
Qed.

Lemma explode_rhs_eq (B : V * V -> Prop) f : 
  entourage B ->
  let B' := [set fg | (forall t:U, B(fg.1 t, fg.2 t))] in
  [set y | explode_pairs A B' (f, y)] =
    explode_set A [set y | B' (f,y)].
Proof.
  move=> eB B'.
  rewrite eqEsubset; split.
  1: by apply: (@explode_rhs_subset B B' f).
  move=> g [/=g' ? ?].
  by exists (f, g').
Qed.
  
Lemma restricted_ent_eq :
  restricted_nbhs_filter = nbhs_ (restricted_ent).
Proof.
  apply:funext => f.
  rewrite eqEsubset; split.
  - move=> P [Q fQ eQsubP].
    have : (nbhs f Q) by apply: fQ.
    rewrite nbhsP /= => /exists2P [I [[B L1]]].
    set B' := [set fg  | (forall t, B (fg.1 t, fg.2 t))].
    move=> L2 /explode_set_monotone eAsubeQ.
    exists (explode_pairs A B').
    1: by apply: fct_ent_restricted_ent; exists B.
    apply: (subset_trans _ eQsubP).
    apply: (subset_trans _ eAsubeQ).
    by apply: explode_rhs_subset.
  - move=> P [rI [I [? eAsubrI] rIsubP]].
    exists [set y | I (f,y)]. 
    1: by exists I.
    apply: (subset_trans _ rIsubP).
    move=> g [g' /= gI] E.
    apply: eAsubrI.
    by exists (f,g').
Qed.
    
Lemma restricted_ent_filter : Filter restricted_ent.
Proof.
  constructor.
  - exists setT; split;
    apply filterT => //=.
  - move => P Q [P' [X1 X2]] [Q' [Y1 Y2]].
    exists (P' `&` Q').
    split.
    1: by apply: filterI.
    move => [f g] [/= [f' g'] [??] ?].
    split;[apply: X2 | apply: Y2];
      by exists (f', g').
  - move => P Q S [P' [X1 X2]].
    exists (P').
    split => //=.
    apply: subset_trans; eauto.
Qed.
    
Program Definition restricted_uniformMixin := @UniformMixin 
  (U -> V)
  restricted_nbhs_filter
  restricted_ent
  restricted_ent_filter
  _
  _
  _
  restricted_ent_eq
  .
Next Obligation.
  move=> [f g /=] ->.
  case: H => [I [eI eAsubA0]].
  apply: eAsubA0.
  exists (g, g) => //=.
  by apply: entourage_refl.
Qed.
Next Obligation.
  case: H => [I [/fct_ent_inv eI eAsubA0]].
  exists [set xy | I(xy.2, xy.1)].
  split=> //=.
  move=> [f g] [[f' g'] /= ?] [/= ? ?].
  apply: eAsubA0.
  by exists (g',f').
Qed.
Next Obligation.
  case: H => [I [/fct_ent_split [J eJ] JsubI eIsubA0]].
  move: eJ => [/= B eB eBsubJ].
  pose B' := [set fg : ((U -> V) * (U -> V)) | (forall t, B (fg.1 t, fg.2 t))].
  exists (explode_pairs A B').
  1: by apply: fct_ent_restricted_ent; exists B.
  apply: (subset_trans _ eIsubA0).
  move=> [f h] /= [g [[f' g1']] X1 [/=? E1]] [[g2' h'] Y1 [/=E2 ?]].
  exists (patch g1' f', patch g1' h').
  2: split => /=; apply: explode_trans; eauto;
     apply: explode_sym; apply: explode_patch. 
  rewrite /patch; apply: JsubI => /=.
  exists g1'; apply eBsubJ => /= u; case uA : `[< A u >] => /=.
  - by apply: X1.
  - by apply entourage_refl.
  - by rewrite ?E1 -?E2; eauto.
  - by apply entourage_refl.
Qed.

Definition restricted_filteredType := 
  FilteredType (U -> V) (U -> V) restricted_nbhs_filter.

Definition restricted_topologicalType_mixin :=  
  @topologyOfEntourageMixin (U -> V) 
    restricted_nbhs_filter restricted_uniformMixin.

Definition restricted_topologicalType :=
  TopologicalType restricted_filteredType restricted_topologicalType_mixin .

Canonical restricted_uniformType := 
  UniformType restricted_topologicalType restricted_uniformMixin.

Definition restrict_fun (f : U -> V) : restricted_uniformType := f.
End RestrictionTopology.

Notation eq_on := explode.

Definition unif_fun 
  {U: choiceType} {V : uniformType} (f : U -> V) : (fct_uniformType U V) := f.
Notation "F ~~> f" := 
  (F --> (unif_fun f)) : classical_set_scope.

Lemma unif_cvgE
    {U : topologicalType} {V : uniformType}
    (F : set(set( U -> V))) 
    (f : U -> V) :
  (F ~~> f) = (F --> (f : fct_uniformType U V)).
Proof. by []. Qed. 

Notation "F ~~>_( A ) f" := 
  (F --> ( restrict_fun A f)) : classical_set_scope.

Lemma restricted_cvgE
    {U : topologicalType} {V : uniformType}
    (F : set(set( U -> V))) 
    A
    (f : U -> V) :
  (F ~~>_(A) f) = (F --> (f : restricted_uniformType A)).
Proof. by []. Qed. 

Definition ptws_fun
  {U: choiceType} {V : uniformType} 
  (f : U -> V) :  @product_topologicalType U (fun=> V) := f.
Notation "F '~ptws~>' f" := (F --> (ptws_fun f)) : classical_set_scope.

Lemma ptws_cvgE
    {U : topologicalType} {V : uniformType}
    (F : set(set( U -> V))) 
    (f : U -> V) :
  (F ~ptws~> f) = (F --> (f : @product_topologicalType U (fun=> V))).
Proof. by []. Qed. 

Lemma ptws_uniform_cvg 
    {U : choiceType} {V : uniformType} (f : U -> V)
    (F : set (set (U -> V))) :
  Filter F ->
  (F ~~> f) -> (F ~ptws~> f).
Proof.
  move => FF; rewrite cvg_sup => W i.
  rewrite cvg_image.
  - move => C /=.
    rewrite -nbhs_entourageE nbhs_filterE; case=> B eB BsubC.
    set l := (x in x _).
    suff sub2 : @^~ i @` [set g | (forall t : U, B (f t, g t))] `<=` to_set B (f i).
    suff weakL : forall X Y, X `<=` Y -> l X -> l Y.
    apply: (weakL _ _ (subset_trans sub2 BsubC )).
    + exists ([set g : U -> V | forall t : U, B(f t, g t)]) => //.
      by apply W; exists [set fg | forall t, B (fg.1 t, fg.2 t)];[exists B|].
    + move=> X Y XsubY [P FP EX].
      eexists ( P `|` [set g : U -> V | exists v, Y v /\ g = fun=>v]). 
        1: by apply: (@filterS _ _ _ P) => //= t ?; left .
      rewrite image_setU EX setUC.
      apply setUidPl in XsubY.
      set Y' := (x in x `|` _).
      suff -> : Y' = Y by [].
      rewrite eqEsubset; split; rewrite /Y' /=.
      * by move => t /= [/= h [/= v [? ->] <-]].
      * by move => t ?; exists (fun=> t) => //; exists t.
    + by move => v [/= g] + <-; apply.
  - rewrite eqEsubset; split => v.
    1: by [].
    by exists (fun=> v).
Qed.
(* Show that the notion of convergence from the restricted_uniformType A is  *) 
(* the same as the one using dependent pairs.                                *)
Section Restriction_DependentPairs.
Context {U : choiceType} {V : uniformType} .
Variables (A : set U).
Definition restrict_dep (f : U -> V) : ({ x : U | `[<A x>]} -> V) := 
  fun u => f (projT1 u).

Lemma eq_on_restrict_dep (f g : U -> V) : 
  eq_on A f g <-> restrict_dep f = restrict_dep g.
Proof.
  split.
  - move => eq_f_g; apply: funext; case=> u ?.
    have Au : (A u) by apply/asboolP.
    rewrite /restrict_dep /=.
    apply: eq_f_g; by rewrite in_setE.
  - move=> Rfg u; rewrite in_setE => ?.
    have Au : `[<A u>] by apply/asboolP.
    suff ->: (f u = restrict_dep f (exist _ u Au)).
      by rewrite Rfg /=.
    by [].
Qed.
    
Lemma explode_restrict (F : set(set(U -> V)))  P: 
  Filter F ->
  explode_set A P = [set a | (restrict_dep @` P) (restrict_dep a)].
Proof.
  rewrite eqEsubset; split => f /=.
  - move=> [g Pg eq_g_f] /=.
    exists g => //=.
    by rewrite /fmap /= /nbhs /= -eq_on_restrict_dep.
  - move=> [g Pg /eq_on_restrict_dep] ?.
    by exists g.
Qed.

Lemma cvg_restrict_dep (f : U -> V) (F : set (set(U -> V))) :
  Filter F ->
  (F ~~>_(A) f) <-> (restrict_dep @ F ~~> (restrict_dep f)).
Proof.
  move=> FF; split.
  - move=> cvgF P' /= [I' [B eB BsubI'] I'subP'].
    apply: (filterS I'subP').
    apply: cvgF => /=.
    rewrite /nbhs /= /restricted_nbhs_filter /= /restricted /=.
<<<<<<< HEAD
    exists ([set g | forall t :U, B (f t, g t) ]).
    rewrite (explode_restrict _ FF) => //=.
    split.
      1: exists [set fg | forall t, B(fg.1 t, fg.2 t)] => //=.
      1: by exists B.
=======
    exists ([set g | forall t :U, B (f t, g t) ])=> /=.
      1: by exists [set fg | forall t, B(fg.1 t, fg.2 t)] => //=; exists B.
    rewrite (explode_restrict _ FF) => //=.
>>>>>>> e41e7a53
    move => g /= [/= h] Bfh /eq_on_restrict_dep eq_on.
    apply: BsubI' => /=; rewrite /restrict_dep /unif_fun.  
    by case=> /= u /asboolP Au; rewrite -eq_on ?in_setE.
  - move=> rcvgF P [/= Q [I [B eB BsubI] IsubQ QsubP]].
    apply: (filterS QsubP).
    rewrite (explode_restrict _ FF) //.
    apply: rcvgF => /=.
    apply (@image_subset _ _ restrict_dep) in IsubQ.
    apply: (filterS IsubQ) => /=.
      by apply: nbhs_filter.
    exists ([set fg | (forall t, B (fg.1 t, fg.2 t))]).
      by exists B.
    move => /= g /= Bg.
    exists (fun t : U => 
      match pselect (`[<A t>]) with
      | left p => (g (exist _ t p))
      | right _ => (f t) end).
    + apply: BsubI => /= t.
      case (pselect (`[<A t>])) => /=.
      2: by move=> *; apply entourage_refl.
      move => At; rewrite /restrict_fun.
      set t' := (x in B(_,g x)).
      have -> : (f t = restrict_dep f t')
        by rewrite /restrict_dep /=.
      by apply Bg.
    + apply funext; case=> t At.
      rewrite /restrict_dep /=.
      case (pselect `[< A t>]).
      2: by [].
      move => i; suff ->: (At = i) by [].
      apply Prop_irrelevance.
Qed.
End Restriction_DependentPairs.

Section RestrictLemmas.
Context {U : choiceType} {V : uniformType} .

Section FixedA.
Variables (A : set U).
Lemma eq_on_close  (f g : U -> V) : 
  eq_on A f g -> @close (restricted_uniformType A) f g.
Proof.
  rewrite (@entourage_close (restricted_uniformType A) f g) /=.
  move=> G I [/= J [eJ E]].
  apply: E.
  exists (f,f).
  - by apply fct_ent_refl.
  - by split.
Qed.

Lemma hausdorrf_close_eq_on (f g : U -> V) : 
  hausdorff V -> (@close (restricted_uniformType A) f g = eq_on A f g).
Proof.
  move=> hV.
  rewrite propeqE; split.
  2: by apply: eq_on_close.
  rewrite entourage_close => C u uA.
  apply: hV.
  rewrite /cluster -nbhs_entourageE /= => X Y.
  case => X' eX E1; case => Y' eY E2.
  exists (g u); split; [apply: E1 | apply: E2] => /=.
  2: by apply entourage_refl.
  pose X'' := 
    explode_pairs A [set fg  | forall t : U, X' (fg.1 t, fg.2 t)].
  have :  (X'' (f,g)). {
    apply: C; eexists; split.
    2: rewrite /X'' => t M; exact M.
    exists X' => //=.
  }
  rewrite /X'' /= => [][/= [f1 g1] /(_ u)/= L1 [/= E3 E4]].
  by rewrite -?E3 -?E4. 
Qed.

Lemma explode_set_subset B (P : set (U -> V)) :
  A `<=` B ->
  explode_set B P `<=` explode_set A P.
Proof.
  move => AsubB f [g gP E].
  exists g => //= t tA.
  rewrite E => //=.
  move: tA; rewrite ?in_setE //= => tA.
  by apply: AsubB.
Qed.

Lemma cvg_restricted_subset 
    (f : U -> V) 
    (F : set(set (U -> V)))
    (B : set U) :
  A `<=` B ->
  (F ~~>_(B) f) -> 
  (F ~~>_(A) f) .
Proof.
  move => AsubB + P/= => /(_ P) /= W [/= I nI eIsubP].
  apply: W.
  apply: (filterS eIsubP). 
    1: by apply: (nbhs_filter (f : @restricted_uniformType U V B)).
  apply: (filterS ).
  - by apply: (nbhs_filter (f : @restricted_uniformType U V B)).
  - by apply: (@explode_set_subset B).
  - by eexists I.
Qed.

End FixedA.

Lemma explode_setT_eq P :
  @explode_set U V setT P = P.
Proof.
  rewrite eqEsubset; split.
  - move => f /= [/=g Pg E].
    have ->: (f = g) => //=.
    apply:funext.
    by move => t; rewrite E //= in_setE //=.
  - move => f fP /=.
    exists f => //=. 
Qed.

Lemma cvg_restricted_setT 
    (f : U -> V) 
    (F : set (set (U -> V))) :
  Filter F ->
  (F ~~>_(setT) f) = (F ~~> f).
Proof.
  rewrite /restrict_fun /cvg_to /= /filter_of {1}/nbhs /=
    /restricted_nbhs_filter /restricted /= => FF.
  apply:propext; split.
  - move=> ?. 
    apply: subset_trans.
    2: eauto.
    move=> P /= N; exists P => //=.
    by rewrite explode_setT_eq.
  - move=> ? ? /= [/= ? N].
    rewrite explode_setT_eq => ?.
    by apply: filterS; eauto.
Qed.

Lemma explodeU A B (f: U -> V) :
  explode (A `|` B) f = explode A f `&` explode B f.
Proof.
  rewrite eqEsubset; split => g.
  - move=> W; split => t ?; rewrite W; try reflexivity;
    rewrite in_setE;[left|right];rewrite -in_setE; done.
  - move=> [E1 E2] t tA.
    rewrite in_setE in tA.
    case: tA => ?; [rewrite E1| rewrite E2] => //=.
    by rewrite in_setE.
    by rewrite in_setE.
Qed.

Lemma explode_setU A B (P : set (U->V)) :
  explode_set (A `|` B) P `<=` 
    explode_set A P `&` explode_set B P.
Proof.
  move => f [g gP X]. 
  split; (exists g;[done|]); move=> t tA; rewrite X; try reflexivity.
  - by rewrite in_setE; left; rewrite -in_setE.
  - by rewrite in_setE; right; rewrite -in_setE.
Qed.

Lemma explode_pairsU A B (C : set (V * V)) :
  entourage C ->
  let C' := [set fg | (forall t : U, C (fg.1 t, fg.2 t))] in
  explode_pairs (A `|` B) C' =
    explode_pairs A C' `&` explode_pairs B C'.
Proof.
  move=> eC /=.
  rewrite eqEsubset; split.
  - move=> [f g] [[f' g'] /= fgC [/= E1 E2]]. 
    split; (exists (f', g') => //=); split => /= u uA.
    1-4: rewrite ?in_setE in uA.
    1-4: rewrite ?E1 ?E2 => //=.
    1-4: by rewrite ?in_setE /setU //=; tauto.
  - move=> [f g] [] [[f1 g1] L [/=E1 E2]] [[f2 g2] R [/=E3 E4]].
    exists (patch A f2 f1, patch A g2 g1) => /=.
    + rewrite /patch => u.
      case uA : `[< A u >] => //=.
    + rewrite /patch.
      split => /= => u; case uA : `[< A u >] => /= uAB;
      move: uA => /asboolP => uA; rewrite in_setE in uAB.
      * rewrite E1 //= in_setE //=.
      * rewrite E3 //= in_setE.
        case: uAB => //=.
      * rewrite E2 //= in_setE //=.
      * rewrite E4 //= in_setE.
        case: uAB => //=.
Qed.

Lemma cvg_restrictedU 
    (f : U -> V) 
    (F : set(set(U -> V)))
    A B :
  Filter F ->
  (F ~~>_(A) f) ->
  (F ~~>_(B) f) ->
  (F ~~>_(A `|` B) f).
Proof.
<<<<<<< HEAD
  move=> FF X Y Q /= [Q' [/= [I [C eB S] /explode_set_monotone S1] M]].
=======
  move=> FF X Y Q /= [/= Q' /= [I [C eB S] /explode_set_monotone S1] M].
>>>>>>> e41e7a53
  apply: (filterS M); apply: (filterS (S1 _)).
  apply: (filterS (explode_rhs_subset _ _)); eauto.
  rewrite explode_pairsU //=.
  set L := (x in (x `&` _))%pattern.
  set R := (x in (_ `&` x))%pattern.
  have ->:
    ([set y | (L `&` R) (f, y)] = [set y | L (f,y)] `&` [set y | R (f,y)]) 
      by rewrite eqEsubset; split.
  apply: filterI; [apply: X| apply: Y]; move => //=; eexists.
  2,4: rewrite explode_rhs_eq => //= ? K; exact: K.
  1,2: by exists [set fg | (forall t:U, C (fg.1 t, fg.2 t))]; [exists C |].
Qed.

Lemma cvg_restricted_set0 (F : set(set(U -> V))) (f: U -> V) :
  Filter F -> F ~~>_(set0) f.
Proof.
<<<<<<< HEAD
  move=> FF P /= [P' [/= [I L1 L2] R]].
=======
  move=> FF P [/= P' [I L1 L2] R].
>>>>>>> e41e7a53
  suff ->: (P = setT) by apply filterT.
  rewrite eqEsubset; split => //=.
  apply: (subset_trans _ R) => g _; exists f.
  2: by move => u; rewrite in_setE /set0.
  apply: L2 => /=.
  rewrite /restrict_fun.
  by apply: fct_ent_refl.
Qed.

End RestrictLemmas.

Section RestrictedFamilies.
Context {U : choiceType} {V : uniformType}.
Definition family_cvg_topologicalType 
  (fam : (set U) -> Prop)
  := 
  @sup_topologicalType _ (sigT fam)
  (fun k => Topological.class (@restricted_uniformType _ V (projT1 k))).

<<<<<<< HEAD
Local Notation "F ~ famA ~> f" := 
  (F --> (f : family_cvg_topologicalType famA)) (at level 100).
=======
Definition restrict_fam fam (f : U -> V) : family_cvg_topologicalType fam := f.

Local Notation "F '~~(' famA ')~>' f" := 
  (F --> (restrict_fam famA f)) : classical_set_scope.

Lemma fam_cvgP 
    (fam : (set U) -> Prop)
    (F : set(set(U -> V))) (f : U -> V ) :
  Filter F ->
  (F ~~(fam)~> f) <-> (forall A, fam A -> F ~~>_(A) f).
Proof.
  split.
  - move=> /cvg_sup + A FA.
    by move/(_ (existT _ _ FA)).
  - move=> L /=.
    by apply/cvg_sup=> [[? ?] FA]; apply: L.
Qed.
>>>>>>> e41e7a53

Lemma family_cvg_subset 
    (famA famB : (set U) -> Prop)
    (F : set(set(U -> V))) (f : U -> V ) :
  Filter F ->
  famA `<=` famB -> 
  (F ~~(famB)~> f) ->
  (F ~~(famA)~> f).
Proof.
  move=> FF S.
<<<<<<< HEAD
  rewrite ?cvg_sup => L [? ?].
  by apply: (L (existT _ _ (S _ _))). 
=======
  rewrite ?fam_cvgP => L ? ?.
  by apply: L; apply S.
>>>>>>> e41e7a53
Qed.

Definition finCover (I : choiceType) (f : I -> set U) A :=
  exists D : {fset I}, A `<=` \bigcup_(i in [set i | i \in D]) f i.

Lemma bigcup_cons {R:choiceType} (g : R -> set U) (x:R) (X : {fset R}) :
  \bigcup_(i in [set j | j \in (x|`(X `\x))%fset]) g i = 
  g x `|` \bigcup_(i in [set j | j \in (X `\ x)%fset ]) g i.
Proof.
  rewrite eqEsubset; split => u.
  - move=> [/=i /fset1UP [->| L1] L2]; by [left|right; exists i].
  - move=> [?|[/=i ? ?]].
    + exists x => //=.
      by apply/ fset1UP; left.
    + exists i => //=. 
      by apply/ fset1UP; right.
Qed.

Lemma family_cvg_finite_covers  
    (famA famB : (set U) -> Prop)
    (F : set (set (U -> V))) (f : U -> V ) :
  Filter F ->
  (forall P, famA P -> 
    exists (I : choiceType) f , 
    (forall i, famB (f i )) /\ @finCover I f P) ->
  (F ~~(famB)~> f)  -> 
  (F ~~(famA)~> f)
.
Proof.
  move=> FF C .
<<<<<<< HEAD
  rewrite ?cvg_sup => B [P PA].
=======
  rewrite ?fam_cvgP => B P PA.
>>>>>>> e41e7a53
  move: C => /(_ P PA) [R [g [g_famB CgP]]].
  case: CgP => D.
  set bigU := (x in P `<=` x).
  move=> Psub_bigU.
  apply: (cvg_restricted_subset (B:=bigU)) => //=.
  rewrite {Psub_bigU}/bigU; move: D.
  apply: finSet_rect => X IH.
  case X0: `[<[set i | i \in X] = set0>]; move: X0=>/asboolP.
  1: by move=> ->; rewrite bigcup_set0; apply: cvg_restricted_set0.
  move=> T. have [/=x xD] : ([set i | i \in X] !=set0) by
    rewrite -set0P; apply/asboolP => //=.
  set Y := (X `\ x)%fset.
  have ?: (Y `<` X)%fset by apply fproperD1.
  move : xD => /fsetD1K <-.
  rewrite bigcup_cons; apply: cvg_restrictedU.
  - by apply: B; apply: g_famB. 
  by apply: IH => //=.
Qed.


End RestrictedFamilies.

<<<<<<< HEAD
Notation "F ~ famA ~> f" := 
  (F --> (f : family_cvg_topologicalType famA)) (at level 100).
=======
Notation "F '~~(' famA ')~>' f" := 
  (F --> (restrict_fam famA f)) : classical_set_scope.

Lemma fam_cvgE
    {U : topologicalType} {V : uniformType}
    (F : set(set( U -> V))) 
    (f : U -> V)
    fam:
  (F ~~(fam)~> f) = (F --> (f : family_cvg_topologicalType fam)).
Proof. by []. Qed. 

Definition compactly_in {U : topologicalType} (A : set U) :=
  [set B | B `<=` A /\ compact B].

Lemma compact_cvg_within_compact 
    {U : topologicalType} {V : uniformType}
    (C : set U) 
    (F : set(set( U -> V))) (f : U -> V) :
  Filter F ->
  compact C -> 
  (F ~~>_(C) f) <-> (F ~~(compactly_in C)~> f).
Proof.
  move=> FF CC.
  apply: iff_trans; last by (symmetry;apply: fam_cvgP).
  split=> L.
  - move=> D [? ?].
    rewrite /restrict_fam /=. 
    by apply: (@cvg_restricted_subset _ _ D); eauto.
  - by apply L; split.
Qed.
>>>>>>> e41e7a53
<|MERGE_RESOLUTION|>--- conflicted
+++ resolved
@@ -4723,17 +4723,9 @@
     apply: (filterS I'subP').
     apply: cvgF => /=.
     rewrite /nbhs /= /restricted_nbhs_filter /= /restricted /=.
-<<<<<<< HEAD
-    exists ([set g | forall t :U, B (f t, g t) ]).
-    rewrite (explode_restrict _ FF) => //=.
-    split.
-      1: exists [set fg | forall t, B(fg.1 t, fg.2 t)] => //=.
-      1: by exists B.
-=======
     exists ([set g | forall t :U, B (f t, g t) ])=> /=.
       1: by exists [set fg | forall t, B(fg.1 t, fg.2 t)] => //=; exists B.
     rewrite (explode_restrict _ FF) => //=.
->>>>>>> e41e7a53
     move => g /= [/= h] Bfh /eq_on_restrict_dep eq_on.
     apply: BsubI' => /=; rewrite /restrict_dep /unif_fun.  
     by case=> /= u /asboolP Au; rewrite -eq_on ?in_setE.
@@ -4929,11 +4921,7 @@
   (F ~~>_(B) f) ->
   (F ~~>_(A `|` B) f).
 Proof.
-<<<<<<< HEAD
-  move=> FF X Y Q /= [Q' [/= [I [C eB S] /explode_set_monotone S1] M]].
-=======
   move=> FF X Y Q /= [/= Q' /= [I [C eB S] /explode_set_monotone S1] M].
->>>>>>> e41e7a53
   apply: (filterS M); apply: (filterS (S1 _)).
   apply: (filterS (explode_rhs_subset _ _)); eauto.
   rewrite explode_pairsU //=.
@@ -4950,11 +4938,7 @@
 Lemma cvg_restricted_set0 (F : set(set(U -> V))) (f: U -> V) :
   Filter F -> F ~~>_(set0) f.
 Proof.
-<<<<<<< HEAD
-  move=> FF P /= [P' [/= [I L1 L2] R]].
-=======
   move=> FF P [/= P' [I L1 L2] R].
->>>>>>> e41e7a53
   suff ->: (P = setT) by apply filterT.
   rewrite eqEsubset; split => //=.
   apply: (subset_trans _ R) => g _; exists f.
@@ -4974,10 +4958,6 @@
   @sup_topologicalType _ (sigT fam)
   (fun k => Topological.class (@restricted_uniformType _ V (projT1 k))).
 
-<<<<<<< HEAD
-Local Notation "F ~ famA ~> f" := 
-  (F --> (f : family_cvg_topologicalType famA)) (at level 100).
-=======
 Definition restrict_fam fam (f : U -> V) : family_cvg_topologicalType fam := f.
 
 Local Notation "F '~~(' famA ')~>' f" := 
@@ -4995,7 +4975,6 @@
   - move=> L /=.
     by apply/cvg_sup=> [[? ?] FA]; apply: L.
 Qed.
->>>>>>> e41e7a53
 
 Lemma family_cvg_subset 
     (famA famB : (set U) -> Prop)
@@ -5006,13 +4985,8 @@
   (F ~~(famA)~> f).
 Proof.
   move=> FF S.
-<<<<<<< HEAD
-  rewrite ?cvg_sup => L [? ?].
-  by apply: (L (existT _ _ (S _ _))). 
-=======
   rewrite ?fam_cvgP => L ? ?.
   by apply: L; apply S.
->>>>>>> e41e7a53
 Qed.
 
 Definition finCover (I : choiceType) (f : I -> set U) A :=
@@ -5043,11 +5017,7 @@
 .
 Proof.
   move=> FF C .
-<<<<<<< HEAD
-  rewrite ?cvg_sup => B [P PA].
-=======
   rewrite ?fam_cvgP => B P PA.
->>>>>>> e41e7a53
   move: C => /(_ P PA) [R [g [g_famB CgP]]].
   case: CgP => D.
   set bigU := (x in P `<=` x).
@@ -5067,18 +5037,13 @@
   by apply: IH => //=.
 Qed.
 
-
 End RestrictedFamilies.
 
-<<<<<<< HEAD
-Notation "F ~ famA ~> f" := 
-  (F --> (f : family_cvg_topologicalType famA)) (at level 100).
-=======
 Notation "F '~~(' famA ')~>' f" := 
   (F --> (restrict_fam famA f)) : classical_set_scope.
 
 Lemma fam_cvgE
-    {U : topologicalType} {V : uniformType}
+    {U : choiceType} {V : uniformType}
     (F : set(set( U -> V))) 
     (f : U -> V)
     fam:
@@ -5103,5 +5068,4 @@
     rewrite /restrict_fam /=. 
     by apply: (@cvg_restricted_subset _ _ D); eauto.
   - by apply L; split.
-Qed.
->>>>>>> e41e7a53
+Qed.