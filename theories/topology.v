(* mathcomp analysis (c) 2017 Inria and AIST. License: CeCILL-C.              *)
From mathcomp Require Import ssreflect ssrfun ssrbool ssrnat eqtype choice div.
From mathcomp Require Import seq fintype bigop order ssralg ssrnum finmap matrix.
Require Import boolp classical_sets posnum.

(******************************************************************************)
(* This file develops tools for the manipulation of filters and basic         *)
(* topological notions.                                                       *)
(*                                                                            *)
(* * Filters :                                                                *)
(*                   filteredType U == interface type for types whose         *)
(*                                     elements represent sets of sets on U.  *)
(*                                     These sets are intended to be filters  *)
(*                                     on U but this is not enforced yet.     *)
(*               FilteredType U T m == packs the function m: T -> set (set U) *)
(*                                     to build a filtered type of type       *)
(*                                     filteredType U; T must have a          *)
(*                                     pointedType structure.                 *)
(*     [filteredType U of T for cT] == T-clone of the filteredType U          *)
(*                                     structure cT.                          *)
(*            [filteredType U of T] == clone of a canonical filteredType U    *)
(*                                     structure on T.                        *)
(*              Filtered.source Y Z == structure that records types X such    *)
(*                                     that there is a function mapping       *)
(*                                     functions of type X -> Y to filters on *)
(*                                     Z. Allows to infer the canonical       *)
(*                                     filter associated to a function by     *)
(*                                     looking at its source type.            *)
(*                Filtered.Source F == if F : (X -> Y) -> set (set Z), packs  *)
(*                                     X with F in a Filtered.source Y Z      *)
(*                                     structure.                             *)
(*                           nbhs p == set of sets associated to p (in a      *)
(*                                     filtered type).                        *)
(*                  filter_from D B == set of the supersets of the elements   *)
(*                                     of the family of sets B whose indices  *)
(*                                     are in the domain D.                   *)
(*                                     This is a filter if (B_i)_(i in D)     *)
(*                                     forms a filter base.                   *)
(*                  filter_prod F G == product of the filters F and G.        *)
(*                    [filter of x] == canonical filter associated to x.      *)
(*                        F `=>` G <-> G is included in F; F and G are sets   *)
(*                                     of sets.                               *)
(*                         F --> G <-> the canonical filter associated to G   *)
(*                                     is included in the canonical filter    *)
(*                                     associated to F.                       *)
(*                     [lim F in T] == limit in T of the canonical filter     *)
(*                                     associated to F; T must have a         *)
(*                                     filteredType structure.                *)
(*                            lim F == same as [lim F in T] where T is        *)
(*                                     inferred from the type of the          *)
(*                                     canonical filter associated to F.      *)
(*                    [cvg F in T] <-> the canonical filter associated to F   *)
(*                                     converges in T.                        *)
(*                           cvg F <-> same as [cvg F in T] where T is        *)
(*                                     inferred from the type of the          *)
(*                                     canonical filter associated to F.      *)
(*                         Filter F == type class proving that the set of     *)
(*                                     sets F is a filter.                    *)
(*                   ProperFilter F == type class proving that the set of     *)
(*                                     sets F is a proper filter.             *)
(*                    UltraFilter F == type class proving that the set of     *)
(*                                     sets F is an ultrafilter               *)
(*                      filter_on T == interface type for sets of sets on T   *)
(*                                     that are filters.                      *)
(*                  FilterType F FF == packs the set of sets F with the proof *)
(*                                     FF of Filter F to build a filter_on T  *)
(*                                     structure.                             *)
(*                     pfilter_on T == interface type for sets of sets on T   *)
(*                                     that are proper filters.               *)
(*                 PFilterPack F FF == packs the set of sets F with the proof *)
(*                                     FF of ProperFilter F to build a        *)
(*                                     pfilter_on T structure.                *)
(*                         fmap f F == image of the filter F by the function  *)
(*                                     f                                      *)
(*                       E @[x --> F] == image of the canonical filter        *)
(*                                     associated to F by the function        *)
(*                                     (fun x => E).                          *)
(*                            f @ F == image of the canonical filter          *)
(*                                     associated to F by the function f.     *)
(*                        fmapi f F == image of the filter F by the relation  *)
(*                                     f                                      *)
(*                      E `@[x --> F] == image of the canonical filter        *)
(*                                     associated to F by the relation        *)
(*                                     (fun x => E).                          *)
(*                           f `@ F == image of the canonical filter          *)
(*                                     associated to F by the relation f.     *)
(*                       globally A == filter of the sets containing A.       *)
(*                       at_point a == filter of the sets containing a.       *)
(*                       within D F == restriction of the filter F to the     *)
(*                                     domain D.                              *)
(*                subset_filter F D == similar to within D F, but with        *)
(*                                     dependent types.                       *)
(*                      in_filter F == interface type for the sets that       *)
(*                                     belong to the set of sets F.           *)
(*                      InFilter FP == packs a set P with a proof of F P to   *)
(*                                     build a in_filter F structure.         *)
(*                              \oo == "eventually" filter on nat: set of     *)
(*                                     predicates on natural numbers that are *)
(*                                     eventually true.                       *)
(*                                                                            *)
(* * Near notations and tactics:                                              *)
(*   --> The purpose of the near notations and tactics is to make the         *)
(*       manipulation of filters easier. Instead of proving F G, one can      *)
(*       prove G x for x "near F", i.e. for x such that H x for H arbitrarily *)
(*       precise as long as F H. The near tactics allow for a delayed         *)
(*       introduction of H: H is introduced as an existential variable and    *)
(*       progressively instantiated during the proof process.                 *)
(*   --> Notations:                                                           *)
(*                      {near F, P} == the property P holds near the          *)
(*                                     canonical filter associated to F; P    *)
(*                                     must have the form forall x, Q x.      *)
(*                                     Equivalent to F Q.                     *)
(*          \forall x \near F, P x <-> F (fun x => P x).                      *)
(*                     \near x, P x := \forall y \near x, P x.                *)
(*                  {near F & G, P} == same as {near H, P}, where H is the    *)
(*                                     product of the filters F and G.        *)
(*   \forall x \near F & y \near G, P x y := {near F & G, forall x y, P x y}. *)
(*     \forall x & y \near F, P x y == same as before, with G = F.            *)
(*               \near x & y, P x y := \forall z \near x & t \near y, P x y.  *)
(*                     x \is_near F == x belongs to a set P : in_filter F.    *)
(*   --> Tactics:                                                             *)
(*     - near=> x    introduces x:                                            *)
(*       On the goal \forall x \near F, G x, introduces the variable x and an *)
(*       "existential", and unaccessible hypothesis ?H x and asks the user to *)
(*       prove (G x) in this context.                                         *)
(*       Under the hood delays the proof of F ?H and waits for near: x        *)
(*       Also exists under the form near=> x y.                               *)
(*     - near: x     discharges x:                                            *)
(*       On the goal H_i x, and where x \is_near F, it asks the user to prove *)
(*       that (\forall x \near F, H_i x), provided that H_i x does not depend *)
(*       on variables introduced after x.                                     *)
(*       Under the hood, it refines by intersection the existential variable  *)
(*       ?H attached to x, computes the intersection with F, and asks the     *)
(*       user to prove F H_i, right now                                       *)
(*     - end_near should be used to close remaining existentials trivially    *)
(*     - near F => x     poses a variable near F, where F is a proper filter  *)
(*       adds to the context a variable x that \is_near F, i.e. one may       *)
(*       assume H x for any H in F. This new variable x can be dealt with     *)
(*       using  near: x, as for variables introduced by near=>.               *)
(*                                                                            *)
(* * Topology :                                                               *)
(*                  topologicalType == interface type for topological space   *)
(*                                     structure.                             *)
(* TopologicalMixin nbhs_filt nbhsE == builds the mixin for a topological     *)
(*                                     space from the proofs that nbhs        *)
(*                                     outputs proper filters and defines the *)
(*                                     same notion of neighbourhood as the    *)
(*                                     open sets.                             *)
(* topologyOfFilterMixin nbhs_filt nbhs_sing nbhs_nbhs == builds the mixin    *)
(*                                     for a topological space from the       *)
(*                                     properties of nbhs and hence assumes   *)
(*                                     that the carrier is a filterType       *)
(*   topologyOfOpenMixin opT opI op_bigU == builds the mixin for a            *)
(*                                     topological space from the properties  *)
(*                                     of open sets, assuming the carrier is  *)
(*                                     a pointed type. nbhs_of_open must be   *)
(*                                     used to declare a filterType.          *)
(*   topologyOfBaseMixin b_cover b_join == builds the mixin for a topological *)
(*                                     space from the properties of a base of *)
(*                                     open sets; the type of indices must be *)
(*                                     a pointedType, as well as the carrier. *)
(*                                     nbhs_of_open \o open_from must be      *)
(*                                     used to declare a filterType           *)
(*       topologyOfSubbaseMixin D b == builds the mixin for a topological     *)
(*                                     space from a subbase of open sets b    *)
(*                                     indexed on domain D; the type of       *)
(*                                     indices must be a pointedType.         *)
(*              TopologicalType T m == packs the mixin m to build a           *)
(*                                     topologicalType; T must have a         *)
(*                                     canonical filteredType T structure.    *)
(*           weak_topologicalType f == weak topology by f : S -> T on S; S    *)
(*                                     must be a pointedType and T a          *)
(*                                     topologicalType.                       *)
(*           sup_topologicalType Tc == supremum topology of the family of     *)
(*                                     topologicalType structures Tc on T; T  *)
(*                                     must be a pointedType.                 *)
(*        product_topologicalType T == product topology of the family of      *)
(*                                     topologicalTypes T.                    *)
(*    [topologicalType of T for cT] == T-clone of the topologicalType         *)
(*                                     structure cT.                          *)
(*           [topologicalType of T] == clone of a canonical topologicalType   *)
(*                                     structure on T.                        *)
(*                             open == set of open sets.                      *)
(*                      open_nbhs p == set of open neighbourhoods of p.       *)
(*                    continuous f <-> f is continuous w.r.t the topology.    *)
(*                          nbhs' x == set of neighbourhoods of x where x is  *)
(*                                     excluded.                              *)
(*                        closure A == closure of the set A.                  *)
(*                    limit_point E == the set of limit points of E           *)
(*                           closed == set of closed sets.                    *)
(*                        cluster F == set of cluster points of F.            *)
(*                          compact == set of compact sets w.r.t. the filter- *)
(*                                     based definition of compactness.       *)
(*                     hausdorff T <-> T is a Hausdorff space (T_2).          *)
(*                    cover_compact == set of compact sets w.r.t. the open    *)
(*                                     cover-based definition of compactness. *)
(*                     connected A <-> the only non empty subset of A which   *)
(*                                     is both open and closed in A is A.     *)
(*                    separated A B == the two sets A and B are separated     *)
(*                      component x == the connected component of point x     *)
(*                      [locally P] := forall a, A a -> G (within A (nbhs x)) *)
(*                                     if P is convertible to G (globally A)  *)
(*                                                                            *)
(* * Function space topologies :                                              *)
(*             {unif, U -> V} == The topology of uniform converge from        *)
(*                               choiceType U to uniformType V                *)
(*            {unif, F --> f} == F converges to f in {unif, U -> V}           *)
(*             {ptws, U -> V} == The topology of pointwise converge           *)
(*                               from choiceType U to topologicalType V.      *)
(*            {ptws, F --> f} == F converges to f in {ptws, U -> V}.          *)
(*        {restricted A -> V} == the space of functions from U -> V, but with *)
(*                               uniform topology restricted to a set A in U. *)
(*                               Like {unif, A -> V} but where A is a set     *)
(*    {restricted A, F --> f} == F converges to f in {restricted A -> V}      *)
(*       {family fam, U -> V} == The supremum of {restricted A, F --> f}      *)
(*                               for each A with (fam A).                     *)
(*      {family fam, F --> f} == F converges to f in {family fam, U -> V}     *)
(*                                                                            *)
(* --> We used these topological notions to prove Tychonoff's Theorem, which  *)
(*     states that any product of compact sets is compact according to the    *)
(*     product topology.                                                      *)
(* * Uniform spaces :                                                         *)
(*                      nbhs_ ent == neighbourhoods defined using entourages  *)
(*                    uniformType == interface type for uniform spaces: a     *)
(*                                   type equipped with entourages            *)
(*   UniformMixin efilter erefl einv esplit nbhse == builds the mixin for a   *)
(*                                   uniform space from the properties of     *)
(*                                   entourages and the compatibility between *)
(*                                   entourages and nbhs                      *)
(*                UniformType T m == packs the uniform space mixin into a     *)
(*                                   uniformType. T must have a canonical     *)
(*                                   topologicalType structure                *)
(*      [uniformType of T for cT] == T-clone of the uniformType structure cT  *)
(*             [uniformType of T] == clone of a canonical uniformType         *)
(*                                   structure on T                           *)
(*   topologyOfEntourageMixin umixin == builds the mixin for a topological    *)
(*                                   space from a mixin for a uniform space   *)
(*                      entourage == set of entourages in a uniform space     *)
(*                    split_ent E == when E is an entourage, split_ent E is   *)
(*                                   an entourage E' such that E' \o E' is    *)
(*                                   included in E when seen as a relation    *)
(*                   unif_continuous f <-> f is uniformly continuous.         *)
(*                                                                            *)
(* * PseudoMetric spaces :                                                    *)
(*                entourage_ ball == entourages defined using balls           *)
(*               pseudoMetricType == interface type for pseudo metric space   *)
(*                                   structure: a type equipped with balls.   *)
(*  PseudoMetricMixin brefl bsym btriangle nbhsb == builds the mixin for a    *)
(*                                   pseudo metric space from the properties  *)
(*                                   of balls and the compatibility between   *)
(*                                   balls and entourages.                    *)
(*           PseudoMetricType T m == packs the pseudo metric space mixin into *)
(*                                   a pseudoMetricType. T must have a        *)
(*                                   canonical uniformType structure.         *)
(* [pseudoMetricType R of T for cT] == T-clone of the pseudoMetricType        *)
(*                                   structure cT, with R the ball radius.    *)
(*      [pseudoMetricType R of T] == clone of a canonical pseudoMetricType    *)
(*                                   structure on T, with R the ball radius.  *)
(*   uniformityOfBallMixin umixin == builds the mixin for a topological space *)
(*                                   from a mixin for a pseudoMetric space.   *)
(*                       ball x e == ball of center x and radius e.           *)
(*                nbhs_ball_ ball == nbhs defined using the given balls       *)
(*                      nbhs_ball == nbhs defined using balls in a            *)
(*                                   pseudometric space                       *)
(*                     close x y <-> x and y are arbitrarily close w.r.t. to  *)
(*                                   balls.                                   *)
(*                                                                            *)
(* * Complete uniform spaces :                                                *)
(*                      cauchy F <-> the set of sets F is a cauchy filter     *)
(*                                   (entourage definition)                   *)
(*                   completeType == interface type for a complete uniform    *)
(*                                   space structure.                         *)
(*       CompleteType T cvgCauchy == packs the proof that every proper cauchy *)
(*                                   filter on T converges into a             *)
(*                                   completeType structure; T must have a    *)
(*                                   canonical uniformType structure.         *)
(*     [completeType of T for cT] == T-clone of the completeType structure    *)
(*                                   cT.                                      *)
(*            [completeType of T] == clone of a canonical completeType        *)
(*                                   structure on T.                          *)
(* * Complete pseudometric spaces :                                           *)
(*                   cauchy_ex F <-> the set of sets F is a cauchy filter     *)
(*                                   (epsilon-delta definition).              *)
(*                      cauchy F <-> the set of sets F is a cauchy filter     *)
(*                                   (using the near notations).              *)
(*       completePseudoMetricType == interface type for a complete            *)
(*                                   pseudometric space structure.            *)
(* CompletePseudoMetricType T cvgCauchy == packs the proof that every proper  *)
(*                                   cauchy filter on T converges into a      *)
(*                                   completePseudoMetricType structure; T    *)
(*                                   must have a canonical pseudoMetricType   *)
(*                                   structure.                               *)
(* [completePseudoMetricType of T for cT] == T-clone of the                   *)
(*                                   completePseudoMetricType structure cT.   *)
(* [completePseudoMetricType of T] == clone of a canonical                    *)
(*                                   completePseudoMetricType structure on T. *)
(*                                                                            *)
(* We endow several standard types with the types of topological notions:     *)
(* - products: prod_topologicalType, prod_uniformType, prod_pseudoMetricType  *)
(* - matrices: matrix_filtered, matrix_topologicalType, matrix_uniformType,   *)
(*     matrix_pseudoMetricType, matrix_completeType,                          *)
(*     matrix_completePseudoMetricType                                        *)
(* - numFieldType: numFieldType_filteredType, numFieldType_topologicalType,   *)
(*     numFieldType_uniformType, numFieldType_pseudoMetricType                *)
(******************************************************************************)

Reserved Notation "{ 'near' x , P }" (at level 0, format "{ 'near'  x ,  P }").
Reserved Notation "'\forall' x '\near' x_0 , P"
  (at level 200, x ident, P at level 200,
   format "'\forall'  x  '\near'  x_0 ,  P").
Reserved Notation "'\near' x , P"
  (at level 200, x at level 99, P at level 200,
   format "'\near'  x ,  P", only parsing).
Reserved Notation "{ 'near' x & y , P }"
  (at level 0, format "{ 'near'  x  &  y ,  P }").
Reserved Notation "'\forall' x '\near' x_0 & y '\near' y_0 , P"
  (at level 200, x ident, y ident, P at level 200,
   format "'\forall'  x  '\near'  x_0  &  y  '\near'  y_0 ,  P").
Reserved Notation "'\forall' x & y '\near' z , P"
  (at level 200, x ident, y ident, P at level 200,
   format "'\forall'  x  &  y  '\near'  z ,  P").
Reserved Notation "'\near' x & y , P"
  (at level 200, x, y at level 99, P at level 200,
   format "'\near'  x  &  y ,  P", only parsing).
Reserved Notation "[ 'filter' 'of' x ]" (format "[ 'filter'  'of'  x ]").
Reserved Notation "F `=>` G" (at level 70, format "F  `=>`  G").
Reserved Notation "F --> G" (at level 70, format "F  -->  G").
Reserved Notation "[ 'lim' F 'in' T ]" (format "[ 'lim'  F  'in'  T ]").
Reserved Notation "[ 'cvg' F 'in' T ]" (format "[ 'cvg'  F  'in'  T ]").
Reserved Notation "x \is_near F" (at level 10, format "x  \is_near  F").
Reserved Notation "E @[ x --> F ]"
  (at level 60, x ident, format "E  @[ x  -->  F ]").
Reserved Notation "f @ F" (at level 60, format "f  @  F").
Reserved Notation "E `@[ x --> F ]"
  (at level 60, x ident, format "E  `@[ x  -->  F ]").
Reserved Notation "f `@ F" (at level 60, format "f  `@  F").
Reserved Notation "A ^°" (at level 1, format "A ^°").

Reserved Notation "'{unif,' U -> V }"
  (at level 70, U at level 69, format "'{unif,'  U  ->  V }").
Reserved Notation "'{unif,' F --> f }"
  (at level 70, F at level 69, format "'{unif,'  F  -->  f }").
Reserved Notation "'{restricted' A -> V }"
  (at level 70, A at level 69, format "'{restricted'  A  ->  V }").
Reserved Notation "'{restricted' A , F --> f }"
  (at level 70, A at level 69, F at level 69,
   format "'{restricted'  A ,  F  -->  f }").
Reserved Notation "'{ptws,' U -> V }"
  (at level 70, U at level 69, format "'{ptws,'  U  ->  V }").
Reserved Notation "'{ptws,' F --> f }"
  (at level 70, F at level 69, format "'{ptws,'  F  -->  f }").
Reserved Notation "'{family' fam , U -> V }"
  (at level 70, U at level 69, format "'{family'  fam ,  U  ->  V }").
Reserved Notation "'{family' fam , F --> f }"
  (at level 70, F at level 69, format "'{family'  fam ,  F  -->  f }").
Set Implicit Arguments.
Unset Strict Implicit.
Unset Printing Implicit Defensive.

(********************************)
(* Missing lemmas for mathcommp *)
(********************************)

Section MonoHomoMorphismTheory_in.

Variables (aT rT : predArgType) (aD : {pred aT}) (rD : {pred rT}).
Variables (f : aT -> rT) (g : rT -> aT) (aR : rel aT) (rR : rel rT).

Hypothesis fgK : {in rD, {on aD, cancel g & f}}.
Hypothesis mem_g : {homo g : x / x \in rD >-> x \in aD}.

Lemma homoRL_in :
    {in aD &, {homo f : x y / aR x y >-> rR x y}} ->
  {in rD & aD, forall x y, aR (g x) y -> rR x (f y)}.
Proof. by move=> Hf x y hx hy /Hf; rewrite fgK ?mem_g// ?inE; apply. Qed.

Lemma homoLR_in :
    {in aD &, {homo f : x y / aR x y >-> rR x y}} ->
  {in aD & rD, forall x y, aR x (g y) -> rR (f x) y}.
Proof. by move=> Hf x y hx hy /Hf; rewrite fgK ?mem_g// ?inE; apply. Qed.

Lemma homo_mono_in :
    {in aD &, {homo f : x y / aR x y >-> rR x y}} ->
    {in rD &, {homo g : x y / rR x y >-> aR x y}} ->
  {in rD &, {mono g : x y / rR x y >-> aR x y}}.
Proof.
move=> mf mg x y hx hy; case: (boolP (rR _ _))=> [/mg //|]; first exact.
by apply: contraNF=> /mf; rewrite !fgK ?mem_g//; apply.
Qed.

Lemma monoLR_in :
    {in aD &, {mono f : x y / aR x y >-> rR x y}} ->
  {in aD & rD, forall x y, rR (f x) y = aR x (g y)}.
Proof. by move=> mf x y hx hy; rewrite -{1}[y]fgK ?mem_g// mf ?mem_g. Qed.

Lemma monoRL_in :
    {in aD &, {mono f : x y / aR x y >-> rR x y}} ->
  {in rD & aD, forall x y, rR x (f y) = aR (g x) y}.
Proof. by move=> mf x y hx hy; rewrite -{1}[x]fgK ?mem_g// mf ?mem_g. Qed.

Lemma can_mono_in :
    {in aD &, {mono f : x y / aR x y >-> rR x y}} ->
  {in rD &, {mono g : x y / rR x y >-> aR x y}}.
Proof. by move=> mf x y hx hy; rewrite -mf ?mem_g// !fgK ?mem_g. Qed.

End MonoHomoMorphismTheory_in.
Arguments homoRL_in {aT rT aD rD f g aR rR}.
Arguments homoLR_in {aT rT aD rD f g aR rR}.
Arguments homo_mono_in {aT rT aD rD f g aR rR}.
Arguments monoLR_in {aT rT aD rD f g aR rR}.
Arguments monoRL_in {aT rT aD rD f g aR rR}.
Arguments can_mono_in {aT rT aD rD f g aR rR}.

Section onW_can.

Variables (aT rT : predArgType) (aD : {pred aT}) (rD : {pred rT}).
Variables (f : aT -> rT) (g : rT -> aT).

Lemma onW_can : cancel g f -> {on aD, cancel g & f}.
Proof. by move=> fgK x xaD; apply: fgK. Qed.

Lemma onW_can_in : {in rD, cancel g f} -> {in rD, {on aD, cancel g & f}}.
Proof. by move=> fgK x xrD xaD; apply: fgK. Qed.

Lemma in_onW_can : cancel g f -> {in rD, {on aD, cancel g & f}}.
Proof. by move=> fgK x xrD xaD; apply: fgK. Qed.

Lemma onT_can : (forall x, g x \in aD) -> {on aD, cancel g & f} -> cancel g f.
Proof. by move=> mem_g fgK x; apply: fgK. Qed.

Lemma onT_can_in : {homo g : x / x \in rD >-> x \in aD} ->
  {in rD, {on aD, cancel g & f}} -> {in rD, cancel g f}.
Proof. by move=> mem_g fgK x x_rD; apply/fgK/mem_g. Qed.

Lemma in_onT_can : (forall x, g x \in aD) ->
  {in rT, {on aD, cancel g & f}} -> cancel g f.
Proof. by move=> mem_g fgK x; apply/fgK. Qed.


End onW_can.
Arguments onW_can {aT rT} aD {f g}.
Arguments onW_can_in {aT rT} aD {rD f g}.
Arguments in_onW_can {aT rT} aD rD {f g}.
Arguments onT_can {aT rT} aD {f g}.
Arguments onW_can_in {aT rT} aD {rD f g}.
Arguments in_onT_can {aT rT} aD {f g}.

Section inj_can_sym_in_on.
Variables (aT rT : predArgType) (aD : {pred aT}) (rD : {pred rT}).
Variables (f : aT -> rT) (g : rT -> aT).

Lemma inj_can_sym_in_on : {homo f : x / x \in aD >-> x \in rD} ->
  {in aD, {on rD, cancel f & g}} ->
  {in [pred x | x \in rD & g x \in aD], injective g} ->
  {in rD, {on aD, cancel g & f}}.
Proof. by move=> fD fK gI x x_rD gx_aD; apply: gI; rewrite ?inE ?fK ?fD. Qed.

Lemma inj_can_sym_on : {in aD, cancel f g} ->
  {in [pred x | g x \in aD], injective g} -> {on aD, cancel g & f}.
Proof. by move=> fK gI x gx_aD; apply: gI; rewrite ?inE ?fK. Qed.

Lemma inj_can_sym_in : {homo f \o g : x / x \in rD} -> {on rD, cancel f & g} ->
  {in rD, injective g} ->  {in rD, cancel g f}.
Proof. by move=> fgD fK gI x x_rD; apply: gI; rewrite ?fK ?fgD. Qed.

End inj_can_sym_in_on.
Arguments inj_can_sym_in_on {aT rT aD rD f g}.
Arguments inj_can_sym_on {aT rT aD f g}.
Arguments inj_can_sym_in {aT rT rD f g}.

(*************************)
(* Mathcomp analysis now *)
(*************************)

Import Order.TTheory GRing.Theory Num.Theory.
Local Open Scope classical_set_scope.
Local Open Scope ring_scope.

Section function_space.

Definition cst {T T' : Type} (x : T') : T -> T' := fun=> x.

Program Definition fct_zmodMixin (T : Type) (M : zmodType) :=
  @ZmodMixin (T -> M) \0 (fun f x => - f x) (fun f g => f \+ g) _ _ _ _.
Next Obligation. by move=> f g h; rewrite funeqE=> x /=; rewrite addrA. Qed.
Next Obligation. by move=> f g; rewrite funeqE=> x /=; rewrite addrC. Qed.
Next Obligation. by move=> f; rewrite funeqE=> x /=; rewrite add0r. Qed.
Next Obligation. by move=> f; rewrite funeqE=> x /=; rewrite addNr. Qed.
Canonical fct_zmodType T (M : zmodType) := ZmodType (T -> M) (fct_zmodMixin T M).

Program Definition fct_ringMixin (T : pointedType) (M : ringType) :=
  @RingMixin [zmodType of T -> M] (cst 1) (fun f g x => f x * g x)
             _ _ _ _ _ _.
Next Obligation. by move=> f g h; rewrite funeqE=> x /=; rewrite mulrA. Qed.
Next Obligation. by move=> f; rewrite funeqE=> x /=; rewrite mul1r. Qed.
Next Obligation. by move=> f; rewrite funeqE=> x /=; rewrite mulr1. Qed.
Next Obligation. by move=> f g h; rewrite funeqE=> x /=; rewrite mulrDl. Qed.
Next Obligation. by move=> f g h; rewrite funeqE=> x /=; rewrite mulrDr. Qed.
Next Obligation.
by apply/eqP; rewrite funeqE => /(_ point) /eqP; rewrite oner_eq0.
Qed.
Canonical fct_ringType (T : pointedType) (M : ringType) :=
  RingType (T -> M) (fct_ringMixin T M).

Program Canonical fct_comRingType (T : pointedType) (M : comRingType) :=
  ComRingType (T -> M) _.
Next Obligation. by move=> f g; rewrite funeqE => x; rewrite mulrC. Qed.

Program Definition fct_lmodMixin (U : Type) (R : ringType) (V : lmodType R)
  := @LmodMixin R [zmodType of U -> V] (fun k f => k \*: f) _ _ _ _.
Next Obligation. rewrite funeqE => x; exact: scalerA. Qed.
Next Obligation. by move=> f; rewrite funeqE => x /=; rewrite scale1r. Qed.
Next Obligation. by move=> f g h; rewrite funeqE => x /=; rewrite scalerDr. Qed.
Next Obligation. by move=> f g; rewrite funeqE => x /=; rewrite scalerDl. Qed.
Canonical fct_lmodType U (R : ringType) (V : lmodType R) :=
  LmodType _ (U -> V) (fct_lmodMixin U V).

Lemma fct_sumE (T : Type) (M : zmodType) n (f : 'I_n -> T -> M) (x : T) :
  (\sum_(i < n) f i) x = \sum_(i < n) f i x.
Proof.
elim: n f => [|n H] f;
  by rewrite !(big_ord0,big_ord_recr) //= -[LHS]/(_ x + _ x) H.
Qed.

End function_space.

Section Linear1.
Context (R : ringType) (U : lmodType R) (V : zmodType) (s : R -> V -> V).
Canonical linear_eqType := EqType {linear U -> V | s} gen_eqMixin.
Canonical linear_choiceType := ChoiceType {linear U -> V | s} gen_choiceMixin.
End Linear1.
Section Linear2.
Context (R : ringType) (U : lmodType R) (V : zmodType) (s : R -> V -> V)
        (s_law : GRing.Scale.law s).
Canonical linear_pointedType := PointedType {linear U -> V | GRing.Scale.op s_law}
                                            (@GRing.null_fun_linear R U V s s_law).
End Linear2.

Module Filtered.

(* Index a family of filters on a type, one for each element of the type *)
Definition nbhs_of U T := T -> set (set U).
Record class_of U T := Class {
  base : Pointed.class_of T;
  nbhs_op : nbhs_of U T
}.

Section ClassDef.
Variable U : Type.

Structure type := Pack { sort; _ : class_of U sort }.
Local Coercion sort : type >-> Sortclass.
Variables (T : Type) (cT : type).
Definition class := let: Pack _ c := cT return class_of U cT in c.

Definition clone c of phant_id class c := @Pack T c.
Let xT := let: Pack T _ := cT in T.
Notation xclass := (class : class_of U xT).
Local Coercion base : class_of >-> Pointed.class_of.

Definition pack m :=
  fun bT b of phant_id (Pointed.class bT) b => @Pack T (Class b m).

Definition eqType := @Equality.Pack cT xclass.
Definition choiceType := @Choice.Pack cT xclass.
Definition fpointedType := @Pointed.Pack cT xclass.

End ClassDef.

(* filter on arrow sources *)
Structure source Z Y := Source {
  source_type :> Type;
  _ : (source_type -> Z) -> set (set Y)
}.
Definition source_filter Z Y (F : source Z Y) : (F -> Z) -> set (set Y) :=
  let: Source X f := F in f.

Module Exports.
Coercion sort : type >-> Sortclass.
Coercion base : class_of >-> Pointed.class_of.
Coercion nbhs_op : class_of >-> nbhs_of.
Coercion eqType : type >-> Equality.type.
Canonical eqType.
Coercion choiceType : type >-> Choice.type.
Canonical choiceType.
Coercion fpointedType : type >-> Pointed.type.
Canonical fpointedType.
Notation filteredType := type.
Notation FilteredType U T m := (@pack U T m _ _ idfun).
Notation "[ 'filteredType' U 'of' T 'for' cT ]" :=  (@clone U T cT _ idfun)
  (at level 0, format "[ 'filteredType'  U  'of'  T  'for'  cT ]") : form_scope.
Notation "[ 'filteredType' U 'of' T ]" := (@clone U T _ _ id)
  (at level 0, format "[ 'filteredType'  U  'of'  T ]") : form_scope.

(* The default filter f r an arbitrary element is the one obtained *)
(* from its type *)
Canonical default_arrow_filter Y (Z : pointedType) (X : source Z Y) :=
  FilteredType Y (X -> Z) (@source_filter _ _ X).
Canonical source_filter_filter Y :=
  @Source Prop _ (_ -> Prop) (fun x : (set (set Y)) => x).
Canonical source_filter_filter' Y :=
  @Source Prop _ (set _) (fun x : (set (set Y)) => x).

End Exports.
End Filtered.
Export Filtered.Exports.

Definition nbhs {U} {T : filteredType U} : T -> set (set U) :=
  Filtered.nbhs_op (Filtered.class T).
Arguments nbhs {U T} _ _ : simpl never.

Definition filter_from {I T : Type} (D : set I) (B : I -> set T) : set (set T) :=
  [set P | exists2 i, D i & B i `<=` P].

(* the canonical filter on matrices on X is the product of the canonical filter
   on X *)
Canonical matrix_filtered m n X (Z : filteredType X) : filteredType 'M[X]_(m, n) :=
  FilteredType 'M[X]_(m, n) 'M[Z]_(m, n) (fun mx => filter_from
    [set P | forall i j, nbhs (mx i j) (P i j)]
    (fun P => [set my : 'M[X]_(m, n) | forall i j, P i j (my i j)])).

Definition filter_prod {T U : Type}
  (F : set (set T)) (G : set (set U)) : set (set (T * U)) :=
  filter_from (fun P => F P.1 /\ G P.2) (fun P => P.1 `*` P.2).

Section Near.

Local Notation "{ 'all1' P }" := (forall x, P x : Prop) (at level 0).
Local Notation "{ 'all2' P }" := (forall x y, P x y : Prop) (at level 0).
Local Notation "{ 'all3' P }" := (forall x y z, P x y z: Prop) (at level 0).
Local Notation ph := (phantom _).

Definition prop_near1 {X} {fX : filteredType X} (x : fX)
   P (phP : ph {all1 P}) := nbhs x P.

Definition prop_near2 {X X'} {fX : filteredType X} {fX' : filteredType X'}
  (x : fX) (x' : fX') := fun P of ph {all2 P} =>
  filter_prod (nbhs x) (nbhs x') (fun x => P x.1 x.2).

End Near.

Notation "{ 'near' x , P }" := (@prop_near1 _ _ x _ (inPhantom P)) : type_scope.
Notation "'\forall' x '\near' x_0 , P" := {near x_0, forall x, P} : type_scope.
Notation "'\near' x , P" := (\forall x \near x, P) : type_scope.
Notation "{ 'near' x & y , P }" :=
  (@prop_near2 _ _ _ _ x y _ (inPhantom P)) : type_scope.
Notation "'\forall' x '\near' x_0 & y '\near' y_0 , P" :=
  {near x_0 & y_0, forall x y, P} : type_scope.
Notation "'\forall' x & y '\near' z , P" :=
  {near z & z, forall x y, P} : type_scope.
Notation "'\near' x & y , P" := (\forall x \near x & y \near y, P) : type_scope.
Arguments prop_near1 : simpl never.
Arguments prop_near2 : simpl never.

Lemma nearE {T} {F : set (set T)} (P : set T) : (\forall x \near F, P x) = F P.
Proof. by []. Qed.

Definition filter_of X (fX : filteredType X) (x : fX) of phantom fX x :=
   nbhs x.
Notation "[ 'filter' 'of' x ]" :=
  (@filter_of _ _ _ (Phantom _ x)) : classical_set_scope.
Arguments filter_of _ _ _ _ _ /.

Lemma filter_of_filterE {T : Type} (F : set (set T)) : [filter of F] = F.
Proof. by []. Qed.

Lemma nbhs_filterE {T : Type} (F : set (set T)) : nbhs F = F.
Proof. by []. Qed.

Module Export NbhsFilter.
Definition nbhs_simpl := (@filter_of_filterE, @nbhs_filterE).
End NbhsFilter.

Definition cvg_to {T : Type} (F G : set (set T)) := G `<=` F.
Notation "F `=>` G" := (cvg_to F G) : classical_set_scope.
Lemma cvg_refl T (F : set (set T)) : F `=>` F.
Proof. exact. Qed.
Hint Resolve cvg_refl : core.

Lemma cvg_trans T (G F H : set (set T)) :
  (F `=>` G) -> (G `=>` H) -> (F `=>` H).
Proof. by move=> FG GH P /GH /FG. Qed.

Notation "F --> G" := (cvg_to [filter of F] [filter of G]) : classical_set_scope.
Definition type_of_filter {T} (F : set (set T)) := T.

Definition lim_in {U : Type} (T : filteredType U) :=
  fun F : set (set U) => get (fun l : T => F --> l).
Notation "[ 'lim' F 'in' T ]" := (@lim_in _ T [filter of F]) : classical_set_scope.
Notation lim F := [lim F in [filteredType _ of @type_of_filter _ [filter of F]]].
Notation "[ 'cvg' F 'in' T ]" := (F --> [lim F in T]) : classical_set_scope.
Notation cvg F := [cvg F in [filteredType _ of @type_of_filter _ [filter of F]]].

Section FilteredTheory.

Canonical filtered_prod X1 X2 (Z1 : filteredType X1)
  (Z2 : filteredType X2) : filteredType (X1 * X2) :=
  FilteredType (X1 * X2) (Z1 * Z2)
    (fun x => filter_prod (nbhs x.1) (nbhs x.2)).

Lemma cvg_prod T {U U' V V' : filteredType T} (x : U) (l : U') (y : V) (k : V') :
  x --> l -> y --> k -> (x, y) --> (l, k).
Proof.
move=> xl yk X [[X1 X2] /= [HX1 HX2] H]; exists (X1, X2) => //=.
split; [exact: xl | exact: yk].
Qed.

Lemma cvg_ex {U : Type} (T : filteredType U) (F : set (set U)) :
  [cvg F in T] <-> (exists l : T, F --> l).
Proof. by split=> [cvg|/getPex//]; exists [lim F in T]. Qed.

Lemma cvgP {U : Type} (T : filteredType U) (F : set (set U)) (l : T) :
   F --> l -> [cvg F in T].
Proof. by move=> Fl; apply/cvg_ex; exists l. Qed.

Lemma dvgP {U : Type} (T : filteredType U) (F : set (set U)) :
  ~ [cvg F in T] -> [lim F in T] = point.
Proof. by rewrite /lim_in /=; case xgetP. Qed.

End FilteredTheory.
Arguments cvgP {U T F} l.
Arguments dvgP {U} T {F}.

Lemma nbhs_nearE {U} {T : filteredType U} (x : T) (P : set U) :
  nbhs x P = \near x, P x.
Proof. by []. Qed.

Lemma near_nbhs {U} {T : filteredType U} (x : T) (P : set U) :
  (\forall x \near nbhs x, P x) = \near x, P x.
Proof. by []. Qed.

Lemma near2_curry {U V} (F : set (set U)) (G : set (set V)) (P : U -> set V) :
  {near F & G, forall x y, P x y} = {near (F, G), forall x, P x.1 x.2}.
Proof. by []. Qed.

Lemma near2_pair {U V} (F : set (set U)) (G : set (set V)) (P : set (U * V)) :
  {near F & G, forall x y, P (x, y)} = {near (F, G), forall x, P x}.
Proof. by symmetry; congr (nbhs _); rewrite predeqE => -[]. Qed.

Definition near2E := (@near2_curry, @near2_pair).

Lemma filter_of_nearI (X : Type) (fX : filteredType X)
  (x : fX) (ph : phantom fX x) : forall P,
  @filter_of X fX x ph P = @prop_near1 X fX x P (inPhantom (forall x, P x)).
Proof. by []. Qed.

Module Export NearNbhs.
Definition near_simpl := (@near_nbhs, @nbhs_nearE, filter_of_nearI).
Ltac near_simpl := rewrite ?near_simpl.
End NearNbhs.

Lemma near_swap {U V} (F : set (set U)) (G : set (set V)) (P : U -> set V) :
  (\forall x \near F & y \near G, P x y) = (\forall y \near G & x \near F, P x y).
Proof.
rewrite propeqE; split => -[[/=A B] [FA FB] ABP];
by exists (B, A) => // -[x y] [/=Bx Ay]; apply: (ABP (y, x)).
Qed.

(** * Filters *)

(** ** Definitions *)

Class Filter {T : Type} (F : set (set T)) := {
  filterT : F setT ;
  filterI : forall P Q : set T, F P -> F Q -> F (P `&` Q) ;
  filterS : forall P Q : set T, P `<=` Q -> F P -> F Q
}.
Global Hint Mode Filter - ! : typeclass_instances.

Class ProperFilter' {T : Type} (F : set (set T)) := {
  filter_not_empty : not (F (fun _ => False)) ;
  filter_filter' :> Filter F
}.
Global Hint Mode ProperFilter' - ! : typeclass_instances.
Arguments filter_not_empty {T} F {_}.

Notation ProperFilter := ProperFilter'.

Lemma filter_setT (T' : Type) : Filter (@setT (set T')).
Proof. by constructor. Qed.

Lemma filterP_strong T (F : set (set T)) {FF : Filter F} (P : set T) :
  (exists Q : set T, exists FQ  : F Q, forall x : T, Q x -> P x) <-> F P.
Proof.
split; last by exists P.
by move=> [Q [FQ QP]]; apply: (filterS QP).
Qed.

Structure filter_on T := FilterType {
  filter :> (T -> Prop) -> Prop;
  _ : Filter filter
}.
Definition filter_class T (F : filter_on T) : Filter F :=
  let: FilterType _ class := F in class.
Arguments FilterType {T} _ _.
Existing Instance filter_class.
(* Typeclasses Opaque filter. *)
Coercion filter_filter' : ProperFilter >-> Filter.

Structure pfilter_on T := PFilterPack {
  pfilter :> (T -> Prop) -> Prop;
  _ : ProperFilter pfilter
}.
Definition pfilter_class T (F : pfilter_on T) : ProperFilter F :=
  let: PFilterPack _ class := F in class.
Arguments PFilterPack {T} _ _.
Existing Instance pfilter_class.
(* Typeclasses Opaque pfilter. *)
Canonical pfilter_filter_on T (F : pfilter_on T) :=
  FilterType F (pfilter_class F).
Coercion pfilter_filter_on : pfilter_on >-> filter_on.
Definition PFilterType {T} (F : (T -> Prop) -> Prop)
  {fF : Filter F} (fN0 : not (F set0)) :=
  PFilterPack F (Build_ProperFilter' fN0 fF).
Arguments PFilterType {T} F {fF} fN0.

Canonical filter_on_eqType T := EqType (filter_on T) gen_eqMixin.
Canonical filter_on_choiceType T :=
  ChoiceType (filter_on T) gen_choiceMixin.
Canonical filter_on_PointedType T :=
  PointedType (filter_on T) (FilterType _ (filter_setT T)).
Canonical filter_on_FilteredType T :=
  FilteredType T (filter_on T) (@filter T).

Global Instance filter_on_Filter T (F : filter_on T) : Filter F.
Proof. by case: F. Qed.
Global Instance pfilter_on_ProperFilter T (F : pfilter_on T) : ProperFilter F.
Proof. by case: F. Qed.

Lemma nbhs_filter_onE T (F : filter_on T) : nbhs F = nbhs (filter F).
Proof. by []. Qed.
Definition nbhs_simpl := (@nbhs_simpl, @nbhs_filter_onE).

Lemma near_filter_onE T (F : filter_on T) (P : set T) :
  (\forall x \near F, P x) = \forall x \near filter F, P x.
Proof. by []. Qed.
Definition near_simpl := (@near_simpl, @near_filter_onE).

Program Definition trivial_filter_on T := FilterType [set setT : set T] _.
Next Obligation.
split=> // [_ _ -> ->|Q R sQR QT]; first by rewrite setIT.
by move; rewrite eqEsubset; split => // ? _; apply/sQR; rewrite QT.
Qed.
Canonical trivial_filter_on.

Lemma filter_nbhsT {T : Type} (F : set (set T)) :
   Filter F -> nbhs F setT.
Proof. by move=> FF; apply: filterT. Qed.
Hint Resolve filter_nbhsT : core.

Lemma nearT {T : Type} (F : set (set T)) : Filter F -> \near F, True.
Proof. by move=> FF; apply: filterT. Qed.
Hint Resolve nearT : core.

Lemma filter_not_empty_ex {T : Type} (F : set (set T)) :
    (forall P, F P -> exists x, P x) -> ~ F set0.
Proof. by move=> /(_ set0) ex /ex []. Qed.

Definition Build_ProperFilter {T : Type} (F : set (set T))
  (filter_ex : forall P, F P -> exists x, P x)
  (filter_filter : Filter F) :=
  Build_ProperFilter' (filter_not_empty_ex filter_ex) (filter_filter).

Lemma filter_ex_subproof {T : Type} (F : set (set T)) :
     ~ F set0 -> (forall P, F P -> exists x, P x).
Proof.
move=> NFset0 P FP; apply: contra_notP NFset0 => nex; suff <- : P = set0 by [].
by rewrite funeqE => x; rewrite propeqE; split=> // Px; apply: nex; exists x.
Qed.

Definition filter_ex {T : Type} (F : set (set T)) {FF : ProperFilter F} :=
  filter_ex_subproof (filter_not_empty F).
Arguments filter_ex {T F FF _}.

Lemma filter_getP {T : pointedType} (F : set (set T)) {FF : ProperFilter F}
      (P : set T) : F P -> P (get P).
Proof. by move=> /filter_ex /getPex. Qed.

(* Near Tactic *)

Record in_filter T (F : set (set T)) := InFilter {
  prop_in_filter_proj : T -> Prop;
  prop_in_filterP_proj : F prop_in_filter_proj
}.
(* add ball x e as a canonical instance of nbhs x *)

Module Type PropInFilterSig.
Axiom t : forall (T : Type) (F : set (set T)), in_filter F -> T -> Prop.
Axiom tE : t = prop_in_filter_proj.
End PropInFilterSig.
Module PropInFilter : PropInFilterSig.
Definition t := prop_in_filter_proj.
Lemma tE : t = prop_in_filter_proj. Proof. by []. Qed.
End PropInFilter.
(* Coercion PropInFilter.t : in_filter >-> Funclass. *)
Notation prop_of := PropInFilter.t.
Definition prop_ofE := PropInFilter.tE.
Notation "x \is_near F" := (@PropInFilter.t _ F _ x).
Definition is_nearE := prop_ofE.

Lemma prop_ofP T F (iF : @in_filter T F) : F (prop_of iF).
Proof. by rewrite prop_ofE; apply: prop_in_filterP_proj. Qed.

Definition in_filterT T F (FF : Filter F) : @in_filter T F :=
  InFilter (filterT).
Canonical in_filterI T F (FF : Filter F) (P Q : @in_filter T F) :=
  InFilter (filterI (prop_in_filterP_proj P) (prop_in_filterP_proj Q)).

Lemma filter_near_of T F (P : @in_filter T F) (Q : set T) : Filter F ->
  (forall x, prop_of P x -> Q x) -> F Q.
Proof.
by move: P => [P FP] FF /=; rewrite prop_ofE /= => /filterS; apply.
Qed.

Fact near_key : unit. Proof. exact. Qed.

Lemma mark_near (P : Prop) : locked_with near_key P -> P.
Proof. by rewrite unlock. Qed.

Lemma near_acc T F (P : @in_filter T F) (Q : set T) (FF : Filter F)
   (FQ : \forall x \near F, Q x) :
   locked_with near_key (forall x, prop_of (in_filterI FF P (InFilter FQ)) x -> Q x).
Proof. by rewrite unlock => x /=; rewrite !prop_ofE /= => -[Px]. Qed.

Lemma near_skip_subproof T F (P Q : @in_filter T F) (G : set T) (FF : Filter F) :
   locked_with near_key (forall x, prop_of P x -> G x) ->
   locked_with near_key (forall x, prop_of (in_filterI FF P Q) x -> G x).
Proof.
rewrite !unlock => FG x /=; rewrite !prop_ofE /= => -[Px Qx].
by have /= := FG x; apply; rewrite prop_ofE.
Qed.

Tactic Notation "near=>" ident(x) := apply: filter_near_of => x ?.

Ltac just_discharge_near x :=
  tryif match goal with Hx : x \is_near _ |- _ => move: (x) (Hx); apply: mark_near end
        then idtac else fail "the variable" x "is not a ""near"" variable".
Ltac near_skip :=
  match goal with |- locked_with near_key (forall _, @PropInFilter.t _ _ ?P _ -> _) =>
    tryif is_evar P then fail "nothing to skip" else apply: near_skip_subproof end.

Tactic Notation "near:" ident(x) :=
  just_discharge_near x;
  tryif do ![apply: near_acc; first shelve|near_skip]
  then idtac
  else fail "the goal depends on variables introduced after" x.

Ltac end_near := do ?exact: in_filterT.

Ltac done :=
  trivial; hnf; intros; solve
   [ do ![solve [trivial | apply: sym_equal; trivial]
         | discriminate | contradiction | split]
   | case not_locked_false_eq_true; assumption
   | match goal with H : ~ _ |- _ => solve [case H; trivial] end
   | match goal with |- ?x \is_near _ => near: x; apply: prop_ofP end ].

Lemma have_near (U : Type) (fT : filteredType U) (x : fT) (P : Prop) :
   ProperFilter (nbhs x) -> (\forall x \near x, P) -> P.
Proof. by move=> FF nP; have [] := @filter_ex _ _ FF (fun=> P). Qed.
Arguments have_near {U fT} x.

Tactic Notation "near" constr(F) "=>" ident(x) :=
  apply: (have_near F); near=> x.

Lemma near T (F : set (set T)) P (FP : F P) (x : T)
  (Px : prop_of (InFilter FP) x) : P x.
Proof. by move: Px; rewrite prop_ofE. Qed.
Arguments near {T F P} FP x Px.

Lemma nearW {T : Type} {F : set (set T)} (P : T -> Prop) :
  Filter F -> (forall x, P x) -> (\forall x \near F, P x).
Proof. by move=> FF FP; apply: filterS filterT. Qed.

Lemma filterE {T : Type} {F : set (set T)} :
  Filter F -> forall P : set T, (forall x, P x) -> F P.
Proof. by move=> ???; near=> x => //. Unshelve. end_near. Qed.

Lemma filter_app (T : Type) (F : set (set T)) :
  Filter F -> forall P Q : set T, F (fun x => P x -> Q x) -> F P -> F Q.
Proof. by move=> FF P Q subPQ FP; near=> x; suff: P x; near: x.
Grab Existential Variables. by end_near. Qed.

Lemma filter_app2 (T : Type) (F : set (set T)) :
  Filter F -> forall P Q R : set T,  F (fun x => P x -> Q x -> R x) ->
  F P -> F Q -> F R.
Proof. by move=> ???? PQR FP; apply: filter_app; apply: filter_app FP. Qed.

Lemma filter_app3 (T : Type) (F : set (set T)) :
  Filter F -> forall P Q R S : set T, F (fun x => P x -> Q x -> R x -> S x) ->
  F P -> F Q -> F R -> F S.
Proof. by move=> ????? PQR FP; apply: filter_app2; apply: filter_app FP. Qed.

Lemma filterS2 (T : Type) (F : set (set T)) :
  Filter F -> forall P Q R : set T, (forall x, P x -> Q x -> R x) ->
  F P -> F Q -> F R.
Proof. by move=> ? ? ? ? ?; apply: filter_app2; apply: filterE. Qed.

Lemma filterS3 (T : Type) (F : set (set T)) :
  Filter F -> forall P Q R S : set T, (forall x, P x -> Q x -> R x -> S x) ->
  F P -> F Q -> F R -> F S.
Proof. by move=> ? ? ? ? ? ?; apply: filter_app3; apply: filterE. Qed.

Lemma filter_const {T : Type} {F} {FF: @ProperFilter T F} (P : Prop) :
  F (fun=> P) -> P.
Proof. by move=> FP; case: (filter_ex FP). Qed.

Lemma in_filter_from {I T : Type} (D : set I) (B : I -> set T) (i : I) :
   D i -> filter_from D B (B i).
Proof. by exists i. Qed.

Lemma near_andP {T : Type} F (b1 b2 : T -> Prop) : Filter F ->
  (\forall x \near F, b1 x /\ b2 x) <->
    (\forall x \near F, b1 x) /\ (\forall x \near F, b2 x).
Proof.
move=> FF; split=> [H|[H1 H2]]; first by split; apply: filterS H => ? [].
by apply: filterS2 H1 H2.
Qed.

Lemma nearP_dep {T U} {F : set (set T)} {G : set (set U)}
   {FF : Filter F} {FG : Filter G} (P : T -> U -> Prop) :
  (\forall x \near F & y \near G, P x y) ->
  \forall x \near F, \forall y \near G, P x y.
Proof.
move=> [[Q R] [/=FQ GR]] QRP.
by apply: filterS FQ => x Q1x; apply: filterS GR => y Q2y; apply: (QRP (_, _)).
Qed.

Lemma filter2P T U (F : set (set T)) (G : set (set U))
  {FF : Filter F} {FG : Filter G} (P : set (T * U)) :
  (exists2 Q : set T * set U, F Q.1 /\ G Q.2
     & forall (x : T) (y : U), Q.1 x -> Q.2 y -> P (x, y))
   <-> \forall x \near (F, G), P x.
Proof.
split=> [][[A B] /=[FA GB] ABP]; exists (A, B) => //=.
  by move=> [a b] [/=Aa Bb]; apply: ABP.
by move=> a b Aa Bb; apply: (ABP (_, _)).
Qed.

Lemma filter_ex2 {T U : Type} (F : set (set T)) (G : set (set U))
  {FF : ProperFilter F} {FG : ProperFilter G} (P : set T) (Q : set U) :
   F P -> G Q -> exists x : T, exists2 y : U, P x & Q y.
Proof. by move=> /filter_ex [x Px] /filter_ex [y Qy]; exists x, y. Qed.
Arguments filter_ex2 {T U F G FF FG _ _}.

Lemma filter_fromP {I T : Type} (D : set I) (B : I -> set T) (F : set (set T)) :
  Filter F -> F `=>` filter_from D B <-> forall i, D i -> F (B i).
Proof.
split; first by move=> FB i ?; apply/FB/in_filter_from.
by move=> FB P [i Di BjP]; apply: (filterS BjP); apply: FB.
Qed.

Lemma filter_fromTP {I T : Type} (B : I -> set T) (F : set (set T)) :
  Filter F -> F `=>` filter_from setT B <-> forall i, F (B i).
Proof. by move=> FF; rewrite filter_fromP; split=> [P i|P i _]; apply: P. Qed.

Lemma filter_from_filter {I T : Type} (D : set I) (B : I -> set T) :
  (exists i : I, D i) ->
  (forall i j, D i -> D j -> exists2 k, D k & B k `<=` B i `&` B j) ->
  Filter (filter_from D B).
Proof.
move=> [i0 Di0] Binter; constructor; first by exists i0.
- move=> P Q [i Di BiP] [j Dj BjQ]; have [k Dk BkPQ]:= Binter _ _ Di Dj.
  by exists k => // x /BkPQ [/BiP ? /BjQ].
- by move=> P Q subPQ [i Di BiP]; exists i; apply: subset_trans subPQ.
Qed.

Lemma filter_fromT_filter {I T : Type} (B : I -> set T) :
  (exists _ : I, True) ->
  (forall i j, exists k, B k `<=` B i `&` B j) ->
  Filter (filter_from setT B).
Proof.
move=> [i0 _] BI; apply: filter_from_filter; first by exists i0.
by move=> i j _ _; have [k] := BI i j; exists k.
Qed.

Lemma filter_from_proper {I T : Type} (D : set I) (B : I -> set T) :
  Filter (filter_from D B) ->
  (forall i, D i -> B i !=set0) ->
  ProperFilter (filter_from D B).
Proof.
move=> FF BN0; apply: Build_ProperFilter=> P [i Di BiP].
by have [x Bix] := BN0 _ Di; exists x; apply: BiP.
Qed.

Lemma filter_bigI T (I : choiceType) (D : {fset I}) (f : I -> set T)
  (F : set (set T)) :
  Filter F -> (forall i, i \in D -> F (f i)) ->
  F (\bigcap_(i in [set i | i \in D]) f i).
Proof.
move=> FF FfD.
suff: F [set p | forall i, i \in enum_fset D -> f i p] by [].
have {FfD} : forall i, i \in enum_fset D -> F (f i) by move=> ? /FfD.
elim: (enum_fset D) => [|i s ihs] FfD; first exact: filterS filterT.
apply: (@filterS _ _ _ (f i `&` [set p | forall i, i \in s -> f i p])).
  by move=> p [fip fsp] j; rewrite inE => /orP [/eqP->|] //; apply: fsp.
apply: filterI; first by apply: FfD; rewrite inE eq_refl.
by apply: ihs => j sj; apply: FfD; rewrite inE sj orbC.
Qed.

Lemma filter_forall T (I : finType) (f : I -> set T) (F : set (set T)) :
    Filter F -> (forall i : I, \forall x \near F, f i x) ->
  \forall x \near F, forall i, f i x.
Proof.
move=> FF fIF; apply: filterS (@filter_bigI T I [fset x in I]%fset f F FF _).
  by move=> x fIx i; have := fIx i; rewrite /= inE/=; apply.
by move=> i; rewrite inE/= => _; apply: (fIF i).
Qed.

(** ** Limits expressed with filters *)

Definition fmap {T U : Type} (f : T -> U) (F : set (set T)) :=
  [set P | F (f @^-1` P)].
Arguments fmap _ _ _ _ _ /.

Lemma fmapE {U V : Type} (f : U -> V)
  (F : set (set U)) (P : set V) : fmap f F P = F (f @^-1` P).
Proof. by []. Qed.

Notation "E @[ x --> F ]" :=
  (fmap (fun x => E) [filter of F]) : classical_set_scope.
Notation "f @ F" := (fmap f [filter of F]) : classical_set_scope.
Global Instance fmap_filter T U (f : T -> U) (F : set (set T)) :
  Filter F -> Filter (f @ F).
Proof.
move=> FF; constructor => [|P Q|P Q PQ]; rewrite ?fmapE ?filter_ofE //=.
- exact: filterT.
- exact: filterI.
- by apply: filterS=> ?/PQ.
Qed.
Typeclasses Opaque fmap.

Global Instance fmap_proper_filter T U (f : T -> U) (F : set (set T)) :
  ProperFilter F -> ProperFilter (f @ F).
Proof.
move=> FF; apply: Build_ProperFilter';
by rewrite fmapE; apply: filter_not_empty.
Qed.
Definition fmap_proper_filter' := fmap_proper_filter.

Definition fmapi {T U : Type} (f : T -> set U) (F : set (set T)) :=
  [set P | \forall x \near F, exists y, f x y /\ P y].

Notation "E `@[ x --> F ]" :=
  (fmapi (fun x => E) [filter of F]) : classical_set_scope.
Notation "f `@ F" := (fmapi f [filter of F]) : classical_set_scope.

Lemma fmapiE {U V : Type} (f : U -> set V)
  (F : set (set U)) (P : set V) :
  fmapi f F P = \forall x \near F, exists y, f x y /\ P y.
Proof. by []. Qed.

Global Instance fmapi_filter T U (f : T -> set U) (F : set (set T)) :
  infer {near F, is_totalfun f} -> Filter F -> Filter (f `@ F).
Proof.
move=> f_totalfun FF; rewrite /fmapi; apply: Build_Filter. (* bug *)
- by apply: filterS f_totalfun => x [[y Hy] H]; exists y.
- move=> /= P Q FP FQ; near=> x.
    have [//|y [fxy Py]] := near FP x.
    have [//|z [fxz Qz]] := near FQ x.
    have [//|_ fx_prop] := near f_totalfun x.
    by exists y; split => //; split => //; rewrite [y](fx_prop _ z).
- move=> /= P Q subPQ FP; near=> x.
  by have [//|y [fxy /subPQ Qy]] := near FP x; exists y.
Grab Existential Variables. all: end_near. Qed.

Typeclasses Opaque fmapi.

Global Instance fmapi_proper_filter
  T U (f : T -> U -> Prop) (F : set (set T)) :
  infer {near F, is_totalfun f} ->
  ProperFilter F -> ProperFilter (f `@ F).
Proof.
move=> f_totalfun FF; apply: Build_ProperFilter.
by move=> P; rewrite /fmapi/= => /filter_ex [x [y [??]]]; exists y.
Qed.
Definition filter_map_proper_filter' := fmapi_proper_filter.

Lemma cvg_id T (F : set (set T)) : x @[x --> F] --> F.
Proof. exact. Qed.
Arguments cvg_id {T F}.

Lemma appfilter U V (f : U -> V) (F : set (set U)) :
  f @ F = [set P : set _ | \forall x \near F, P (f x)].
Proof. by []. Qed.

Lemma cvg_app U V (F G : set (set U)) (f : U -> V) :
  F --> G -> f @ F --> f @ G.
Proof. by move=> FG P /=; exact: FG. Qed.

Lemma cvgi_app U V (F G : set (set U)) (f : U -> set V) :
  F --> G -> f `@ F --> f `@ G.
Proof. by move=> FG P /=; exact: FG. Qed.

Lemma cvg_comp T U V (f : T -> U) (g : U -> V)
  (F : set (set T)) (G : set (set U)) (H : set (set V)) :
  f @ F `=>` G -> g @ G `=>` H -> g \o f @ F `=>` H.
Proof. by move=> fFG gGH; apply: cvg_trans gGH => P /fFG. Qed.

Lemma cvgi_comp T U V (f : T -> U) (g : U -> set V)
  (F : set (set T)) (G : set (set U)) (H : set (set V)) :
  f @ F `=>` G -> g `@ G `=>` H -> g \o f `@ F `=>` H.
Proof. by move=> fFG gGH; apply: cvg_trans gGH => P /fFG. Qed.

Lemma near_eq_cvg {T U} {F : set (set T)} {FF : Filter F} (f g : T -> U) :
  {near F, f =1 g} -> g @ F `=>` f @ F.
Proof. by move=> eq_fg P /=; apply: filterS2 eq_fg => x /= <-. Qed.

Lemma neari_eq_loc {T U} {F : set (set T)} {FF : Filter F} (f g : T -> set U) :
  {near F, f =2 g} -> g `@ F `=>` f `@ F.
Proof.
move=> eq_fg P /=; apply: filterS2 eq_fg => x eq_fg [y [fxy Py]].
by exists y; rewrite -eq_fg.
Qed.

Lemma cvg_near_const (T U : Type) (f : T -> U) (F : set (set T)) (G : set (set U)) :
  Filter F -> ProperFilter G ->
  (\forall y \near G, \forall x \near F, f x = y) -> f @ F --> G.
Proof.
move=> FF FG fFG P /= GP; rewrite !near_simpl; apply: (have_near G).
by apply: filter_app fFG; near=> y => /=; apply: filterS => x /= ->; near: y.
Grab Existential Variables. all: by end_near. Qed.

(* globally filter *)

Definition globally {T : Type} (A : set T) : set (set T) :=
   [set P : set T | forall x, A x -> P x].
Arguments globally {T} A _ /.

Global Instance globally_filter {T : Type} (A : set T) :
   Filter (globally A).
Proof.
constructor => //= P Q; last by move=> PQ AP x /AP /PQ.
by move=> AP AQ x Ax; split; [apply: AP|apply: AQ].
Qed.

Global Instance globally_properfilter {T : Type} (A : set T) a :
   infer (A a) -> ProperFilter (globally A).
Proof. by move=> Aa; apply: Build_ProperFilter' => /(_ a). Qed.

(** ** Specific filters *)

Section at_point.

Context {T : Type}.

Definition at_point (a : T) (P : set T) : Prop := P a.

Global Instance at_point_filter (a : T) : ProperFilter (at_point a).
Proof. by constructor=> //; constructor=> // P Q subPQ /subPQ. Qed.
Typeclasses Opaque at_point.

End at_point.

(** Filters for pairs *)

Global Instance filter_prod_filter T U (F : set (set T)) (G : set (set U)) :
  Filter F -> Filter G -> Filter (filter_prod F G).
Proof.
move=> FF FG; apply: filter_from_filter.
  by exists (setT, setT); split; apply: filterT.
move=> [P Q] [P' Q'] /= [FP GQ] [FP' GQ'].
exists (P `&` P', Q `&` Q') => /=; first by split; apply: filterI.
by move=> [x y] [/= [??] []].
Qed.

Canonical prod_filter_on T U (F : filter_on T) (G : filter_on U) :=
  FilterType (filter_prod F G) (filter_prod_filter _ _).

Global Instance filter_prod_proper {T1 T2 : Type}
  {F : (T1 -> Prop) -> Prop} {G : (T2 -> Prop) -> Prop}
  {FF : ProperFilter F} {FG : ProperFilter G} :
  ProperFilter (filter_prod F G).
Proof.
apply: filter_from_proper => -[A B] [/=FA GB].
by have [[x ?] [y ?]] := (filter_ex FA, filter_ex GB); exists (x, y).
Qed.
Definition filter_prod_proper' := @filter_prod_proper.

Lemma filter_prod1 {T U} {F : set (set T)} {G : set (set U)}
  {FG : Filter G} (P : set T) :
  (\forall x \near F, P x) -> \forall x \near F & _ \near G, P x.
Proof.
move=> FP; exists (P, setT)=> //= [|[?? []//]].
by split=> //; apply: filterT.
Qed.
Lemma filter_prod2 {T U} {F : set (set T)} {G : set (set U)}
  {FF : Filter F} (P : set U) :
  (\forall y \near G, P y) -> \forall _ \near F & y \near G, P y.
Proof.
move=> FP; exists (setT, P)=> //= [|[?? []//]].
by split=> //; apply: filterT.
Qed.

Program Definition in_filter_prod {T U} {F : set (set T)} {G : set (set U)}
  (P : in_filter F) (Q : in_filter G) : in_filter (filter_prod F G) :=
  @InFilter _ _ (fun x => prop_of P x.1 /\ prop_of Q x.2) _.
Next Obligation.
by exists (prop_of P, prop_of Q) => //=; split; apply: prop_ofP.
Qed.

Lemma near_pair {T U} {F : set (set T)} {G : set (set U)}
      {FF : Filter F} {FG : Filter G}
      (P : in_filter F) (Q : in_filter G) x :
       prop_of P x.1 -> prop_of Q x.2 -> prop_of (in_filter_prod P Q) x.
Proof. by case: x=> x y; do ?rewrite prop_ofE /=; split. Qed.

Lemma cvg_fst {T U F G} {FG : Filter G} :
  (@fst T U) @ filter_prod F G --> F.
Proof. by move=> P; apply: filter_prod1. Qed.

Lemma cvg_snd {T U F G} {FF : Filter F} :
  (@snd T U) @ filter_prod F G --> G.
Proof. by move=> P; apply: filter_prod2. Qed.

Lemma near_map {T U} (f : T -> U) (F : set (set T)) (P : set U) :
  (\forall y \near f @ F, P y) = (\forall x \near F, P (f x)).
Proof. by []. Qed.

Lemma near_map2 {T T' U U'} (f : T -> U) (g : T' -> U')
      (F : set (set T)) (G : set (set T')) (P : U -> set U') :
  Filter F -> Filter G ->
  (\forall y \near f @ F & y' \near g @ G, P y y') =
  (\forall x \near F     & x' \near G     , P (f x) (g x')).
Proof.
move=> FF FG; rewrite propeqE; split=> -[[A B] /= [fFA fGB] ABP].
  exists (f @^-1` A, g @^-1` B) => //= -[x y /=] xyAB.
  by apply: (ABP (_, _)); apply: xyAB.
exists (f @` A, g @` B) => //=; last first.
  by move=> -_ [/= [x Ax <-] [x' Bx' <-]]; apply: (ABP (_, _)).
rewrite !nbhs_simpl /fmap /=; split.
  by apply: filterS fFA=> x Ax; exists x.
by apply: filterS fGB => x Bx; exists x.
Qed.

Lemma near_mapi {T U} (f : T -> set U) (F : set (set T)) (P : set U) :
  (\forall y \near f `@ F, P y) = (\forall x \near F, exists y, f x y /\ P y).
Proof. by []. Qed.

(* Lemma filterSpair (T T' : Type) (F : set (set T)) (F' : set (set T')) : *)
(*    Filter F -> Filter F' -> *)
(*    forall (P : set T) (P' : set T') (Q : set (T * T')), *)
(*    (forall x x', P x -> P' x' -> Q (x, x')) -> F P /\ F' P' -> *)
(*    filter_prod F F' Q. *)
(* Proof. *)
(* move=> FF FF' P P' Q PQ [FP FP']; near=> x. *)
(* have := PQ x.1 x.2; rewrite -surjective_pairing; apply; near: x; *)
(* by [apply: cvg_fst|apply: cvg_snd]. *)
(* Grab Existential Variables. all: end_near. Qed. *)

Lemma filter_pair_near_of (T T' : Type) (F : set (set T)) (F' : set (set T')) :
   Filter F -> Filter F' ->
   forall (P : @in_filter T F) (P' : @in_filter T' F') (Q : set (T * T')),
   (forall x x', prop_of P x -> prop_of P' x' -> Q (x, x')) ->
   filter_prod F F' Q.
Proof.
move=> FF FF' [P FP] [P' FP'] Q PQ; rewrite prop_ofE in FP FP' PQ.
near=> x; have := PQ x.1 x.2; rewrite -surjective_pairing; apply; near: x;
by [apply: cvg_fst|apply: cvg_snd].
Grab Existential Variables. all: end_near. Qed.

Tactic Notation "near=>" ident(x) ident(y) :=
  (apply: filter_pair_near_of => x y ? ?).
Tactic Notation "near" constr(F) "=>" ident(x) ident(y) :=
  apply: (have_near F); near=> x y.

Module Export NearMap.
Definition near_simpl := (@near_simpl, @near_map, @near_mapi, @near_map2).
Ltac near_simpl := rewrite ?near_simpl.
End NearMap.

Lemma cvg_pair {T U V F} {G : set (set U)} {H : set (set V)}
  {FF : Filter F} {FG : Filter G} {FH : Filter H} (f : T -> U) (g : T -> V) :
  f @ F --> G -> g @ F --> H ->
  (f x, g x) @[x --> F] --> (G, H).
Proof.
move=> fFG gFH P; rewrite !near_simpl => -[[A B] /=[GA HB] ABP]; near=> x.
by apply: (ABP (_, _)); split=> //=; near: x; [apply: fFG|apply: gFH].
Grab Existential Variables. all: end_near. Qed.

Lemma cvg_comp2 {T U V W}
  {F : set (set T)} {G : set (set U)} {H : set (set V)} {I : set (set W)}
  {FF : Filter F} {FG : Filter G} {FH : Filter H}
  (f : T -> U) (g : T -> V) (h : U -> V -> W) :
  f @ F --> G -> g @ F --> H ->
  h (fst x) (snd x) @[x --> (G, H)] --> I ->
  h (f x) (g x) @[x --> F] --> I.
Proof. by move=> fFG gFH hGHI P /= IP; apply: cvg_pair (hGHI _ IP). Qed.
Arguments cvg_comp2 {T U V W F G H I FF FG FH f g h} _ _ _.
Definition cvg_to_comp_2 := @cvg_comp2.

(* Lemma cvgi_comp_2 {T U V W} *)
(*   {F : set (set T)} {G : set (set U)} {H : set (set V)} {I : set (set W)} *)
(*   {FF : Filter F} *)
(*   (f : T -> U) (g : T -> V) (h : U -> V -> set W) : *)
(*   f @ F --> G -> g @ F --> H -> *)
(*   h (fst x) (snd x) `@[x --> (G, H)] --> I -> *)
(*   h (f x) (g x) `@[x --> F] --> I. *)
(* Proof. *)
(* intros Cf Cg Ch. *)
(* change (fun x => h (f x) (g x)) with (fun x => h (fst (f x, g x)) (snd (f x, g x))). *)
(* apply: cvgi_comp Ch. *)
(* now apply cvg_pair. *)
(* Qed. *)

(** Restriction of a filter to a domain *)

Definition within {T : Type} (D : set T) (F : set (set T)) (P : set T) :=
  {near F, D `<=` P}.
Arguments within : simpl never.

Lemma near_withinE {T : Type} (D : set T) (F : set (set T)) (P : set T) :
  (\forall x \near within D F, P x) = {near F, D `<=` P}.
Proof. by []. Qed.

Lemma withinT  {T : Type} (F : set (set T)) (A : set T) : Filter F -> within A F A.
Proof. by move=> FF; rewrite /within; apply: filterE. Qed.

Lemma near_withinT  {T : Type} (F : set (set T)) (A : set T) : Filter F ->
  (\forall x \near within A F, A x).
Proof. exact: withinT. Qed.

Global Instance within_filter T D F : Filter F -> Filter (@within T D F).
Proof.
move=> FF; rewrite /within; constructor.
- by apply: filterE.
- by move=> P Q; apply: filterS2 => x DP DQ Dx; split; [apply: DP|apply: DQ].
- by move=> P Q subPQ; apply: filterS => x DP /DP /subPQ.
Qed.
Typeclasses Opaque within.

Canonical within_filter_on T D (F : filter_on T) :=
  FilterType (within D F) (within_filter _ _).

Lemma cvg_within {T} {F : set (set T)} {FF : Filter F} D :
  within D F --> F.
Proof. by move=> P; apply: filterS. Qed.

Definition subset_filter {T} (F : set (set T)) (D : set T) :=
  [set P : set {x | D x} | F [set x | forall Dx : D x, P (exist _ x Dx)]].
Arguments subset_filter {T} F D _.

Global Instance subset_filter_filter T F (D : set T) :
  Filter F -> Filter (subset_filter F D).
Proof.
move=> FF; constructor; rewrite /subset_filter/=.
- exact: filterE.
- by move=> P Q; apply: filterS2=> x PD QD Dx; split.
- by move=> P Q subPQ; apply: filterS => R PD Dx; apply: subPQ.
Qed.
Typeclasses Opaque subset_filter.

Lemma subset_filter_proper {T F} {FF : Filter F} (D : set T) :
  (forall P, F P -> ~ ~ exists x, D x /\ P x) ->
  ProperFilter (subset_filter F D).
Proof.
move=> DAP; apply: Build_ProperFilter'; rewrite /subset_filter => subFD.
by have /(_ subFD) := DAP (~` D); apply => -[x [dx /(_ dx)]].
Qed.

(** * Topological spaces *)

Module Topological.

Record mixin_of (T : Type) (nbhs : T -> set (set T)) := Mixin {
  open : set (set T) ;
  ax1 : forall p : T, ProperFilter (nbhs p) ;
  ax2 : forall p : T, nbhs p =
    [set A : set T | exists B : set T, open B /\ B p /\ B `<=` A] ;
  ax3 : open = [set A : set T | A `<=` nbhs^~ A ]
}.

Record class_of (T : Type) := Class {
  base : Filtered.class_of T T;
  mixin : mixin_of (Filtered.nbhs_op base)
}.

Section ClassDef.

Structure type := Pack { sort; _ : class_of sort }.
Local Coercion sort : type >-> Sortclass.
Variables (T : Type) (cT : type).
Definition class := let: Pack _ c := cT return class_of cT in c.

Definition clone c of phant_id class c := @Pack T c.
Let xT := let: Pack T _ := cT in T.
Notation xclass := (class : class_of xT).
Local Coercion base : class_of >-> Filtered.class_of.
Local Coercion mixin : class_of >-> mixin_of.

Definition pack nbhs' (m : @mixin_of T nbhs') :=
  fun bT (b : Filtered.class_of T T) of phant_id (@Filtered.class T bT) b =>
  fun m'   of phant_id m (m' : @mixin_of T (Filtered.nbhs_op b)) =>
  @Pack T (@Class _ b m').

Definition eqType := @Equality.Pack cT xclass.
Definition choiceType := @Choice.Pack cT xclass.
Definition pointedType := @Pointed.Pack cT xclass.
Definition filteredType := @Filtered.Pack cT cT xclass.

End ClassDef.

Module Exports.

Coercion sort : type >-> Sortclass.
Coercion base : class_of >-> Filtered.class_of.
Coercion mixin : class_of >-> mixin_of.
Coercion eqType : type >-> Equality.type.
Canonical eqType.
Coercion choiceType : type >-> Choice.type.
Canonical choiceType.
Coercion pointedType : type >-> Pointed.type.
Canonical pointedType.
Coercion filteredType : type >-> Filtered.type.
Canonical filteredType.
Notation topologicalType := type.
Notation TopologicalType T m := (@pack T _ m _ _ idfun _ idfun).
Notation TopologicalMixin := Mixin.
Notation "[ 'topologicalType' 'of' T 'for' cT ]" :=  (@clone T cT _ idfun)
  (at level 0, format "[ 'topologicalType'  'of'  T  'for'  cT ]") : form_scope.
Notation "[ 'topologicalType' 'of' T ]" := (@clone T _ _ id)
  (at level 0, format "[ 'topologicalType'  'of'  T ]") : form_scope.

End Exports.

End Topological.

Export Topological.Exports.

Section Topological1.

Context {T : topologicalType}.

Definition open := Topological.open (Topological.class T).

Definition open_nbhs (p : T) (A : set T) := open A /\ A p.

Global Instance nbhs_filter (p : T) : ProperFilter (nbhs p).
Proof. by apply: Topological.ax1; case: T p => ? []. Qed.
Typeclasses Opaque nbhs.

Canonical nbhs_filter_on (x : T) :=
  FilterType (nbhs x) (@filter_filter' _ _ (nbhs_filter x)).

Lemma nbhsE (p : T) :
  nbhs p = [set A : set T | exists B : set T, open_nbhs p B /\ B `<=` A].
Proof.
have -> : nbhs p = [set A : set T | exists B, open B /\ B p /\ B `<=` A].
  exact: Topological.ax2.
by rewrite predeqE => A; split=> [[B [? []]]|[B [[]]]]; exists B.
Qed.

Lemma open_nbhsE (p : T) (A : set T) : open_nbhs p A = (open A /\ nbhs p A).
Proof.
rewrite nbhsE propeqE; split=> [[? ?]|[? [B [[? ?] BA]]]]; split => //;
  [by exists A; split | exact: BA].
Qed.

Definition interior (A : set T) := (@nbhs _ [filteredType T of T])^~ A.

Local Notation "A ^°" := (interior A).

Lemma interior_subset (A : set T) : A^° `<=` A.
Proof.
by move=> p; rewrite /interior nbhsE => -[? [[??]]]; apply.
Qed.

Lemma openE : open = [set A : set T | A `<=` A^°].
Proof. exact: Topological.ax3. Qed.

Lemma nbhs_singleton (p : T) (A : set T) : nbhs p A -> A p.
Proof. by rewrite nbhsE => - [? [[_ ?]]]; apply. Qed.

Lemma nbhs_interior (p : T) (A : set T) : nbhs p A -> nbhs p A^°.
Proof.
rewrite nbhsE /open_nbhs openE => - [B [[Bop Bp] sBA]].
by exists B; split=> // q Bq; apply: filterS sBA _; apply: Bop.
Qed.

Lemma open0 : open set0.
Proof. by rewrite openE. Qed.

Lemma openT : open setT.
Proof. by rewrite openE => ??; apply: filterT. Qed.

Lemma openI (A B : set T) : open A -> open B -> open (A `&` B).
Proof.
rewrite openE => Aop Bop p [Ap Bp].
by apply: filterI; [apply: Aop|apply: Bop].
Qed.

Lemma open_bigU (I : Type) (D : set I) (f : I -> set T) :
  (forall i, D i -> open (f i)) -> open (\bigcup_(i in D) f i).
Proof.
rewrite openE => fop p [i Di].
by have /fop fiop := Di; move/fiop; apply: filterS => ??; exists i.
Qed.

Lemma openU (A B : set T) : open A -> open B -> open (A `|` B).
Proof.
by rewrite openE => Aop Bop p [/Aop|/Bop]; apply: filterS => ??; [left|right].
Qed.

Lemma open_subsetE (A B : set T) : open A -> (A `<=` B) = (A `<=` B^°).
Proof.
rewrite openE => Aop; rewrite propeqE; split.
  by move=> sAB p Ap; apply: filterS sAB _; apply: Aop.
by move=> sAB p /sAB /interior_subset.
Qed.

Lemma open_interior (A : set T) : open A^°.
Proof.
rewrite openE => p; rewrite /interior nbhsE => - [B [[Bop Bp]]].
by rewrite open_subsetE //; exists B.
Qed.

Lemma interior_bigcup I (D : set I) (f : I -> set T) :
  \bigcup_(i in D) (f i)^° `<=` (\bigcup_(i in D) f i)^°.
Proof.
move=> p [i Di]; rewrite /interior nbhsE => - [B [[Bop Bp] sBfi]].
by exists B; split=> // ? /sBfi; exists i.
Qed.

Lemma open_nbhsT (p : T) : open_nbhs p setT.
Proof. by split=> //; apply: openT. Qed.

Lemma open_nbhsI (p : T) (A B : set T) :
  open_nbhs p A -> open_nbhs p B -> open_nbhs p (A `&` B).
Proof. by move=> [Aop Ap] [Bop Bp]; split; [apply: openI|split]. Qed.

Lemma open_nbhs_nbhs (p : T) (A : set T) : open_nbhs p A -> nbhs p A.
Proof. by rewrite nbhsE => p_A; exists A; split. Qed.

Lemma interiorI (A B:set T): (A `&` B)^° = A^° `&` B^°.
Proof.
rewrite /interior predeqE => //= x; rewrite nbhsE; split => [[B0 [?]] | []].
- by rewrite subsetI => // -[? ?]; split; rewrite nbhsE; exists B0.
- rewrite nbhsE => -[B0 [? ?]] [B1 [? ?]]; exists (B0 `&` B1); split;
  [exact: open_nbhsI | by rewrite subsetI; split; apply: subIset; [left|right]].
Qed.

End Topological1.

Notation "A ^°" := (interior A) : classical_set_scope.

Notation continuous f := (forall x, f%function @ x --> f%function x).

Lemma continuous_cst (S T : topologicalType) (a : T) :
  continuous (fun _ : S => a).
Proof.
move=> x A; rewrite !nbhs_simpl /= !nbhsE => - [B [[_ Ba] sBA]].
by exists setT; split; [apply: open_nbhsT|move=> ??; apply: sBA].
Qed.

Lemma continuousP (S T : topologicalType) (f : S -> T) :
  continuous f <-> forall A, open A -> open (f @^-1` A).
Proof.
split=> fcont; first by rewrite !openE => A Aop ? /Aop /fcont.
move=> s A; rewrite nbhs_simpl /= !nbhsE => - [B [[Bop Bfs] sBA]].
by exists (f @^-1` B); split; [split=> //; apply/fcont|move=> ? /sBA].
Qed.

Lemma continuous_comp (R S T : topologicalType) (f : R -> S) (g : S -> T) x :
  {for x, continuous f} -> {for (f x), continuous g} ->
  {for x, continuous (g \o f)}.
Proof. exact: cvg_comp. Qed.

Lemma open_comp  {T U : topologicalType} (f : T -> U) (D : set U) :
  {in f @^-1` D, continuous f} -> open D -> open (f @^-1` D).
Proof.
rewrite !openE => fcont Dop x /= Dfx.
by apply: fcont; [rewrite inE|apply: Dop].
Qed.

Lemma cvg_fmap {T: topologicalType} {U : topologicalType}
  (F : set (set T)) x (f : T -> U) :
   {for x, continuous f} -> F --> x -> f @ F --> f x.
Proof. by move=> cf fx P /cf /fx. Qed.

Lemma near_join (T : topologicalType) (x : T) (P : set T) :
  (\near x, P x) -> \near x, \near x, P x.
Proof. exact: nbhs_interior. Qed.

Lemma near_bind (T : topologicalType) (P Q : set T) (x : T) :
  (\near x, (\near x, P x) -> Q x) -> (\near x, P x) -> \near x, Q x.
Proof.
move=> PQ xP; near=> y; apply: (near PQ y) => //;
by apply: (near (near_join xP) y).
Grab Existential Variables. all: end_near. Qed.

(* limit composition *)

Lemma continuous_cvg {T : Type} {V U : topologicalType}
  (F : set (set T)) (FF : Filter F)
  (f : T -> V) (h : V -> U) (a : V) :
  {for a, continuous h} ->
  f @ F --> a -> (h \o f) @ F --> h a.
Proof.
move=> h_continuous fa fb; apply: (cvg_trans _ h_continuous).
exact: (@cvg_comp _ _ _ _ h _ _ _ fa).
Qed.

Lemma continuous2_cvg {T : Type} {V W U : topologicalType}
  (F : set (set T)) (FF : Filter F)
  (f : T -> V) (g : T -> W) (h : V -> W -> U) (a : V) (b : W) :
  h z.1 z.2 @[z --> (a, b)] --> h a b ->
  f @ F --> a -> g @ F --> b -> (fun x => h (f x) (g x)) @ F --> h a b.
Proof.
move=> h_continuous fa fb; apply: (cvg_trans _ h_continuous).
exact: (@cvg_comp _ _ _ _ (fun x => h x.1 x.2) _ _ _ (cvg_pair fa fb)).
Qed.

Lemma cvg_near_cst (T : Type) (U : topologicalType)
  (l : U) (f : T -> U) (F : set (set T)) {FF : Filter F} :
  (\forall x \near F, f x = l) -> f @ F --> l.
Proof.
move=> fFl P /=; rewrite !near_simpl => Pl.
by apply: filterS fFl => _ ->; apply: nbhs_singleton.
Qed.
Arguments cvg_near_cst {T U} l {f F FF}.

Lemma is_cvg_near_cst (T : Type) (U : topologicalType)
  (l : U) (f : T -> U) (F : set (set T)) {FF : Filter F} :
  (\forall x \near F, f x = l) -> cvg (f @ F).
Proof. by move=> /cvg_near_cst/cvgP. Qed.
Arguments is_cvg_near_cst {T U} l {f F FF}.

Lemma near_cst_continuous (T U : topologicalType)
  (l : U) (f : T -> U) (x : T) :
  (\forall y \near x, f y = l) -> {for x, continuous f}.
Proof.
move=> eq_f_l; apply: cvg_near_cst; apply: filterS (eq_f_l) => y ->.
by rewrite (nbhs_singleton eq_f_l).
Qed.
Arguments near_cst_continuous {T U} l [f x].

Lemma cvg_cst (U : topologicalType) (x : U) (T : Type)
    (F : set (set T)) {FF : Filter F} :
  (fun _ : T => x) @ F --> x.
Proof. by apply: cvg_near_cst; near=> x0.
Grab Existential Variables. all: end_near. Qed.
Arguments cvg_cst {U} x {T F FF}.
Hint Resolve cvg_cst : core.

Lemma is_cvg_cst (U : topologicalType) (x : U) (T : Type)
  (F : set (set T)) {FF : Filter F} :
  cvg ((fun _ : T => x) @ F).
Proof. by apply: cvgP; apply: cvg_cst. Qed.
Arguments is_cvg_cst {U} x {T F FF}.
Hint Resolve is_cvg_cst : core.

Lemma cst_continuous {T U : topologicalType} (x : U) :
  continuous (fun _ : T => x).
Proof. by move=> t; apply: cvg_cst. Qed.

(* Relation between  globally  and  within A (nbhs x)     *)
(* to be combined with lemmas such as boundedP in normedtype *)
Lemma within_nbhsW {T : topologicalType} (A : set T) (x : T) :
  A x -> within A (nbhs x) `=>` globally A.
Proof.
move=> Ax P AP; rewrite /within; near=> y; apply: AP.
Grab Existential Variables. all: end_near. Qed.

(* [locally P] replaces a (globally A) in P by a within A (nbhs x)      *)
(* Can be combined with a notation taking a filter as its last argument *)
Definition locally_of (T : topologicalType) (A : set T)
  (P : set (set T) -> Prop) of phantom Prop (P (globally A)) :=
  forall x, A x -> P (within A (nbhs x)).
Notation "[ 'locally' P ]" := (@locally_of _ _ _ (Phantom _ P))
  (at level 0, format "[ 'locally'  P ]").
(* e.g. [locally [bounded f x | x in A]]  *)
(* see lemmas bounded_locally for example *)

(** ** Topology defined by a filter *)

Section TopologyOfFilter.

Context {T : Type} {nbhs' : T -> set (set T)}.
Hypothesis (nbhs'_filter : forall p : T, ProperFilter (nbhs' p)).
Hypothesis (nbhs'_singleton : forall (p : T) (A : set T), nbhs' p A -> A p).
Hypothesis (nbhs'_nbhs' : forall (p : T) (A : set T), nbhs' p A -> nbhs' p (nbhs'^~ A)).

Definition open_of_nbhs := [set A : set T | A `<=` nbhs'^~ A].

Program Definition topologyOfFilterMixin : Topological.mixin_of nbhs' :=
  @Topological.Mixin T nbhs' open_of_nbhs _ _ _.
Next Obligation.
rewrite predeqE => A; split=> [p_A|]; last first.
  by move=> [B [Bop [Bp sBA]]]; apply: filterS sBA _; apply: Bop.
exists (nbhs'^~ A); split; first by move=> ?; apply: nbhs'_nbhs'.
by split => // q /nbhs'_singleton.
Qed.

End TopologyOfFilter.

(** ** Topology defined by open sets *)

Section TopologyOfOpen.

Variable (T : Type) (op : set T -> Prop).
Hypothesis (opT : op setT).
Hypothesis (opI : forall (A B : set T), op A -> op B -> op (A `&` B)).
Hypothesis (op_bigU : forall (I : Type) (f : I -> set T),
  (forall i, op (f i)) -> op (\bigcup_i f i)).

Definition nbhs_of_open (p : T) (A : set T) :=
  exists B, op B /\ B p /\ B `<=` A.

Program Definition topologyOfOpenMixin : Topological.mixin_of nbhs_of_open :=
  @Topological.Mixin T nbhs_of_open op _ _ _.
Next Obligation.
apply Build_ProperFilter.
  by move=> A [B [_ [Bp sBA]]]; exists p; apply: sBA.
split; first by exists setT.
  move=> A B [C [Cop [Cp sCA]]] [D [Dop [Dp sDB]]].
  exists (C `&` D); split; first exact: opI.
  by split=> // q [/sCA Aq /sDB Bq].
move=> A B sAB [C [Cop [p_C sCA]]].
by exists C; split=> //; split=> //; apply: subset_trans sAB.
Qed.
Next Obligation.
rewrite predeqE => A; split=> [Aop p Ap|Aop].
  by exists A; split=> //; split.
suff -> : A = \bigcup_(B : {B : set T & op B /\ B `<=` A}) projT1 B.
  by apply: op_bigU => B; have [] := projT2 B.
rewrite predeqE => p; split=> [|[B _ Bp]]; last by have [_] := projT2 B; apply.
by move=> /Aop [B [Bop [Bp sBA]]]; exists (existT _ B (conj Bop sBA)).
Qed.

End TopologyOfOpen.

(** ** Topology defined by a base of open sets *)

Section TopologyOfBase.

Definition open_from I T (D : set I) (b : I -> set T) :=
  [set \bigcup_(i in D') b i | D' in subset^~ D].

Lemma open_fromT I T (D : set I) (b : I -> set T) :
  \bigcup_(i in D) b i = setT -> open_from D b setT.
Proof. by move=> ?; exists D. Qed.

Variable (I : pointedType) (T : Type) (D : set I) (b : I -> (set T)).
Hypothesis (b_cover : \bigcup_(i in D) b i = setT).
Hypothesis (b_join : forall i j t, D i -> D j -> b i t -> b j t ->
  exists k, D k /\ b k t /\ b k `<=` b i `&` b j).

Program Definition topologyOfBaseMixin :=
  @topologyOfOpenMixin _ (open_from D b) (open_fromT b_cover) _ _.
Next Obligation.
have [DA sDAD AeUbA] := H; have [DB sDBD BeUbB] := H0.
have ABU : forall t, (A `&` B) t ->
  exists it, D it /\ b it t /\ b it `<=` A `&` B.
  move=> t [At Bt].
  have [iA [DiA [biAt sbiA]]] : exists i, D i /\ b i t /\ b i `<=` A.
    move: At; rewrite -AeUbA => - [i DAi bit]; exists i.
    by split; [apply: sDAD|split=> // ?; exists i].
  have [iB [DiB [biBt sbiB]]] : exists i, D i /\ b i t /\ b i `<=` B.
    move: Bt; rewrite -BeUbB => - [i DBi bit]; exists i.
    by split; [apply: sDBD|split=> // ?; exists i].
  have [i [Di [bit sbiAB]]] := b_join DiA DiB biAt biBt.
  by exists i; split=> //; split=> // s /sbiAB [/sbiA ? /sbiB].
set Dt := fun t => [set it | D it /\ b it t /\ b it `<=` A `&` B].
exists [set get (Dt t) | t in A `&` B].
  by move=> _ [t ABt <-]; have /ABU/getPex [] := ABt.
rewrite predeqE => t; split=> [[_ [s ABs <-] bDtst]|ABt].
  by have /ABU/getPex [_ [_]] := ABs; apply.
by exists (get (Dt t)); [exists t| have /ABU/getPex [? []]:= ABt].
Qed.
Next Obligation.
set fop := fun j => [set Dj | Dj `<=` D /\ f j = \bigcup_(i in Dj) b i].
exists (\bigcup_j get (fop j)).
  move=> i [j _ fopji].
  suff /getPex [/(_ _ fopji)] : exists Dj, fop j Dj by [].
  by have [Dj] := H j; exists Dj.
rewrite predeqE => t; split=> [[i [j _ fopji bit]]|[j _]].
  exists j => //; suff /getPex [_ ->] : exists Dj, fop j Dj by exists i.
  by have [Dj] := H j; exists Dj.
have /getPex [_ ->] : exists Dj, fop j Dj by have [Dj] := H j; exists Dj.
by move=> [i]; exists i => //; exists j.
Qed.

End TopologyOfBase.

(** ** Topology defined by a subbase of open sets *)

Definition finI_from (I : choiceType) T (D : set I) (f : I -> set T) :=
  [set \bigcap_(i in [set i | i \in D']) f i |
    D' in [set A : {fset I} | {subset A <= D}]].

Lemma finI_from_cover (I : choiceType) T (D : set I) (f : I -> set T) :
  \bigcup_(A in finI_from D f) A = setT.
Proof.
rewrite predeqE => t; split=> // _; exists setT => //.
by exists fset0 => //; rewrite predeqE.
Qed.

Lemma finI_from1 (I : choiceType) T (D : set I) (f : I -> set T) i :
  D i -> finI_from D f (f i).
Proof.
move=> Di; exists [fset i]%fset.
  by move=> ?; rewrite !inE => /eqP->.
rewrite predeqE => t; split=> [|fit]; first by apply; rewrite /= inE.
by move=> ?; rewrite /= inE => /eqP->.
Qed.

Section TopologyOfSubbase.

Variable (I : pointedType) (T : Type) (D : set I) (b : I -> set T).

Program Definition topologyOfSubbaseMixin :=
  @topologyOfBaseMixin _ _ (finI_from D b) id (finI_from_cover D b) _.
Next Obligation.
move: i j t H H0 H1 H2 => A B t [DA sDAD AeIbA] [DB sDBD BeIbB] At Bt.
exists (A `&` B); split; last by split.
exists (DA `|` DB)%fset; first by move=> i /fsetUP [/sDAD|/sDBD].
rewrite predeqE => s; split=> [Ifs|[As Bs] i /fsetUP].
  split; first by rewrite -AeIbA => i DAi; apply: Ifs; rewrite /= inE DAi.
  by rewrite -BeIbB => i DBi; apply: Ifs; rewrite /= inE DBi orbC.
by move=> [DAi|DBi];
  [have := As; rewrite -AeIbA; apply|have := Bs; rewrite -BeIbB; apply].
Qed.

End TopologyOfSubbase.

(* Topology on nat *)

Section nat_topologicalType.

Let D : set nat := setT.
Let b : nat -> set nat := fun i => [set i].
Let bT : \bigcup_(i in D) b i = setT.
Proof. by rewrite predeqE => i; split => // _; exists i. Qed.

Let bD : forall i j t, D i -> D j -> b i t -> b j t ->
  exists k, D k /\ b k t /\ b k `<=` b i `&` b j.
Proof. by move=> i j t _ _ -> ->; exists j. Qed.

Definition nat_topologicalTypeMixin := topologyOfBaseMixin bT bD.
Canonical nat_filteredType := FilteredType nat nat (nbhs_of_open (open_from D b)).
Canonical nat_topologicalType := TopologicalType nat nat_topologicalTypeMixin.

End nat_topologicalType.

(* :TODO: ultimately nat could be replaced by any lattice *)
Definition eventually := filter_from setT (fun N => [set n | (N <= n)%N]).
Notation "'\oo'" := eventually : classical_set_scope.

Canonical eventually_filter_source X :=
   @Filtered.Source X _ nat (fun f => f @ \oo).

Global Instance eventually_filter : ProperFilter eventually.
Proof.
eapply @filter_from_proper; last by move=> i _; exists i => /=.
apply: filter_fromT_filter; first by exists 0%N.
move=> i j; exists (maxn i j) => n //=.
by rewrite geq_max => /andP[ltin ltjn].
Qed.

Canonical eventually_filterType := FilterType eventually _.
Canonical eventually_pfilterType := PFilterType eventually (filter_not_empty _).

Lemma nbhs_infty_gt N : \forall n \near \oo, (N < n)%N.
Proof. by exists N.+1. Qed.
Hint Resolve nbhs_infty_gt : core.

Lemma nbhs_infty_ge N : \forall n \near \oo, (N <= n)%N.
Proof. by exists N. Qed.

Lemma cvg_addnl N : addn N @ \oo --> \oo.
Proof.
by move=> P [n _ Pn]; exists (n - N)%N => // m; rewrite /= leq_subLR => /Pn.
Qed.

Lemma cvg_addnr N : addn^~ N --> \oo.
Proof. by under [addn^~ N]funext => n do rewrite addnC; apply: cvg_addnl. Qed.

Lemma cvg_subnr N : subn^~ N --> \oo.
Proof.
move=> P [n _ Pn]; exists (N + n)%N => //= m le_m.
by apply: Pn; rewrite /= leq_subRL// (leq_trans _ le_m)// leq_addr.
Qed.

Lemma cvg_mulnl N : (N > 0)%N -> muln N --> \oo.
Proof.
case: N => N // _ P [n _ Pn]; exists (n %/ N.+1).+1 => // m.
by rewrite /= ltn_divLR// => n_lt; apply: Pn; rewrite mulnC /= ltnW.
Qed.

Lemma cvg_mulnr N :(N > 0)%N -> muln^~ N --> \oo.
Proof.
by move=> N_gt0; under [muln^~ N]funext => n do rewrite mulnC; apply: cvg_mulnl.
Qed.

Lemma cvg_divnr N : (N > 0)%N -> divn^~ N --> \oo.
Proof.
move=> N_gt0 P [n _ Pn]; exists (n * N)%N => //= m.
by rewrite /= -leq_divRL//; apply: Pn.
Qed.

(** ** Topology on the product of two spaces *)

Section Prod_Topology.

Context {T U : topologicalType}.

Let prod_nbhs (p : T * U) := filter_prod (nbhs p.1) (nbhs p.2).

Lemma prod_nbhs_filter (p : T * U) : ProperFilter (prod_nbhs p).
Proof. exact: filter_prod_proper. Qed.

Lemma prod_nbhs_singleton (p : T * U) (A : set (T * U)) : prod_nbhs p A -> A p.
Proof.
by move=> [QR [/nbhs_singleton Qp1 /nbhs_singleton Rp2]]; apply.
Qed.

Lemma prod_nbhs_nbhs (p : T * U) (A : set (T * U)) :
  prod_nbhs p A -> prod_nbhs p (prod_nbhs^~ A).
Proof.
move=> [QR [/nbhs_interior p1_Q /nbhs_interior p2_R] sQRA].
by exists (QR.1^°, QR.2^°) => // ??; exists QR.
Qed.

Definition prod_topologicalTypeMixin :=
  topologyOfFilterMixin prod_nbhs_filter prod_nbhs_singleton prod_nbhs_nbhs.

Canonical prod_topologicalType :=
  TopologicalType (T * U) prod_topologicalTypeMixin.

End Prod_Topology.

(** ** Topology on matrices *)

Section matrix_Topology.

Variables (m n : nat) (T : topologicalType).

Implicit Types M : 'M[T]_(m, n).

Lemma mx_nbhs_filter M : ProperFilter (nbhs M).
Proof.
apply: (filter_from_proper (filter_from_filter _ _)) => [|P Q M_P M_Q|P M_P].
- by exists (fun i j => setT) => ??; apply: filterT.
- exists (fun i j => P i j `&` Q i j) => [??|mx PQmx]; first exact: filterI.
  by split=> i j; have [] := PQmx i j.
- exists (\matrix_(i, j) get (P i j)) => i j; rewrite mxE; apply: getPex.
  exact: filter_ex (M_P i j).
Qed.

Lemma mx_nbhs_singleton M (A : set 'M[T]_(m, n)) : nbhs M A -> A M.
Proof. by move=> [P M_P]; apply=> ??; apply: nbhs_singleton. Qed.

Lemma mx_nbhs_nbhs M (A : set 'M[T]_(m, n)) : nbhs M A -> nbhs M (nbhs^~ A).
Proof.
move=> [P M_P sPA]; exists (fun i j => (P i j)^°).
  by move=> ? ?; apply: nbhs_interior.
by move=> ? ?; exists P.
Qed.

Definition matrix_topologicalTypeMixin :=
  topologyOfFilterMixin mx_nbhs_filter mx_nbhs_singleton mx_nbhs_nbhs.

Canonical matrix_topologicalType :=
  TopologicalType 'M[T]_(m, n) matrix_topologicalTypeMixin.

End matrix_Topology.

(** ** Weak topology by a function *)

Section Weak_Topology.

Variable (S : pointedType) (T : topologicalType) (f : S -> T).

Definition wopen := [set f @^-1` A | A in open].

Lemma wopT : wopen setT.
Proof. by exists setT => //; apply: openT. Qed.

Lemma wopI (A B : set S) : wopen A -> wopen B -> wopen (A `&` B).
Proof.
by move=> [C Cop <-] [D Dop <-]; exists (C `&` D) => //; apply: openI.
Qed.

Lemma wop_bigU (I : Type) (g : I -> set S) :
  (forall i, wopen (g i)) -> wopen (\bigcup_i g i).
Proof.
move=> gop.
set opi := fun i => [set Ui | open Ui /\ g i = f @^-1` Ui].
exists (\bigcup_i get (opi i)).
  apply: open_bigU => i.
  by have /getPex [] : exists U, opi i U by have [U] := gop i; exists U.
have g_preim i : g i = f @^-1` (get (opi i)).
  by have /getPex [] : exists U, opi i U by have [U] := gop i; exists U.
rewrite predeqE => s; split=> [[i _]|[i _]]; last by rewrite g_preim; exists i.
by rewrite -[_ _]/((f @^-1` _) _) -g_preim; exists i.
Qed.

Definition weak_topologicalTypeMixin := topologyOfOpenMixin wopT wopI wop_bigU.

Let S_filteredClass := Filtered.Class (Pointed.class S) (nbhs_of_open wopen).
Definition weak_topologicalType :=
  Topological.Pack (@Topological.Class _ S_filteredClass
    weak_topologicalTypeMixin).

Lemma weak_continuous : continuous (f : weak_topologicalType -> T).
Proof. by apply/continuousP => A ?; exists A. Qed.

Lemma cvg_image (F : set (set S)) (s : S) :
  Filter F -> f @` setT = setT ->
  F --> (s : weak_topologicalType) <-> [set f @` A | A in F] --> (f s).
Proof.
move=> FF fsurj; split=> [cvFs|cvfFfs].
  move=> A /weak_continuous [B [Bop [Bs sBAf]]].
  have /cvFs FB : nbhs (s : weak_topologicalType) B by apply: open_nbhs_nbhs.
  rewrite nbhs_simpl; exists (f @^-1` A); first exact: filterS FB.
  exact: image_preimage.
move=> A /= [_ [[B Bop <-] [Bfs sBfA]]].
have /cvfFfs [C FC fCeB] : nbhs (f s) B by rewrite nbhsE; exists B; split.
rewrite nbhs_filterE; apply: filterS FC.
by apply: subset_trans sBfA; rewrite -fCeB; apply: preimage_image.
Qed.

End Weak_Topology.

(** ** Supremum of a family of topologies *)

Section Sup_Topology.

Variable (T : pointedType) (I : Type) (Tc : I -> Topological.class_of T).

Let TS := fun i => Topological.Pack (Tc i).

Definition sup_subbase := \bigcup_i (@open (TS i) : set (set T)).

Definition sup_topologicalTypeMixin := topologyOfSubbaseMixin sup_subbase id.

Definition sup_topologicalType :=
  Topological.Pack (@Topological.Class _ (Filtered.Class (Pointed.class T) _)
  sup_topologicalTypeMixin).

Lemma cvg_sup (F : set (set T)) (t : T) :
  Filter F -> F --> (t : sup_topologicalType) <-> forall i, F --> (t : TS i).
Proof.
move=> Ffilt; split=> cvFt.
  move=> i A /=; rewrite (@nbhsE (TS i)) => - [B [[Bop Bt] sBA]].
  apply: cvFt; exists B; split=> //; exists [set B]; last first.
    by rewrite predeqE => ?; split=> [[_ ->]|] //; exists B.
  move=> _ ->; exists [fset B]%fset.
    by move=> ?; rewrite inE inE => /eqP->; exists i.
  by rewrite predeqE=> ?; split=> [|??]; [apply|]; rewrite /= inE // =>/eqP->.
move=> A /=; rewrite (@nbhsE sup_topologicalType).
move=> [_ [[[B sB <-] [C BC Ct]] sUBA]].
rewrite nbhs_filterE; apply: filterS sUBA _; apply: (@filterS _ _ _ C).
  by move=> ??; exists C.
have /sB [D sD IDeC] := BC; rewrite -IDeC; apply: filter_bigI => E DE.
have /sD := DE; rewrite inE => - [i _]; rewrite openE => Eop.
by apply: (cvFt i); apply: Eop; move: Ct; rewrite -IDeC => /(_ _ DE).
Qed.

End Sup_Topology.

(** ** Product topology *)

Section Product_Topology.

Variable (I : Type) (T : I -> topologicalType).

Definition product_topologicalType :=
  sup_topologicalType (fun i => Topological.class
    (weak_topologicalType (fun f : dep_arrow_pointedType T => f i))).

End Product_Topology.

(** nbhs' *)

(* Should have a generic ^' operator *)
Definition nbhs' {T : topologicalType} (x : T) :=
  within (fun y => y != x) (nbhs x).

Lemma nbhsE' (T : topologicalType) (x : T) : nbhs x = nbhs' x `&` at_point x.
Proof.
rewrite predeqE => A; split=> [x_A|[x_A Ax]].
  split; last exact: nbhs_singleton.
  move: x_A; rewrite nbhsE => -[B [x_B sBA]]; rewrite /nbhs' nbhsE.
  by exists B; split=> // ? /sBA.
move: x_A; rewrite /nbhs' !nbhsE => -[B [x_B sBA]]; exists B.
by split=> // y /sBA Ay; case: (eqVneq y x) => [->|].
Qed.

Global Instance nbhs'_filter {T : topologicalType} (x : T) :
  Filter (nbhs' x).
Proof. exact: within_filter. Qed.
Typeclasses Opaque nbhs'.

Canonical nbhs'_filter_on (T : topologicalType)  (x : T) :=
  FilterType (nbhs' x) (nbhs'_filter _).

Lemma cvg_fmap2 (T U : Type) (f : T -> U):
  forall (F G : set (set T)), G `=>` F -> f @ G `=>` f @ F.
Proof. by move=> F G H A fFA ; exact: H (preimage f A) fFA. Qed.

Lemma cvg_within_filter {T U} {f : T -> U} (F : set (set T)) {FF : (Filter F) }
  (G : set (set U)) : forall (D : set T), (f @ F) --> G -> (f @ within D F) --> G.
Proof. move=> ?;  exact: cvg_trans (cvg_fmap2 (cvg_within _)). Qed.

Lemma cvg_app_within {T} {U : topologicalType} (f : T -> U) (F : set (set T))
  (D : set T): Filter F -> cvg (f @ F) -> cvg (f @ within D F).
Proof. by move => FF /cvg_ex [l H]; apply/cvg_ex; exists l; exact: cvg_within_filter. Qed.

Lemma nbhs_nbhs' {T : topologicalType} (x : T) : nbhs' x `=>` nbhs x.
Proof. exact: cvg_within. Qed.

(** meets *)

Lemma meets_openr {T : topologicalType} (F : set (set T)) (x : T) :
  F `#` nbhs x = F `#` open_nbhs x.
Proof.
rewrite propeqE; split; [exact/meetsSr/open_nbhs_nbhs|].
by move=> P A B {}/P P; rewrite nbhsE => -[B' [/P + sB]]; apply: subsetI_neq0.
Qed.

Lemma meets_openl {T : topologicalType} (F : set (set T)) (x : T) :
  nbhs x `#` F = open_nbhs x `#` F.
Proof. by rewrite meetsC meets_openr meetsC. Qed.

Lemma meets_globallyl T (A : set T) G :
  globally A `#` G = forall B, G B -> A `&` B !=set0.
Proof.
rewrite propeqE; split => [/(_ _ _ (fun=> id))//|clA A' B sA].
by move=> /clA; apply: subsetI_neq0.
Qed.

Lemma meets_globallyr T F (B : set T) :
  F `#` globally B = forall A, F A -> A `&` B !=set0.
Proof.
by rewrite meetsC meets_globallyl; under eq_forall do rewrite setIC.
Qed.

Lemma meetsxx T (F : set (set T)) (FF : Filter F) : F `#` F = ~ (F set0).
Proof.
rewrite propeqE; split => [FmF F0|]; first by have [x []] := FmF _ _ F0 F0.
move=> FN0 A B /filterI FAI {}/FAI FAB; apply/set0P/eqP => AB0.
by rewrite AB0 in FAB.
Qed.

Lemma proper_meetsxx T (F : set (set T)) (FF : ProperFilter F) : F `#` F.
Proof. by rewrite meetsxx; apply: filter_not_empty. Qed.

(** ** Closed sets in topological spaces *)

Section Closed.

Context {T : topologicalType}.

Definition closure (A : set T) :=
  [set p : T | forall B, nbhs p B -> A `&` B !=set0].

Lemma closure0 : closure set0 = set0 :> set T.
Proof.
rewrite predeqE => x; split => // /(_ _ (filter_nbhsT _))/set0P.
by rewrite set0I eqxx.
Qed.

Lemma closureEnbhs A : closure A = [set p | globally A `#` nbhs p].
Proof. by under eq_fun do rewrite meets_globallyl. Qed.

Lemma closureEonbhs A : closure A = [set p | globally A `#` open_nbhs p].
Proof. by under eq_fun do rewrite -meets_openr meets_globallyl. Qed.

Lemma subset_closure (A : set T) : A `<=` closure A.
Proof. by move=> p ??; exists p; split=> //; apply: nbhs_singleton. Qed.

Lemma closureI (A B : set T) : closure (A `&` B) `<=` closure A `&` closure B.
Proof. by move=> p clABp; split=> ? /clABp [q [[]]]; exists q. Qed.

Definition limit_point E := [set t : T |
  forall U, nbhs t U -> exists y, [/\ y != t, E y & U y]].

Lemma limit_pointEnbhs E :
  limit_point E = [set p | globally (E `\ p) `#` nbhs p].
Proof.
under eq_fun do rewrite meets_globallyl; rewrite funeqE => p /=.
apply/eq_forall2 => x px; apply/eq_exists => y.
by rewrite propeqE; split => [[/eqP ? ?]|[[? /eqP ?]]]; do 2?split.
Qed.

Lemma limit_pointEonbhs E :
  limit_point E = [set p | globally (E `\ p) `#` open_nbhs p].
Proof. by rewrite limit_pointEnbhs; under eq_fun do rewrite meets_openr. Qed.

Lemma subset_limit_point E : limit_point E `<=` closure E.
Proof. by move=> t Et U tU; have [p [? ? ?]] := Et _ tU; exists p. Qed.

Lemma closure_limit_point E : closure E = E `|` limit_point E.
Proof.
rewrite predeqE => t; split => [cEt|]; last first.
  by case; [exact: subset_closure|exact: subset_limit_point].
have [?|Et] := pselect (E t); [by left|right=> U tU; have [p []] := cEt _ tU].
by exists p; split => //; apply/eqP => pt; apply: Et; rewrite -pt.
Qed.

Definition closed (D : set T) := closure D `<=` D.

Lemma closedC (D : set T) : open D -> closed (~` D).
Proof. by rewrite openE => Dop p clNDp /Dop /clNDp [? []]. Qed.

Lemma closed_bigI {I} (D : set I) (f : I -> set T) :
  (forall i, D i -> closed (f i)) -> closed (\bigcap_(i in D) f i).
Proof.
move=> fcl t clft i Di; have /fcl := Di; apply.
by move=> A /clft [s [/(_ i Di)]]; exists s.
Qed.

Lemma closedI (D E : set T) : closed D -> closed E -> closed (D `&` E).
Proof.
by move=> Dcl Ecl p clDEp; split; [apply: Dcl|apply: Ecl];
  move=> A /clDEp [q [[]]]; exists q.
Qed.

Lemma closedT : closed setT. Proof. by []. Qed.

Lemma closed0 : closed set0.
Proof. by move=> ? /(_ setT) [|? []] //; apply: filterT. Qed.

Lemma closedE : closed = [set A : set T | forall p, ~ (\near p, ~ A p) -> A p].
Proof.
rewrite predeqE => A; split=> Acl p; last first.
  by move=> clAp; apply: Acl; rewrite -nbhs_nearE => /clAp [? []].
rewrite -nbhs_nearE nbhsE => /asboolP.
rewrite asbool_neg => /forallp_asboolPn clAp.
apply: Acl => B; rewrite nbhsE => - [C [p_C sCB]].
have /asboolP := clAp C.
rewrite asbool_neg asbool_and => /nandP [/asboolP//|/existsp_asboolPn [q]].
move/asboolP; rewrite asbool_neg => /imply_asboolPn [/sCB Bq /contrapT Aq].
by exists q.
Qed.

Lemma openC (D : set T) : closed D -> open (~` D).
Proof.
rewrite closedE openE => Dcl t nDt; apply: contrapT.
by rewrite /interior nbhs_nearE => /Dcl.
Qed.

Lemma closed_closure (A : set T) : closed (closure A).
Proof. by move=> p clclAp B /nbhs_interior /clclAp [q [clAq /clAq]]. Qed.

End Closed.

Lemma closed_comp {T U : topologicalType} (f : T -> U) (D : set U) :
  {in ~` f @^-1` D, continuous f} -> closed D -> closed (f @^-1` D).
Proof.
rewrite !closedE=> f_continuous D_cl x /= xDf.
apply: D_cl; apply: contra_not xDf => fxD.
have NDfx : ~ D (f x).
  by move: fxD; rewrite -nbhs_nearE nbhsE => - [A [[??]]]; apply.
by apply: f_continuous fxD; rewrite inE.
Qed.

Lemma closed_cvg_loc {T} {U : topologicalType} {F} {FF : ProperFilter F}
  (f : T -> U) (D : U -> Prop) :
  forall y, f @ F --> y -> F (f @^-1` D) -> closed D -> D y.
Proof.
move=> y Ffy Df; apply => A /Ffy /=; rewrite nbhs_filterE.
by move=> /(filterI Df); apply: filter_ex.
Qed.

Lemma closed_cvg {T} {U : topologicalType} {F} {FF : ProperFilter F}
  (f : T -> U) (D : U -> Prop) :
  forall y, f @ F --> y -> (forall x, D (f x)) -> closed D -> D y.
Proof.
by move=> y fy FDf; apply: (closed_cvg_loc fy); apply: filterE.
Qed.

Section closure_lemmas.
Variable T : topologicalType.
Implicit Types E A B U : set T.

Lemma closure_subset A B : A `<=` B -> closure A `<=` closure B.
Proof. by move=> ? ? CAx ?; move/CAx; exact/subsetI_neq0. Qed.

Lemma closureE A : closure A = \bigcap_(B in [set B | closed B /\ A `<=` B]) B.
Proof.
rewrite eqEsubset; split=> [x ? B [cB AB]|]; first exact/cB/(closure_subset AB).
by move=> x; apply; split; [exact: closed_closure|exact: subset_closure].
Qed.

Lemma closureC E :
  ~` closure E = \bigcup_(x in [set U | open U /\ U `<=` ~` E]) x.
Proof.
rewrite closureE bigcapCU setCK eqEsubset; split => t [U [? EU Ut]].
  by exists (~` U) => //; split; [exact: openC|exact: subsetC].
by rewrite -(setCK E); exists (~` U)=> //; split; [exact:closedC|exact:subsetC].
Qed.

Lemma closure_id E : closed E <-> E = closure E.
Proof.
split=> [?|->]; last exact: closed_closure.
rewrite eqEsubset; split => //; exact: subset_closure.
Qed.

End closure_lemmas.

(** ** Compact sets *)

Section Compact.

Context {T : topologicalType}.

Definition cluster (F : set (set T)) := [set p : T | F `#` nbhs p].

Lemma cluster_nbhs t : cluster (nbhs t) t.
Proof. by move=> A B /nbhs_singleton At /nbhs_singleton Bt; exists t. Qed.

Lemma clusterEonbhs F : cluster F = [set p | F `#` open_nbhs p].
Proof. by under eq_fun do rewrite -meets_openr. Qed.

Lemma clusterE F : cluster F = \bigcap_(A in F) (closure A).
Proof. by rewrite predeqE => p; split=> cF ????; apply: cF. Qed.

Lemma closureEcluster E : closure E = cluster (globally E).
Proof. by rewrite closureEnbhs. Qed.

Lemma cvg_cluster F G : F --> G -> cluster F `<=` cluster G.
Proof. by move=> sGF p Fp P Q GP Qp; apply: Fp Qp; apply: sGF. Qed.

Lemma cluster_cvgE F :
  ProperFilter F ->
  cluster F = [set p | exists2 G, ProperFilter G & G --> p /\ F `<=` G].
Proof.
move=> FF; rewrite predeqE => p.
split=> [clFp|[G Gproper [cvGp sFG]] A B]; last first.
  by move=> /sFG GA /cvGp GB; apply: (@filter_ex _ G); apply: filterI.
exists (filter_from (\bigcup_(A in F) [set A `&` B | B in nbhs p]) id).
  apply filter_from_proper; last first.
    by move=> _ [A FA [B p_B <-]]; have := clFp _ _ FA p_B.
  apply: filter_from_filter.
    exists setT; exists setT; first exact: filterT.
    by exists setT; [apply: filterT|rewrite setIT].
  move=> _ _ [A1 FA1 [B1 p_B1 <-]] [A2 FA2 [B2 p_B2 <-]].
  exists (A1 `&` B1 `&` (A2 `&` B2)) => //; exists (A1 `&` A2).
    exact: filterI.
  by exists (B1 `&` B2); [apply: filterI|rewrite setIACA].
split.
  move=> A p_A; exists A => //; exists setT; first exact: filterT.
  by exists A => //; rewrite setIC setIT.
move=> A FA; exists A => //; exists A => //; exists setT; first exact: filterT.
by rewrite setIT.
Qed.

Definition compact A := forall (F : set (set T)),
  ProperFilter F -> F A -> A `&` cluster F !=set0.

Lemma compact0 : compact set0.
Proof. by move=> F FF /filter_ex []. Qed.

Lemma subclosed_compact (A B : set T) :
  closed A -> compact B -> A `<=` B -> compact A.
Proof.
move=> Acl Bco sAB F Fproper FA.
have [|p [Bp Fp]] := Bco F; first exact: filterS FA.
by exists p; split=> //; apply: Acl=> C Cp; apply: Fp.
Qed.

Definition hausdorff := forall p q : T, cluster (nbhs p) q -> p = q.

Typeclasses Opaque within.
Global Instance within_nbhs_proper (A : set T) p :
  infer (closure A p) -> ProperFilter (within A (nbhs p)).
Proof.
move=> clAp; apply: Build_ProperFilter => B.
by move=> /clAp [q [Aq AqsoBq]]; exists q; apply: AqsoBq.
Qed.

Lemma compact_closed (A : set T) : hausdorff -> compact A -> closed A.
Proof.
move=> hT Aco p clAp; have pA := !! @withinT _ (nbhs p) A _.
have [q [Aq clsAp_q]] := !! Aco _ _ pA; rewrite (hT p q) //.
by apply: cvg_cluster clsAp_q; apply: cvg_within.
Qed.

End Compact.
Arguments hausdorff : clear implicits.

Lemma continuous_compact (T U : topologicalType) (f : T -> U) A :
  {in A, continuous f} -> compact A -> compact (f @` A).
Proof.
move=> fcont Aco F FF FfA; set G := filter_from F (fun C => A `&` f @^-1` C).
have GF : ProperFilter G.
  apply: (filter_from_proper (filter_from_filter _ _)); first by exists (f @` A).
    move=> C1 C2 F1 F2; exists (C1 `&` C2); first exact: filterI.
    by move=> ?[?[]]; split; split.
  by move=> C /(filterI FfA) /filter_ex [_ [[p ? <-]]]; eexists p.
case: (Aco G); first by exists (f @` A) => // ? [].
move=> p [Ap clsGp]; exists (f p); split; first exact/imageP.
move=> B C FB /fcont; rewrite inE /= nbhs_filterE => /(_ Ap) p_Cf.
have : G (A `&` f @^-1` B) by exists B.
by move=> /clsGp /(_ p_Cf) [q [[]]]; exists (f q).
Qed.

Section Tychonoff.

Class UltraFilter T (F : set (set T)) := {
  ultra_proper :> ProperFilter F ;
  max_filter : forall G : set (set T), ProperFilter G -> F `<=` G -> G = F
}.

Lemma ultra_cvg_clusterE (T : topologicalType) (F : set (set T)) :
  UltraFilter F -> cluster F = [set p | F --> p].
Proof.
move=> FU; rewrite predeqE => p; split.
  by rewrite cluster_cvgE => - [G GF [cvGp /max_filter <-]].
by move=> cvFp; rewrite cluster_cvgE; exists F; [apply: ultra_proper|split].
Qed.

Lemma ultraFilterLemma T (F : set (set T)) :
  ProperFilter F -> exists G, UltraFilter G /\ F `<=` G.
Proof.
move=> FF.
set filter_preordset := ({G : set (set T) & ProperFilter G /\ F `<=` G}).
set preorder := fun G1 G2 : filter_preordset => projT1 G1 `<=` projT1 G2.
suff [G Gmax] : exists G : filter_preordset, premaximal preorder G.
  have [GF sFG] := projT2 G; exists (projT1 G); split=> //; split=> // H HF sGH.
  have sFH : F `<=` H by apply: subset_trans sGH.
  have sHG : preorder (existT _ H (conj HF sFH)) G by apply: Gmax.
  by rewrite predeqE => ?; split=> [/sHG|/sGH].
have sFF : F `<=` F by [].
apply: (ZL_preorder ((existT _ F (conj FF sFF)) : filter_preordset)) =>
  [?|G H I sGH sHI ? /sGH /sHI|A Atot] //.
case: (pselect (A !=set0)) => [[G AG] | A0]; last first.
  exists (existT _ F (conj FF sFF)) => G AG.
  by have /asboolP := A0; rewrite asbool_neg => /forallp_asboolPn /(_ G).
have [GF sFG] := projT2 G.
suff UAF : ProperFilter (\bigcup_(H in A) projT1 H).
  have sFUA : F `<=` \bigcup_(H in A) projT1 H.
    by move=> B FB; exists G => //; apply: sFG.
  exists (existT _ (\bigcup_(H in A) projT1 H) (conj UAF sFUA)) => H AH B HB /=.
  by exists H.
apply Build_ProperFilter.
  by move=> B [H AH HB]; have [HF _] := projT2 H; apply: (@filter_ex _ _ HF).
split; first by exists G => //; apply: filterT.
  move=> B C [HB AHB HBB] [HC AHC HCC]; have [sHBC|sHCB] := Atot _ _ AHB AHC.
    exists HC => //; have [HCF _] := projT2 HC; apply: filterI HCC.
    exact: sHBC.
  exists HB => //; have [HBF _] := projT2 HB; apply: filterI HBB _.
  exact: sHCB.
move=> B C SBC [H AH HB]; exists H => //; have [HF _] := projT2 H.
exact: filterS HB.
Qed.

Lemma compact_ultra (T : topologicalType) :
  compact = [set A | forall F : set (set T),
  UltraFilter F -> F A -> A `&` [set p | F --> p] !=set0].
Proof.
rewrite predeqE => A; split=> Aco F FF FA.
  by have /Aco [p [?]] := FA; rewrite ultra_cvg_clusterE; exists p.
have [G [GU sFG]] := ultraFilterLemma FF.
have /Aco [p [Ap]] : G A by apply: sFG.
rewrite /= -[_ --> p]/([set _ | _] p) -ultra_cvg_clusterE.
by move=> /(cvg_cluster sFG); exists p.
Qed.

Lemma filter_image (T U : Type) (f : T -> U) (F : set (set T)) :
  Filter F -> f @` setT = setT -> Filter [set f @` A | A in F].
Proof.
move=> FF fsurj; split.
- by exists setT => //; apply: filterT.
- move=> _ _ [A FA <-] [B FB <-].
  exists (f @^-1` (f @` A `&` f @` B)); last by rewrite image_preimage.
  have sAB : A `&` B `<=` f @^-1` (f @` A `&` f @` B).
    by move=> x [Ax Bx]; split; exists x.
  by apply: filterS sAB _; apply: filterI.
- move=> A B sAB [C FC fC_eqA].
  exists (f @^-1` B); last by rewrite image_preimage.
  by apply: filterS FC => p Cp; apply: sAB; rewrite -fC_eqA; exists p.
Qed.

Lemma proper_image (T U : Type) (f : T -> U) (F : set (set T)) :
  ProperFilter F -> f @` setT = setT -> ProperFilter [set f @` A | A in F].
Proof.
move=> FF fsurj; apply Build_ProperFilter; last exact: filter_image.
by move=> _ [A FA <-]; have /filter_ex [p Ap] := FA; exists (f p); exists p.
Qed.

Lemma in_ultra_setVsetC T (F : set (set T)) (A : set T) :
  UltraFilter F -> F A \/ F (~` A).
Proof.
move=> FU; case: (pselect (F (~` A))) => [|nFnA]; first by right.
left; suff : ProperFilter (filter_from (F `|` [set A `&` B | B in F]) id).
  move=> /max_filter <-; last by move=> B FB; exists B => //; left.
  by exists A => //; right; exists setT; [apply: filterT|rewrite setIT].
apply filter_from_proper; last first.
  move=> B [|[C FC <-]]; first exact: filter_ex.
  apply: contrapT => /asboolP; rewrite asbool_neg => /forallp_asboolPn AC0.
  by apply: nFnA; apply: filterS FC => p Cp Ap; apply: (AC0 p).
apply: filter_from_filter.
  by exists A; right; exists setT; [apply: filterT|rewrite setIT].
move=> B C [FB|[DB FDB <-]].
  move=> [FC|[DC FDC <-]]; first by exists (B `&` C)=> //; left; apply: filterI.
  exists (A `&` (B `&` DC)); last by rewrite setICA.
  by right; exists (B `&` DC) => //; apply: filterI.
move=> [FC|[DC FDC <-]].
  exists (A `&` (DB `&` C)); last by rewrite setIA.
  by right; exists (DB `&` C) => //; apply: filterI.
exists (A `&` (DB `&` DC)); last by move=> ??; rewrite setIACA setIid.
by right; exists (DB `&` DC) => //; apply: filterI.
Qed.

Lemma ultra_image (T U : Type) (f : T -> U) (F : set (set T)) :
  UltraFilter F -> f @` setT = setT -> UltraFilter [set f @` A | A in F].
Proof.
move=> FU fsurj; split; first exact: proper_image.
move=> G GF sfFG; rewrite predeqE => A; split; last exact: sfFG.
move=> GA; exists (f @^-1` A); last by rewrite image_preimage.
have [//|FnAf] := in_ultra_setVsetC (f @^-1` A) FU.
have : G (f @` (~` (f @^-1` A))) by apply: sfFG; exists (~` (f @^-1` A)).
suff : ~ G (f @` (~` (f @^-1` A))) by [].
rewrite preimage_setC image_preimage // => GnA.
by have /filter_ex [? []] : G (A `&` (~` A)) by apply: filterI.
Qed.

Lemma tychonoff (I : eqType) (T : I -> topologicalType)
  (A : forall i, set (T i)) :
  (forall i, compact (A i)) ->
  @compact (product_topologicalType T)
    [set f : forall i, T i | forall i, A i (f i)].
Proof.
move=> Aco; rewrite compact_ultra => F FU FA.
set subst_coord := fun (i : I) (pi : T i) (f : forall x : I, T x) (j : I) =>
  if eqP is ReflectT e then ecast i (T i) (esym e) pi else f j.
have subst_coordT i pi f : subst_coord i pi f i = pi.
  rewrite /subst_coord; case eqP => // e.
  by rewrite (eq_irrelevance e (erefl _)).
have subst_coordN i pi f j : i != j -> subst_coord i pi f j = f j.
  move=> inej; rewrite /subst_coord; case: eqP => // e.
  by move: inej; rewrite {1}e => /negP.
have pr_surj i : @^~ i @` (@setT (forall i, T i)) = setT.
  rewrite predeqE => pi; split=> // _.
  by exists (subst_coord i pi (fun _ => point))=> //; rewrite subst_coordT.
set pF := fun i => [set @^~ i @` B | B in F].
have pFultra : forall i, UltraFilter (pF i).
  by move=> i; apply: ultra_image (pr_surj i).
have pFA : forall i, pF i (A i).
  move=> i; exists [set g | forall i, A i (g i)] => //.
  rewrite predeqE => pi; split; first by move=> [g Ag <-]; apply: Ag.
  move=> Aipi; have [f Af] := filter_ex FA.
  exists (subst_coord i pi f); last exact: subst_coordT.
  move=> j; case: (eqVneq i j); first by case: _ /; rewrite subst_coordT.
  by move=> /subst_coordN ->; apply: Af.
have cvpFA i : A i `&` [set p | pF i --> p] !=set0.
  by rewrite -ultra_cvg_clusterE; apply: Aco.
exists (fun i => get (A i `&` [set p | pF i --> p])).
split=> [i|]; first by have /getPex [] := cvpFA i.
by apply/cvg_sup => i; apply/cvg_image=> //; have /getPex [] := cvpFA i.
Qed.

End Tychonoff.

Definition finI (I : choiceType) T (D : set I) (f : I -> set T) :=
  forall D' : {fset I}, {subset D' <= D} ->
  \bigcap_(i in [set i | i \in D']) f i !=set0.

Lemma finI_filter (I : choiceType) T (D : set I) (f : I -> set T) :
  finI D f -> ProperFilter (filter_from (finI_from D f) id).
Proof.
move=> finIf; apply: (filter_from_proper (filter_from_filter _ _)).
- by exists setT; exists fset0 => //; rewrite predeqE.
- move=> A B [DA sDA IfA] [DB sDB IfB]; exists (A `&` B) => //.
  exists (DA `|` DB)%fset.
    by move=> ?; rewrite inE => /orP [/sDA|/sDB].
  rewrite -IfA -IfB predeqE => p; split=> [Ifp|[IfAp IfBp] i].
    by split=> i Di; apply: Ifp; rewrite /= inE Di // orbC.
  by rewrite /= inE => /orP []; [apply: IfAp|apply: IfBp].
- by move=> _ [?? <-]; apply: finIf.
Qed.

Lemma filter_finI (T : pointedType) (F : set (set T)) (D : set (set T))
  (f : set T -> set T) :
  ProperFilter F -> (forall A, D A -> F (f A)) -> finI D f.
Proof.
move=> FF sDFf D' sD; apply: (@filter_ex _ F); apply: filter_bigI.
by move=> A /sD; rewrite inE => /sDFf.
Qed.

Section Covers.

Variable T : topologicalType.

Definition cover_compact (A : set T) :=
  forall (I : choiceType) (D : set I) (f : I -> set T),
  (forall i, D i -> open (f i)) -> A `<=` \bigcup_(i in D) f i ->
  exists2 D' : {fset I}, {subset D' <= D} &
    A `<=` \bigcup_(i in [set i | i \in D']) f i.

Definition open_fam_of (A : set T) I (D : set I) (f : I -> set T) :=
  exists2 g : I -> set T, (forall i, D i -> open (g i)) &
    forall i, D i -> f i = A `&` g i.

Lemma cover_compactE :
  cover_compact =
  [set A | forall (I : choiceType) (D : set I) (f : I -> set T),
    open_fam_of A D f -> A `<=` \bigcup_(i in D) f i ->
    exists2 D' : {fset I}, {subset D' <= D} &
      A `<=` \bigcup_(i in [set i | i \in D']) f i].
Proof.
rewrite predeqE => A; split=> [Aco I D f [g gop feAg] fcov|Aco I D f fop fcov].
  have gcov : A `<=` \bigcup_(i in D) g i.
    by move=> p /fcov [i Di]; rewrite feAg // => - []; exists i.
  have [D' sD sgcov] := Aco _ _ _ gop gcov.
  exists D' => // p Ap; have /sgcov [i D'i gip] := Ap.
  by exists i => //; rewrite feAg //; have /sD := D'i; rewrite inE.
have Afcov : A `<=` \bigcup_(i in D) (A `&` f i).
  by move=> p Ap; have /fcov [i ??] := Ap; exists i.
have Afop : open_fam_of A D (fun i => A `&` f i) by exists f.
have [D' sD sAfcov] := Aco _ _ _ Afop Afcov.
by exists D' => // p /sAfcov [i ? []]; exists i.
Qed.

Definition closed_fam_of (A : set T) I (D : set I) (f : I -> set T) :=
  exists2 g : I -> set T, (forall i, D i -> closed (g i)) &
    forall i, D i -> f i = A `&` g i.

Lemma compact_In0 :
  compact = [set A | forall (I : choiceType) (D : set I) (f : I -> set T),
    closed_fam_of A D f -> finI D f -> \bigcap_(i in D) f i !=set0].
Proof.
rewrite predeqE => A; split=> [Aco I D f [g gcl feAg] finIf|Aco F FF FA].
  case: (pselect (exists i, D i)) => [[i Di] | /asboolP]; last first.
    by rewrite asbool_neg => /forallp_asboolPn D0; exists point => ? /D0.
  have [|p [Ap clfinIfp]] := Aco _ (finI_filter finIf).
    by exists (f i); [apply: finI_from1|rewrite feAg // => ? []].
  exists p => j Dj; rewrite feAg //; split=> //; apply: gcl => // B.
  by apply: clfinIfp; exists (f j); [apply: finI_from1|rewrite feAg // => ? []].
have finIAclF : finI F (fun B => A `&` closure B).
  apply: (@filter_finI _ F) => B FB.
  by apply: filterI => //; apply: filterS FB; apply: subset_closure.
have [|p AclFIp] := Aco _ _ _ _ finIAclF.
  by exists closure=> //; move=> ??; apply: closed_closure.
exists p; split=> [|B C FB p_C]; first by have /AclFIp [] := FA.
by have /AclFIp [_] := FB; move=> /(_ _ p_C).
Qed.

Lemma exists2P A (P Q : A -> Prop) :
  (exists2 x, P x & Q x) <-> exists x, P x /\ Q x.
Proof. by split=> [[x ??] | [x []]]; exists x. Qed.

Lemma compact_cover : compact = cover_compact.
Proof.
rewrite compact_In0 cover_compactE predeqE => A.
split=> [Aco I D f [g gop feAg] fcov|Aco I D f [g gcl feAg]].
  case: (pselect (exists i, D i)) => [[j Dj] | /asboolP]; last first.
    rewrite asbool_neg => /forallp_asboolPn D0.
    by exists fset0 => // ? /fcov [? /D0].
  apply/exists2P; apply: contrapT.
  move=> /asboolP; rewrite asbool_neg => /forallp_asboolPn sfncov.
  suff [p IAnfp] : \bigcap_(i in D) (A `\` f i) !=set0.
    by have /IAnfp [Ap _] := Dj; have /fcov [k /IAnfp [_]] := Ap.
  apply: Aco.
    exists (fun i => ~` g i) => i Di; first exact/closedC/gop.
    rewrite predeqE => p; split=> [[Ap nfip] | [Ap ngip]]; split=> //.
      by move=> gip; apply: nfip; rewrite feAg.
    by rewrite feAg // => - [].
  move=> D' sD.
  have /asboolP : ~ A `<=` \bigcup_(i in [set i | i \in D']) f i.
    by move=> sAIf; apply: (sfncov D').
  rewrite asbool_neg => /existsp_asboolPn [p /asboolP].
  rewrite asbool_neg => /imply_asboolPn [Ap nUfp].
  by exists p => i D'i; split=> // fip; apply: nUfp; exists i.
case: (pselect (exists i, D i)) => [[j Dj] | /asboolP]; last first.
  by rewrite asbool_neg => /forallp_asboolPn D0 => _; exists point => ? /D0.
apply: contraPP => /asboolP; rewrite asbool_neg => /forallp_asboolPn If0.
apply/asboolP; rewrite asbool_neg; apply/existsp_asboolPn.
have Anfcov : A `<=` \bigcup_(i in D) (A `\` f i).
  move=> p Ap; have /asboolP := If0 p; rewrite asbool_neg => /existsp_asboolPn.
  move=> [i /asboolP]; rewrite asbool_neg => /imply_asboolPn [Di nfip].
  by exists i.
have Anfop : open_fam_of A D (fun i => A `\` f i).
  exists (fun i => ~` g i) => i Di; first exact/openC/gcl.
  rewrite predeqE => p; split=> [[Ap nfip] | [Ap ngip]]; split=> //.
    by move=> gip; apply: nfip; rewrite feAg.
  by rewrite feAg // => - [].
have [D' sD sAnfcov] := Aco _ _ _ Anfop Anfcov.
wlog [k D'k] : D' sD sAnfcov / exists i, i \in D'.
  move=> /(_ (D' `|` [fset j])%fset); apply.
  - by move=> k; rewrite !inE => /orP [/sD|/eqP->] //; rewrite inE.
  - by move=> p /sAnfcov [i D'i Anfip]; exists i => //=; rewrite !inE D'i.
  - by exists j; rewrite !inE orbC eq_refl.
exists D' => /(_ sD) [p Ifp].
have /Ifp := D'k; rewrite feAg; last by have /sD := D'k; rewrite inE.
by move=> [/sAnfcov [i D'i [_ nfip]] _]; have /Ifp := D'i.
Qed.

End Covers.

Section separated_topologicalType.
Variable (T : topologicalType).

Local Open Scope classical_set_scope.

Definition close (x y : T) : Prop := forall M, open_nbhs y M -> closure M x.

Lemma closeEnbhs x : close x = cluster (nbhs x).
Proof.
transitivity (cluster (open_nbhs x)); last first.
  by rewrite /cluster; under eq_fun do rewrite -meets_openl.
rewrite clusterEonbhs /close funeqE => y /=; rewrite meetsC /meets.
apply/eq_forall => A; rewrite forall_swap.
by rewrite closureEonbhs/= meets_globallyl.
Qed.

Lemma closeEonbhs x : close x = [set y | open_nbhs x `#` open_nbhs y].
Proof.
by rewrite closeEnbhs; under eq_fun do rewrite -meets_openl -meets_openr.
Qed.

Lemma close_sym (x y : T) : close x y -> close y x.
Proof. by rewrite !closeEnbhs /cluster/= meetsC. Qed.

Lemma cvg_close {F} {FF : ProperFilter F} (x y : T) :
  F --> x -> F --> y -> close x y.
Proof.
by move=> /sub_meets sx /sx; rewrite closeEnbhs; apply; apply/proper_meetsxx.
Qed.

Lemma close_refl (x : T) : close x x.
Proof. exact: (@cvg_close (nbhs x)). Qed.
Hint Resolve close_refl : core.

Lemma close_cvg (F1 F2 : set (set T)) {FF2 : ProperFilter F2} :
  F1 --> F2 -> F2 --> F1 -> close (lim F1) (lim F2).
Proof.
move=> F12 F21.
have [/(cvg_trans F21) F2l|dvgF1] := pselect (cvg F1).
  by apply: (@cvg_close F2) => //; apply: cvgP F2l.
have [/(cvg_trans F12)/cvgP//|dvgF2] := pselect (cvg F2).
rewrite dvgP // dvgP //; exact/close_refl.
Qed.

Lemma cvgx_close (x y : T) : x --> y -> close x y.
Proof. exact: cvg_close. Qed.

Lemma cvgi_close T' {F} {FF : ProperFilter F} (f : T' -> set T) (l l' : T) :
  {near F, is_fun f} -> f `@ F --> l -> f `@ F --> l' -> close l l'.
Proof.
move=> f_prop fFl fFl'.
suff f_totalfun: infer {near F, is_totalfun f} by exact: cvg_close fFl fFl'.
apply: filter_app f_prop; near=> x; split=> //=; near: x.
have: (f `@ F) setT by apply: fFl; apply: filterT.
by rewrite fmapiE; apply: filterS => x [y []]; exists y.
Grab Existential Variables. all: end_near. Qed.
Definition cvg_toi_locally_close := @cvgi_close.

Lemma open_hausdorff : hausdorff T =
  (forall x y : T, x != y ->
    exists2 AB, (x \in AB.1 /\ y \in AB.2) &
                [/\ open AB.1, open AB.2 & AB.1 `&` AB.2 == set0]).
Proof.
rewrite propeqE; split => [T_filterT2|T_openT2] x y.
  have := contra_not (T_filterT2 x y); rewrite (rwP eqP) (rwP negP) => cl /cl.
  rewrite [cluster _ _](rwP forallp_asboolP) => /negP.
  rewrite forallbE => /existsp_asboolPn/=[A]/negP/existsp_asboolPn/=[B].
  rewrite [nbhs _ _ -> _](rwP imply_asboolP) => /negP.
  rewrite asbool_imply !negb_imply => /andP[/asboolP xA] /andP[/asboolP yB].
  move=> /asboolPn; rewrite -set0P => /negP; rewrite negbK => /eqP AIB_eq0.
  move: xA yB; rewrite !nbhsE.
  move=> - [oA [[oA_open oAx] oAA]] [oB [[oB_open oBx] oBB]].
  by exists (oA, oB); rewrite ?inE; split => //; apply: subsetI_eq0 AIB_eq0.
apply: contraPP => /eqP /T_openT2[[/=A B]].
rewrite !inE => - [xA yB] [Aopen Bopen /eqP AIB_eq0].
move=> /(_ A B (open_nbhs_nbhs _) (open_nbhs_nbhs _)).
by rewrite -set0P => /(_ _ _)/negP; apply.
Qed.

Hypothesis sep : hausdorff T.

Lemma closeE (x y : T) : close x y = (x = y).
Proof.
rewrite propeqE; split; last by move=> ->; exact: close_refl.
by rewrite closeEnbhs; exact: sep.
Qed.

Lemma close_eq (y x : T) : close x y -> x = y.
Proof. by rewrite closeE. Qed.

Lemma cvg_unique {F} {FF : ProperFilter F} : is_subset1 [set x : T | F --> x].
Proof. move=> Fx Fy; rewrite -closeE //; exact: (@cvg_close F). Qed.

Lemma cvg_eq (x y : T) : x --> y -> x = y.
Proof. by rewrite -closeE //; apply: cvg_close. Qed.

Lemma lim_id (x : T) : lim x = x.
Proof. by apply/esym/cvg_eq/cvg_ex; exists x. Qed.

Lemma cvg_lim {F} {FF : ProperFilter F} (l : T) : F --> l -> lim F = l.
Proof. by move=> Fl; have /cvgP Fcv := Fl; apply: (@cvg_unique F). Qed.

Lemma lim_near_cst U {F} {FF : ProperFilter F} (l : T) (f : U -> T) :
   (\forall x \near F, f x = l) -> lim (f @ F) = l.
Proof. by move=> /cvg_near_cst/cvg_lim. Qed.

Lemma lim_cst U {F} {FF : ProperFilter F} (k : T) :
   lim ((fun _ : U => k) @ F) = k.
Proof. by apply: cvg_lim; apply: cvg_cst. Qed.

Lemma cvg_map_lim {U : Type} {F} {FF : ProperFilter F} (f : U -> T) (l : T) :
  f @ F --> l -> lim (f @ F) = l.
Proof. exact: cvg_lim. Qed.

Lemma cvgi_unique {U : Type} {F} {FF : ProperFilter F} (f : U -> set T) :
  {near F, is_fun f} -> is_subset1 [set x : T | f `@ F --> x].
Proof. by move=> ffun fx fy; rewrite -closeE //; exact: cvgi_close. Qed.

Lemma cvgi_map_lim {U} {F} {FF : ProperFilter F} (f : U -> T -> Prop) (l : T) :
  F (fun x : U => is_subset1 (f x)) ->
  f `@ F --> l -> lim (f `@ F) = l.
Proof.
move=> f_prop fl; apply: get_unique => // l' fl'; exact: cvgi_unique _ fl' fl.
Qed.

End separated_topologicalType.

Section connected_sets.
Variable T : topologicalType.
Implicit Types A B C D : set T.

Definition connected A :=
  forall B, B !=set0 -> (exists2 C, open C & B = A `&` C) ->
  (exists2 C, closed C & B = A `&` C) -> B = A.

Lemma connected0 : connected (@set0 T).
Proof. by move=> ? ? [? ?]; rewrite set0I. Qed.

Definition separated A B :=
  (closure A) `&` B = set0 /\ A `&` (closure B) = set0.

Lemma separatedC A B : separated A B = separated B A.
Proof. by rewrite /separated andC setIC (setIC _ B). Qed.

Lemma separated_disjoint A B : separated A B -> A `&` B = set0.
Proof.
move=> AB; rewrite predeqE => x; split => // -[Ax Bx].
by move: AB; rewrite /separated => -[<- _]; split => //; apply: subset_closure.
Qed.

Lemma connectedPn A : ~ connected A <->
  exists E : bool -> set T, [/\ forall b, E b !=set0,
    A = E false `|` E true & separated (E false) (E true)].
Proof.
rewrite -propeqE; apply notLR; rewrite propeqE.
split=> [conE [E [E0 EU [E1 E2]]]|conE B B0 [C oC BAC] [D cD BAD]].
  suff : E true = A.
    move/esym/(congr1 (setD^~ (closure (E true)))); rewrite EU setDUl.
    have := @subset_closure _ (E true); rewrite -setD_eq0 => ->; rewrite setU0.
    by move/setDidPl : E2 => ->; exact/eqP/set0P.
  apply: (conE _ (E0 true)).
  - exists (~` (closure (E false))); first exact/openC/closed_closure.
    rewrite EU setIUl.
    have /subsets_disjoint -> := @subset_closure _ (E false); rewrite set0U.
    by apply/esym/setIidPl/disjoints_subset; rewrite setIC.
  - exists (closure (E true)); first exact: closed_closure.
    by rewrite EU setIUl E2 set0U; exact/esym/setIidPl/subset_closure.
apply: contrapT => AF; apply: conE.
exists (fun i => if i is false then A `\` C else A `&` C); split.
- case=> /=; first by rewrite -BAC.
  apply/set0P/eqP => /disjoints_subset; rewrite setCK => EC.
  by apply: AF; rewrite BAC; exact/setIidPl.
- by rewrite setDE -setIUr setUCl setIT.
- split.
  + rewrite setIC; apply/disjoints_subset; rewrite closureC => x [? ?].
    by exists C => //; split=> //; rewrite setDE setCI setCK; right.
  + apply/disjoints_subset => y -[Ay Cy].
    rewrite -BAC BAD=> /closureI[_]; rewrite -(proj1 (@closure_id _ _) cD)=> Dy.
    by have : B y; [by rewrite BAD; split|rewrite BAC => -[]].
Qed.

Lemma connectedP A : connected A <->
  forall E : bool -> set T, ~ [/\ forall b, E b !=set0,
    A = E false `|` E true & separated (E false) (E true)].
Proof.
rewrite -propeqE forallNE; apply: notRL; rewrite propeqE; exact: connectedPn.
Qed.

Lemma connected_subset A B C : separated A B -> C `<=` A `|` B ->
  connected C -> C `<=` A \/ C `<=` B.
Proof.
move=> AB CAB; have -> : C = (C `&` A) `|` (C `&` B).
  rewrite predeqE => x; split=> [Cx|[] [] //].
  by have [Ax|Bx] := CAB _ Cx; [left|right].
move/connectedP/(_ (fun b => if b then C `&` B else C `&` A)) => /not_and3P[]//.
  by move/existsNP => [b /set0P/negP/negPn]; case: b => /eqP ->;
    rewrite !(setU0,set0U); [left|right]; apply: subIset; right.
case/not_andP => /eqP/set0P[x []].
- move=> /closureI[cCx cAx] [Cx Bx]; exfalso.
  by move: AB; rewrite /separated => -[] + _; apply/eqP/set0P; exists x.
- move=> [Cx Ax] /closureI[cCx cBx]; exfalso.
  by move: AB; rewrite /separated => -[] _; apply/eqP/set0P; exists x.
Qed.

Lemma bigcup_connected I (A : I -> set T) (P : I -> Prop) :
  \bigcap_(i in P) (A i) !=set0 -> (forall i, P i -> connected (A i)) ->
  connected (\bigcup_(i in P) (A i)).
Proof.
move=> [c AIc] cA; have [[i Pi]|] := pselect (exists i, P i); last first.
  move/forallNP => P0.
  rewrite (_ : P = set0) ?bigcup_set0; first exact: connected0.
  by rewrite predeqE => x; split => //; exact: P0.
apply/connectedP => [E [E0 EU sE]].
wlog E0c : E E0 EU sE / E false c.
  move=> G; have : (\bigcup_(i in P) A i) c by exists i => //; exact: AIc.
  rewrite EU => -[E0c|E1c]; first exact: G.
  by apply: (G (E \o negb)) => //;
    [case => /=|rewrite EU setUC|rewrite separatedC].
move: (E0 true) => /set0P/eqP; apply.
have [/eqP //|/set0P[d E1d]] := boolP (E true == set0).
have : \bigcup_(i in P) A i `<=` E false.
  suff AE : forall i, P i -> A i `<=` E false by move=> x [j ? ?]; exact: (AE j).
  move=> j Pj.
  move: (@connected_subset _ _ (A j) sE).
  rewrite -EU => /(_ (bigcup_sup _) (cA _ Pj)) [//| | AjE1]; first exact.
  exfalso; have E1c := AjE1 _ (AIc _ Pj).
  by move/separated_disjoint : sE; apply/eqP/set0P; exists c.
rewrite EU subUset => -[_] /(_ _ E1d) E0d; exfalso.
by move/separated_disjoint : sE; apply/eqP/set0P; exists d.
Qed.

Definition connected_component (x : T) :=
  \bigcup_(X in [set C | connected C /\ C x]) X.

Lemma component_connected (x : T) : connected (connected_component x).
Proof. by apply: bigcup_connected; [exists x => C []|move=> C []]. Qed.

End connected_sets.

Lemma connected_continuous_connected (T U : topologicalType) (f : T -> U) A :
  connected A -> continuous f -> connected (f @` A).
Proof.
move=> cA cf; apply contrapT => /connectedPn[E [E0 fAE sE]].
set AfE := fun b => A `&` f @^-1` E b.
suff sAfE : separated (AfE false) (AfE true).
  move: cA; apply/connectedPn; exists AfE; split => //.
  - move=> b; case: (E0 b) => /= u Ebu.
    have [t Et ftu] : (f @` A) u by rewrite fAE; case: b Ebu; [right|left].
    by exists t; split => //=; rewrite /preimage ftu.
  - by rewrite -setIUr -preimage_setU -fAE; exact/esym/setIidPl/preimage_image.
suff cI0 : forall b, closure (AfE b) `&` AfE (~~ b) = set0.
  by rewrite /separated cI0 setIC cI0.
move=> b.
have [fAfE cEIE] :
    f @` AfE (~~ b) = E (~~ b) /\ closure (E b) `&` E (~~ b) = set0.
  split; last by case: sE => ? ?; case: b => //; rewrite setIC.
  rewrite eqEsubset; split.
    apply: (subset_trans sub_image_setI).
    by apply subIset; right; exact: image_preimage_subset.
  move=> u Ebu.
  have [t [At ftu]] : exists t, A t /\ f t = u.
    suff [t At ftu] : (f @` A) u by exists t.
    by rewrite fAE; case: b Ebu; [left|right].
  by exists t => //; split => //=; rewrite /preimage ftu.
have ? : f @` closure (AfE b) `<=` closure (E b).
  have /(@image_subset _ _ f) : closure (AfE b) `<=` f @^-1` closure (E b).
    have /closure_id -> : closed (f @^-1` closure (E b)).
      by apply closed_comp => //; exact: closed_closure.
    apply: closure_subset.
    have /(@preimage_subset _ _ f) A0cA0 := @subset_closure _ (E b).
    by apply: subset_trans A0cA0; apply: subIset; right.
  by move/subset_trans; apply; exact: image_preimage_subset.
apply/eqP/negPn/negP/set0P => -[t [? ?]].
have : f @` closure (AfE b) `&` f @` AfE (~~ b) = set0.
  by rewrite fAfE; exact: subsetI_eq0 cEIE.
by rewrite predeqE => /(_ (f t)) [fcAfEb] _; apply fcAfEb; split; exists t.
Qed.

(** * Uniform spaces *)

Local Notation "B \o A" :=
  ([set xy | exists2 z, A (xy.1, z) & B (z, xy.2)]) : classical_set_scope.

Local Notation "A ^-1" := ([set xy | A (xy.2, xy.1)]) : classical_set_scope.

Local Notation "'to_set' A x" := ([set y | A (x, y)])
  (at level 0, A at level 0) : classical_set_scope.

Definition nbhs_ {T T'} (ent : set (set (T * T'))) (x : T) :=
  filter_from ent (fun A => to_set A x).

Lemma nbhs_E {T T'} (ent : set (set (T * T'))) x :
  nbhs_ ent x = filter_from ent (fun A => to_set A x).
Proof. by []. Qed.

Module Uniform.

Record mixin_of (M : Type) (nbhs : M -> set (set M)) := Mixin {
  entourage : (M * M -> Prop) -> Prop ;
  ax1 : Filter entourage ;
  ax2 : forall A, entourage A -> [set xy | xy.1 = xy.2] `<=` A ;
  ax3 : forall A, entourage A -> entourage (A^-1)%classic ;
  ax4 : forall A, entourage A -> exists2 B, entourage B & B \o B `<=` A ;
  ax5 : nbhs = nbhs_ entourage
}.

Record class_of (M : Type) := Class {
  base : Topological.class_of M;
  mixin : mixin_of (Filtered.nbhs_op base)
}.

Section ClassDef.

Structure type := Pack { sort; _ : class_of sort }.
Local Coercion sort : type >-> Sortclass.
Variables (T : Type) (cT : type).
Definition class := let: Pack _ c := cT return class_of cT in c.

Definition clone c of phant_id class c := @Pack T c.
Let xT := let: Pack T _ := cT in T.
Notation xclass := (class : class_of xT).
Local Coercion base : class_of >-> Topological.class_of.
Local Coercion mixin : class_of >-> mixin_of.

Definition pack nbhs (m : @mixin_of T nbhs) :=
  fun bT (b : Topological.class_of T) of phant_id (@Topological.class bT) b =>
  fun m'   of phant_id m (m' : @mixin_of T (Filtered.nbhs_op b)) =>
  @Pack T (@Class _ b m').

Definition eqType := @Equality.Pack cT xclass.
Definition choiceType := @Choice.Pack cT xclass.
Definition pointedType := @Pointed.Pack cT xclass.
Definition filteredType := @Filtered.Pack cT cT xclass.
Definition topologicalType := @Topological.Pack cT xclass.

End ClassDef.

Module Exports.

Coercion sort : type >-> Sortclass.
Coercion base : class_of >-> Topological.class_of.
Coercion mixin : class_of >-> mixin_of.
Coercion eqType : type >-> Equality.type.
Canonical eqType.
Coercion choiceType : type >-> Choice.type.
Canonical choiceType.
Coercion pointedType : type >-> Pointed.type.
Canonical pointedType.
Coercion filteredType : type >-> Filtered.type.
Canonical filteredType.
Coercion topologicalType : type >-> Topological.type.
Canonical topologicalType.
Notation uniformType := type.
Notation UniformType T m := (@pack T _ m _ _ idfun _ idfun).
Notation UniformMixin := Mixin.
Notation "[ 'uniformType' 'of' T 'for' cT ]" :=  (@clone T cT _ idfun)
  (at level 0, format "[ 'uniformType'  'of'  T  'for'  cT ]") : form_scope.
Notation "[ 'uniformType' 'of' T ]" := (@clone T _ _ id)
  (at level 0, format "[ 'uniformType'  'of'  T ]") : form_scope.

End Exports.

End Uniform.

Export Uniform.Exports.

Section UniformTopology.

Program Definition topologyOfEntourageMixin (T : Type)
  (nbhs : T -> set (set T)) (m : Uniform.mixin_of nbhs) :
  Topological.mixin_of nbhs := topologyOfFilterMixin _ _ _.
Next Obligation.
rewrite (Uniform.ax5 m) nbhs_E; apply filter_from_proper; last first.
  by move=> A entA; exists p; apply: Uniform.ax2 entA _ _.
apply: filter_from_filter.
  by exists setT; apply: @filterT (Uniform.ax1 m).
move=> A B entA entB; exists (A `&` B) => //.
exact: (@filterI _ _ (Uniform.ax1 m)).
Qed.
Next Obligation.
move: H; rewrite (Uniform.ax5 m) nbhs_E  => - [B entB sBpA].
by apply: sBpA; apply: Uniform.ax2 entB _ _.
Qed.
Next Obligation.
move: H; rewrite (Uniform.ax5 m) nbhs_E => - [B entB sBpA].
have /Uniform.ax4 [C entC sC2B] := entB.
exists C => // q Cpq; rewrite nbhs_E; exists C => // r Cqr.
by apply/sBpA/sC2B; exists q.
Qed.

End UniformTopology.

Definition entourage {M : uniformType} := Uniform.entourage (Uniform.class M).

Lemma nbhs_entourageE {M : uniformType} : nbhs_ (@entourage M) = nbhs.
Proof. by case: M=> [?[?[]]]. Qed.

Lemma filter_from_entourageE {M : uniformType} x :
  filter_from (@entourage M) (fun A => to_set A x) = nbhs x.
Proof. by rewrite -nbhs_entourageE. Qed.

Module Export NbhsEntourage.
Definition nbhs_simpl :=
  (nbhs_simpl,@filter_from_entourageE,@nbhs_entourageE).
End NbhsEntourage.

Lemma nbhsP {M : uniformType} (x : M) P :
  nbhs x P <-> nbhs_ entourage x P.
Proof. by rewrite nbhs_simpl. Qed.

Section uniformType1.
Context {M : uniformType}.

Lemma entourage_refl (A : set (M * M)) x :
  entourage A -> A (x, x).
Proof. by move=> entA; apply: Uniform.ax2 entA _ _. Qed.

Global Instance entourage_filter : ProperFilter (@entourage M).
Proof.
apply Build_ProperFilter; last exact: Uniform.ax1.
by move=> A entA; exists (point, point); apply: entourage_refl.
Qed.

Lemma entourageT : entourage (@setT (M * M)).
Proof. exact: filterT. Qed.

Lemma entourage_inv (A : set (M * M)) : entourage A -> entourage (A^-1)%classic.
Proof. exact: Uniform.ax3. Qed.

Lemma entourage_split_ex (A : set (M * M)) :
  entourage A -> exists2 B, entourage B & B \o B `<=` A.
Proof. exact: Uniform.ax4. Qed.

Definition split_ent (A : set (M * M)) :=
  get (entourage `&` [set B | B \o B `<=` A]).

Lemma split_entP (A : set (M * M)) : entourage A ->
  entourage (split_ent A) /\ split_ent A \o split_ent A `<=` A.
Proof. by move/entourage_split_ex/exists2P/getPex. Qed.

Lemma entourage_split_ent (A : set (M * M)) : entourage A ->
  entourage (split_ent A).
Proof. by move=> /split_entP []. Qed.

Lemma subset_split_ent (A : set (M * M)) : entourage A ->
  split_ent A \o split_ent A `<=` A.
Proof. by move=> /split_entP []. Qed.

Lemma entourage_split (z x y : M) A : entourage A ->
  split_ent A (x,z) -> split_ent A (z,y) -> A (x,y).
Proof. by move=> /subset_split_ent sA ??; apply: sA; exists z. Qed.

Lemma nbhs_entourage (x : M) A : entourage A -> nbhs x (to_set A x).
Proof. by move=> ?; apply/nbhsP; exists A. Qed.

Lemma cvg_entourageP F (FF : Filter F) (p : M) :
  F --> p <-> forall A, entourage A -> \forall q \near F, A (p, q).
Proof. by rewrite -filter_fromP !nbhs_simpl. Qed.

Lemma cvg_entourage {F} {FF : Filter F} (y : M) :
  F --> y -> forall A, entourage A -> \forall y' \near F, A (y,y').
Proof. by move/cvg_entourageP. Qed.

Lemma cvg_app_entourageP T (f : T -> M) F (FF : Filter F) p :
  f @ F --> p <-> forall A, entourage A -> \forall t \near F, A (p, f t).
Proof. exact: cvg_entourageP. Qed.

End uniformType1.

Hint Extern 0 (entourage (split_ent _)) => exact: entourage_split_ent : core.
Hint Extern 0 (entourage (get _)) => exact: entourage_split_ent : core.
Arguments entourage_split {M} z {x y A}.
Hint Extern 0 (nbhs _ (to_set _ _)) => exact: nbhs_entourage : core.

Lemma continuous_withinNx {U V : uniformType} (f : U -> V) x :
  {for x, continuous f} <-> f @ nbhs' x --> f x.
Proof.
split=> - cfx P /= fxP.
  rewrite /nbhs' !near_simpl near_withinE.
  by rewrite /nbhs'; apply: cvg_within; apply/cfx.
 (* :BUG: ssr apply: does not work,
    because the type of the filter is not inferred *)
rewrite !nbhs_nearE !near_map !near_nbhs in fxP *; have /= := cfx P fxP.
rewrite !near_simpl near_withinE near_simpl => Pf; near=> y.
by have [->|] := eqVneq y x; [by apply: nbhs_singleton|near: y].
Grab Existential Variables. all: end_near. Qed.

Section uniform_closeness.

Variable (U : uniformType).

Lemma open_nbhs_entourage (x : U) (A : set (U * U)) :
  entourage A -> open_nbhs x (to_set A x)^°.
Proof.
move=> entA; split; first exact: open_interior.
by apply: nbhs_singleton; apply: nbhs_interior; apply: nbhs_entourage.
Qed.

Lemma entourage_close (x y : U) : close x y = forall A, entourage A -> A (x, y).
Proof.
rewrite propeqE; split=> [cxy A entA|cxy].
  have /entourage_split_ent entsA := entA; rewrite closeEnbhs in cxy.
  have yl := nbhs_entourage _ (entourage_inv entsA).
  have yr := nbhs_entourage _ entsA.
  have [z [zx zy]] := cxy _ _ (yr x) (yl y).
  exact: (entourage_split z).
rewrite closeEnbhs => A B /nbhsP[E1 entE1 sE1A] /nbhsP[E2 entE2 sE2B].
by exists y; split;[apply: sE1A; apply: cxy|apply: sE2B; apply: entourage_refl].
Qed.

Lemma close_trans (y x z : U) : close x y -> close y z -> close x z.
Proof.
rewrite !entourage_close => cxy cyz A entA.
exact: entourage_split (cxy _ _) (cyz _ _).
Qed.

Lemma close_cvgxx (x y : U) : close x y -> x --> y.
Proof.
rewrite entourage_close => cxy P /= /nbhsP[A entA sAP].
apply/nbhsP; exists (split_ent A) => // z xz; apply: sAP.
apply: (entourage_split x) => //.
by have := cxy _ (entourage_inv (entourage_split_ent entA)).
Qed.

Lemma cvg_closeP (F : set (set U)) (l : U) : ProperFilter F ->
  F --> l <-> ([cvg F in U] /\ close (lim F) l).
Proof.
move=> FF; split=> [Fl|[cvF]Cl].
  by have /cvgP := Fl; split=> //; apply: (@cvg_close _ F).
by apply: cvg_trans (close_cvgxx Cl).
Qed.

End uniform_closeness.

Definition unif_continuous (U V : uniformType) (f : U -> V) :=
  (fun xy => (f xy.1, f xy.2)) @ entourage --> entourage.

(** product of two uniform spaces *)

Section prod_Uniform.

Context {U V : uniformType}.
Implicit Types A : set ((U * V) * (U * V)).

Definition prod_ent :=
  [set A : set ((U * V) * (U * V)) |
    filter_prod (@entourage U) (@entourage V)
    [set ((xy.1.1,xy.2.1),(xy.1.2,xy.2.2)) | xy in A]].

Lemma prod_entP (A : set (U * U)) (B : set (V * V)) :
  entourage A -> entourage B ->
  prod_ent [set xy | A (xy.1.1, xy.2.1) /\ B (xy.1.2, xy.2.2)].
Proof.
move=> entA entB; exists (A,B) => // xy ABxy.
by exists ((xy.1.1, xy.2.1),(xy.1.2,xy.2.2)); rewrite /= -!surjective_pairing.
Qed.

Lemma prod_ent_filter : Filter prod_ent.
Proof.
have prodF := filter_prod_filter (@entourage_filter U) (@entourage_filter V).
split; rewrite /prod_ent; last 1 first.
- by move=> A B sAB /=; apply: filterS => ? [xy /sAB ??]; exists xy.
- rewrite -setMT; apply: prod_entP filterT filterT.
move=> A B /= entA entB; apply: filterS (filterI entA entB) => xy [].
move=> [zt Azt ztexy] [zt' Bzt' zt'exy]; exists zt => //; split=> //.
move/eqP: ztexy; rewrite -zt'exy !xpair_eqE.
by rewrite andbACA -!xpair_eqE -!surjective_pairing => /eqP->.
Qed.

Lemma prod_ent_refl A : prod_ent A -> [set xy | xy.1 = xy.2] `<=` A.
Proof.
move=> [B [entB1 entB2] sBA] xy /eqP.
rewrite [_.1]surjective_pairing [xy.2]surjective_pairing xpair_eqE.
move=> /andP [/eqP xy1e /eqP xy2e].
have /sBA : (B.1 `*` B.2) ((xy.1.1, xy.2.1), (xy.1.2, xy.2.2)).
  by rewrite xy1e xy2e; split=> /=; apply: entourage_refl.
move=> [zt Azt /eqP]; rewrite !xpair_eqE.
by rewrite andbACA -!xpair_eqE -!surjective_pairing => /eqP<-.
Qed.

Lemma prod_ent_inv A : prod_ent A -> prod_ent (A^-1)%classic.
Proof.
move=> [B [/entourage_inv entB1 /entourage_inv entB2] sBA].
have:= prod_entP entB1 entB2; rewrite /prod_ent/=; apply: filterS.
move=> _ [p /(sBA (_,_)) [[x y] ? xyE] <-]; exists (y,x) => //; move/eqP: xyE.
by rewrite !xpair_eqE => /andP[/andP[/eqP-> /eqP->] /andP[/eqP-> /eqP->]].
Qed.

Lemma prod_ent_split A : prod_ent A -> exists2 B, prod_ent B & B \o B `<=` A.
Proof.
move=> [B [entB1 entB2]] sBA; exists [set xy | split_ent B.1 (xy.1.1,xy.2.1) /\
  split_ent B.2 (xy.1.2,xy.2.2)].
  by apply: prod_entP; apply: entourage_split_ent.
move=> xy [uv /= [hB1xyuv1 hB2xyuv1] [hB1xyuv2 hB2xyuv2]].
have /sBA : (B.1 `*` B.2) ((xy.1.1, xy.2.1),(xy.1.2,xy.2.2)).
  by split=> /=; apply: subset_split_ent => //; [exists uv.1|exists uv.2].
move=> [zt Azt /eqP]; rewrite !xpair_eqE andbACA -!xpair_eqE.
by rewrite -!surjective_pairing => /eqP<-.
Qed.

Lemma prod_ent_nbhsE : nbhs = nbhs_ prod_ent.
Proof.
rewrite predeq2E => xy A; split=> [[B []] | [B [C [entC1 entC2] sCB] sBA]].
  rewrite -!nbhs_entourageE => - [C1 entC1 sCB1] [C2 entC2 sCB2] sBA.
  exists [set xy | C1 (xy.1.1, xy.2.1) /\ C2 (xy.1.2, xy.2.2)].
    exact: prod_entP.
  by move=> uv [/= /sCB1 Buv1 /sCB2 /(conj Buv1) /sBA].
exists (to_set (C.1) (xy.1), to_set (C.2) (xy.2)).
  by rewrite -!nbhs_entourageE; split; [exists C.1|exists C.2].
move=> uv [/= Cxyuv1 Cxyuv2]; apply: sBA.
have /sCB : (C.1 `*` C.2) ((xy.1,uv.1),(xy.2,uv.2)) by [].
move=> [zt Bzt /eqP]; rewrite !xpair_eqE andbACA -!xpair_eqE.
by rewrite /= -!surjective_pairing => /eqP<-.
Qed.

Definition prod_uniformType_mixin :=
  Uniform.Mixin prod_ent_filter prod_ent_refl prod_ent_inv prod_ent_split
  prod_ent_nbhsE.

End prod_Uniform.

Canonical prod_uniformType (U V : uniformType) :=
  UniformType (U * V) (@prod_uniformType_mixin U V).

(** matrices *)

Section matrix_Uniform.

Variables (m n : nat) (T : uniformType).

Implicit Types A : set ('M[T]_(m, n) * 'M[T]_(m, n)).

Definition mx_ent :=
  filter_from
  [set P : 'I_m -> 'I_n -> set (T * T) | forall i j, entourage (P i j)]
  (fun P => [set MN : 'M[T]_(m, n) * 'M[T]_(m, n) |
    forall i j, P i j (MN.1 i j, MN.2 i j)]).

Lemma mx_ent_filter : Filter mx_ent.
Proof.
apply: filter_from_filter => [|A B entA entB].
  by exists (fun _ _ => setT) => _ _; apply: filterT.
exists (fun i j => A i j `&` B i j); first by move=> ??; apply: filterI.
by move=> MN ABMN; split=> i j; have [] := ABMN i j.
Qed.

Lemma mx_ent_refl A : mx_ent A -> [set MN | MN.1 = MN.2] `<=` A.
Proof.
move=> [B entB sBA] MN MN1e2; apply: sBA => i j.
by rewrite MN1e2; apply: entourage_refl.
Qed.

Lemma mx_ent_inv A : mx_ent A -> mx_ent (A^-1)%classic.
Proof.
move=> [B entB sBA]; exists (fun i j => ((B i j)^-1)%classic).
  by move=> i j; apply: entourage_inv.
by move=> MN BMN; apply: sBA.
Qed.

Lemma mx_ent_split A : mx_ent A -> exists2 B, mx_ent B & B \o B `<=` A.
Proof.
move=> [B entB sBA].
have Bsplit : forall i j, exists C, entourage C /\ C \o C `<=` B i j.
  by move=> ??; apply/exists2P/entourage_split_ex.
exists [set MN : 'M[T]_(m, n) * 'M[T]_(m, n) |
  forall i j, get [set C | entourage C /\ C \o C `<=` B i j]
  (MN.1 i j, MN.2 i j)].
  by exists (fun i j => get [set C | entourage C /\ C \o C `<=` B i j]).
move=> MN [P CMN1P CPMN2]; apply/sBA => i j.
have /getPex [_] := Bsplit i j; apply; exists (P i j); first exact: CMN1P.
exact: CPMN2.
Qed.

Lemma mx_ent_nbhsE : nbhs = nbhs_ mx_ent.
Proof.
rewrite predeq2E => M A; split.
  move=> [B]; rewrite -nbhs_entourageE => M_B sBA.
  set sB := fun i j => [set C | entourage C /\ to_set C (M i j) `<=` B i j].
  have {}M_B : forall i j, sB i j !=set0 by move=> ??; apply/exists2P/M_B.
  exists [set MN : 'M[T]_(m, n) * 'M[T]_(m, n) | forall i j,
    get (sB i j) (MN.1 i j, MN.2 i j)].
    by exists (fun i j => get (sB i j)) => // i j; have /getPex [] := M_B i j.
  move=> N CMN; apply/sBA => i j; have /getPex [_] := M_B i j; apply.
  exact/CMN.
move=> [B [C entC sCB] sBA]; exists (fun i j => to_set (C i j) (M i j)).
  by rewrite -nbhs_entourageE => i j; exists (C i j).
by move=> N CMN; apply/sBA/sCB.
Qed.

Definition matrix_uniformType_mixin :=
  Uniform.Mixin mx_ent_filter mx_ent_refl mx_ent_inv mx_ent_split
  mx_ent_nbhsE.

Canonical matrix_uniformType :=
  UniformType 'M[T]_(m, n) matrix_uniformType_mixin.

End matrix_Uniform.

Lemma cvg_mx_entourageP (T : uniformType) m n (F : set (set 'M[T]_(m,n)))
  (FF : Filter F) (M : 'M[T]_(m,n)) :
  F --> M <->
  forall A, entourage A -> \forall N \near F,
  forall i j, A (M i j, (N : 'M[T]_(m,n)) i j).
Proof.
split.
  by rewrite filter_fromP => FM A ?; apply: (FM (fun i j => to_set A (M i j))).
move=> FM; apply/cvg_entourageP => A [P entP sPA]; near=> N.
apply: sPA => /=; near: N; set Q := \bigcap_ij P ij.1 ij.2.
apply: filterS (FM Q _); first by move=> N QN i j; apply: (QN _ _ (i, j)).
have -> : Q =
  \bigcap_(ij in [set k | k \in [fset x in predT]%fset]) P ij.1 ij.2.
  by rewrite predeqE => t; split=> Qt ij _; apply: Qt => //=; rewrite !inE.
by apply: filter_bigI => ??; apply: entP.
Grab Existential Variables. all: end_near. Qed.

(** Functional metric spaces *)

Section fct_Uniform.

Variable (T : choiceType) (U : uniformType).

Definition fct_ent :=
  filter_from
  (@entourage U)
  (fun P => [set fg | forall t : T, P (fg.1 t, fg.2 t)]).

Lemma fct_ent_filter : Filter fct_ent.
Proof.
apply: filter_from_filter; first by exists setT; apply: filterT.
move=> A B entA entB.
exists (A `&` B); first exact: filterI.
by move=> fg ABfg; split=> t; have [] := ABfg t.
Qed.

Lemma fct_ent_refl A : fct_ent A -> [set fg | fg.1 =fg.2] `<=` A.
Proof.
move=> [B entB sBA] fg feg; apply/sBA => t; rewrite feg.
exact: entourage_refl.
Qed.

Lemma fct_ent_inv A : fct_ent A -> fct_ent (A^-1)%classic.
Proof.
move=> [B entB sBA]; exists (B^-1)%classic; first exact: entourage_inv.
by move=> fg Bgf; apply/sBA.
Qed.

Lemma fct_ent_split A : fct_ent A -> exists2 B, fct_ent B & B \o B `<=` A.
Proof.
move=> [B entB sBA].
(* have Bsplit : exists C, entourage C /\ C \o C `<=` B. *)
(*   exact/exists2P/entourage_split_ex. *)
exists [set fg | forall t, split_ent B (fg.1 t, fg.2 t)].
  by exists (split_ent B).
move=> fg [h spBfh spBhg].
by apply: sBA => t; apply: entourage_split (spBfh t) (spBhg t).
Qed.

Definition fct_uniformType_mixin :=
  UniformMixin fct_ent_filter fct_ent_refl fct_ent_inv fct_ent_split erefl.

Definition fct_topologicalTypeMixin :=
  topologyOfEntourageMixin fct_uniformType_mixin.

Canonical generic_source_filter := @Filtered.Source _ _ _ (nbhs_ fct_ent).
Canonical fct_topologicalType :=
  TopologicalType (T -> U) fct_topologicalTypeMixin.
Canonical fct_uniformType := UniformType (T -> U) fct_uniformType_mixin.

End fct_Uniform.

Lemma cvg_fct_entourageP (T : choiceType) (U : uniformType)
  (F : set (set (T -> U))) (FF : Filter F) (f : T -> U) :
  F --> f <->
  forall A, entourage A ->
  \forall g \near F, forall t, A (f t, g t).
Proof.
split.
  move=> /cvg_entourageP Ff A entA.
  by apply: (Ff [set fg | forall t : T, A (fg.1 t, fg.2 t)]); exists A.
move=> Ff; apply/cvg_entourageP => A [P entP sPA]; near=> g.
by apply: sPA => /=; near: g; apply: Ff.
Grab Existential Variables. all: end_near. Qed.

Definition entourage_set (U : uniformType) (A : set ((set U) * (set U))) :=
  exists2 B, entourage B & forall PQ, A PQ -> forall p q,
    PQ.1 p -> PQ.2 q -> B (p,q).
Canonical set_filter_source (U : uniformType) :=
  @Filtered.Source Prop _ U (fun A => nbhs_ (@entourage_set U) A).

(** * PseudoMetric spaces defined using balls *)

Definition entourage_ {R : numDomainType} {T T'} (ball : T -> R -> set T') :=
  @filter_from R _ [set x | 0 < x] (fun e => [set xy | ball xy.1 e xy.2]).

Lemma entourage_E {R : numDomainType} {T T'} (ball : T -> R -> set T') :
  entourage_ ball =
  @filter_from R _ [set x | 0 < x] (fun e => [set xy | ball xy.1 e xy.2]).
Proof. by []. Qed.

Module PseudoMetric.

Record mixin_of (R : numDomainType) (M : Type) (entourage : set (set (M * M))) := Mixin {
  ball : M -> R -> M -> Prop ;
  ax1 : forall x (e : R), 0 < e -> ball x e x ;
  ax2 : forall x y (e : R), ball x e y -> ball y e x ;
  ax3 : forall x y z e1 e2, ball x e1 y -> ball y e2 z -> ball x (e1 + e2) z;
  ax4 : entourage = entourage_ ball
}.

Record class_of (R : numDomainType) (M : Type) := Class {
  base : Uniform.class_of M;
  mixin : mixin_of R (Uniform.entourage base)
}.

Section ClassDef.
Variable R : numDomainType.
Structure type := Pack { sort; _ : class_of R sort }.
Local Coercion sort : type >-> Sortclass.
Variables (T : Type) (cT : type).
Definition class := let: Pack _ c := cT return class_of R cT in c.

Definition clone c of phant_id class c := @Pack T c.
Let xT := let: Pack T _ := cT in T.
Notation xclass := (class : class_of R xT).
Local Coercion base : class_of >-> Uniform.class_of.
Local Coercion mixin : class_of >-> mixin_of.

Definition pack ent (m : @mixin_of R T ent) :=
  fun bT (b : Uniform.class_of T) of phant_id (@Uniform.class bT) b =>
  fun m'   of phant_id m (m' : @mixin_of R T (Uniform.entourage b)) =>
  @Pack T (@Class R _ b m').

Definition eqType := @Equality.Pack cT xclass.
Definition choiceType := @Choice.Pack cT xclass.
Definition pointedType := @Pointed.Pack cT xclass.
Definition filteredType := @Filtered.Pack cT cT xclass.
Definition topologicalType := @Topological.Pack cT xclass.
Definition uniformType := @Uniform.Pack cT xclass.

End ClassDef.

Module Exports.

Coercion sort : type >-> Sortclass.
Coercion base : class_of >-> Uniform.class_of.
Coercion mixin : class_of >-> mixin_of.
Coercion eqType : type >-> Equality.type.
Canonical eqType.
Coercion choiceType : type >-> Choice.type.
Canonical choiceType.
Coercion pointedType : type >-> Pointed.type.
Canonical pointedType.
Coercion filteredType : type >-> Filtered.type.
Canonical filteredType.
Coercion topologicalType : type >-> Topological.type.
Canonical topologicalType.
Coercion uniformType : type >-> Uniform.type.
Canonical uniformType.
Notation pseudoMetricType := type.
Notation PseudoMetricType T m := (@pack _ T _ m _ _ idfun _ idfun).
Notation PseudoMetricMixin := Mixin.
Notation "[ 'pseudoMetricType' R 'of' T 'for' cT ]" := (@clone R T cT _ idfun)
  (at level 0, format "[ 'pseudoMetricType'  R  'of'  T  'for'  cT ]") : form_scope.
Notation "[ 'pseudoMetricType' R 'of' T ]" := (@clone R T _ _ id)
  (at level 0, format "[ 'pseudoMetricType'  R  'of'  T ]") : form_scope.

End Exports.

End PseudoMetric.

Export PseudoMetric.Exports.

Section PseudoMetricUniformity.

Lemma my_ball_le (R : numDomainType) (M : Type) (ent : set (set (M * M))) (m : PseudoMetric.mixin_of R ent) :
  forall (x : M), {homo PseudoMetric.ball m x : e1 e2 / e1 <= e2 >-> e1 `<=` e2}.
Proof.
move=> x e1 e2 le12 y xe1_y.
move: le12; rewrite le_eqVlt => /orP [/eqP <- //|].
rewrite -subr_gt0 => lt12.
rewrite -[e2](subrK e1); apply: PseudoMetric.ax3 xe1_y.
suff : PseudoMetric.ball m x (PosNum lt12)%:num x by [].
exact: PseudoMetric.ax1.
Qed.

Obligation Tactic := idtac.
Program Definition uniformityOfBallMixin (R : numFieldType) (T : Type)
  (ent : set (set (T * T))) (nbhs : T -> set (set T)) (nbhsE : nbhs = nbhs_ ent)
  (m : PseudoMetric.mixin_of R ent) : Uniform.mixin_of nbhs :=
  UniformMixin _ _ _ _ nbhsE.
Next Obligation.
move=> R T ent nbhs nbhsE m; rewrite (PseudoMetric.ax4 m).
apply: filter_from_filter; first by exists 1.
move=> _ _ /posnumP[e1] /posnumP[e2]; exists (Num.min e1 e2)%:num => //.
by rewrite subsetI; split=> ?; apply: my_ball_le;
  rewrite -leEsub le_minl lexx ?orbT.
Qed.
Next Obligation.
move=> R T ent nbhs nbhsE m A; rewrite (PseudoMetric.ax4 m).
move=> [e egt0 sbeA] xy xey.
apply: sbeA; rewrite /= xey; exact: PseudoMetric.ax1.
Qed.
Next Obligation.
move=> R T ent nbhs nbhsE m A; rewrite (PseudoMetric.ax4 m) => - [e egt0 sbeA].
by exists e => // xy xye; apply: sbeA; apply: PseudoMetric.ax2.
Qed.
Next Obligation.
move=> R T ent nbhs nbhsE m A; rewrite (PseudoMetric.ax4 m).
move=> [_/posnumP[e] sbeA].
exists [set xy | PseudoMetric.ball m xy.1 (e%:num / 2) xy.2].
  by exists (e%:num / 2).
move=> xy [z xzhe zyhe]; apply: sbeA.
by rewrite [e%:num]splitr; apply: PseudoMetric.ax3 zyhe.
Qed.

End PseudoMetricUniformity.

Definition ball {R : numDomainType} {M : pseudoMetricType R} := PseudoMetric.ball (PseudoMetric.class M).

Lemma entourage_ballE {R : numDomainType} {M : pseudoMetricType R} : entourage_ (@ball R M) = entourage.
Proof. by case: M=> [?[?[]]]. Qed.

Lemma entourage_from_ballE {R : numDomainType} {M : pseudoMetricType R} :
  @filter_from R _ [set x : R | 0 < x]
    (fun e => [set xy | @ball R M xy.1 e xy.2]) = entourage.
Proof. by rewrite -entourage_ballE. Qed.

Lemma entourage_ball {R : numDomainType} (M : pseudoMetricType R)
  (e : {posnum R}) : entourage [set xy : M * M | ball xy.1 e%:num xy.2].
Proof. by rewrite -entourage_ballE; exists e%:num. Qed.
Hint Resolve entourage_ball : core.

Definition nbhs_ball_ {R : numDomainType} {T T'} (ball : T -> R -> set T')
  (x : T) := @filter_from R _ [set e | e > 0] (ball x).

Definition nbhs_ball {R : numDomainType} {M : pseudoMetricType R} :=
  nbhs_ball_ (@ball R M).

Lemma nbhs_ballE {R : numDomainType} {M : pseudoMetricType R} : (@nbhs_ball R M) = nbhs.
Proof.
rewrite predeq2E => x P; rewrite -nbhs_entourageE; split.
  by move=> [_/posnumP[e] sbxeP]; exists [set xy | ball xy.1 e%:num xy.2].
rewrite -entourage_ballE; move=> [A [e egt0 sbeA] sAP].
by exists e => // ??; apply/sAP/sbeA.
Qed.

Lemma filter_from_ballE {R : numDomainType} {M : pseudoMetricType R} x :
  @filter_from R _ [set x : R | 0 < x] (@ball R M x) = nbhs x.
Proof. by rewrite -nbhs_ballE. Qed.

Module Export NbhsBall.
Definition nbhs_simpl := (nbhs_simpl,@filter_from_ballE,@nbhs_ballE).
End NbhsBall.

Lemma nbhs_ballP {R : numDomainType} {M : pseudoMetricType R} (x : M) P :
  nbhs x P <-> nbhs_ball x P.
Proof. by rewrite nbhs_simpl. Qed.

Lemma ball_center {R : numDomainType} (M : pseudoMetricType R) (x : M)
  (e : {posnum R}) : ball x e%:num x.
Proof. exact: PseudoMetric.ax1. Qed.
Hint Resolve ball_center : core.

Section pseudoMetricType_numDomainType.
Context {R : numDomainType} {M : pseudoMetricType R}.

Lemma ballxx (x : M) (e : R) : 0 < e -> ball x e x.
Proof. by move=> e_gt0; apply: ball_center (PosNum e_gt0). Qed.

Lemma ball_sym (x y : M) (e : R) : ball x e y -> ball y e x.
Proof. exact: PseudoMetric.ax2. Qed.

Lemma ball_triangle (y x z : M) (e1 e2 : R) :
  ball x e1 y -> ball y e2 z -> ball x (e1 + e2) z.
Proof. exact: PseudoMetric.ax3. Qed.

Lemma nbhsx_ballx (x : M) (eps : {posnum R}) : nbhs x (ball x eps%:num).
Proof. by apply/nbhs_ballP; exists eps%:num. Qed.

Lemma open_nbhs_ball (x : M) (eps : {posnum R}) : open_nbhs x ((ball x eps%:num)^°).
Proof.
split; first exact: open_interior.
by apply: nbhs_singleton; apply: nbhs_interior; apply:nbhsx_ballx.
Qed.

Lemma ball_ler (x : M) (e1 e2 : R) : e1 <= e2 -> ball x e1 `<=` ball x e2.
Proof.
move=> le12 y. case: comparableP le12 => [lte12 _|//|//|->//].
by rewrite -[e2](subrK e1); apply/ball_triangle/ballxx; rewrite subr_gt0.
Qed.

Lemma ball_le (x : M) (e1 e2 : R) : (e1 <= e2) -> ball x e1 `<=` ball x e2.
Proof. by move=> /ball_ler. Qed.

Global Instance entourage_proper_filter : ProperFilter (@entourage M).
Proof.
apply: Build_ProperFilter; rewrite -entourage_ballE => A [_/posnumP[e] sbeA].
by exists (point, point); apply: sbeA; apply: ballxx.
Qed.

Lemma near_ball (y : M) (eps : {posnum R}) :
   \forall y' \near y, ball y eps%:num y'.
Proof. exact: nbhsx_ballx. Qed.

Lemma cvg_ballP {F} {FF : Filter F} (y : M) :
  F --> y <-> forall eps : R, 0 < eps -> \forall y' \near F, ball y eps y'.
Proof. by rewrite -filter_fromP !nbhs_simpl /=. Qed.

Definition cvg_to_locally := @cvg_ballP.

Lemma cvg_ballPpos {F} {FF : Filter F} (y : M) :
  F --> y <-> forall eps : {posnum R}, \forall y' \near F, ball y eps%:num y'.
Proof.
by split => [/cvg_ballP|] pos; [case|apply/cvg_ballP=> _/posnumP[eps] //].
Qed.

Lemma cvg_ball {F} {FF : Filter F} (y : M) :
  F --> y -> forall eps : R, 0 < eps -> \forall y' \near F, ball y eps y'.
Proof. by move/cvg_ballP. Qed.

Lemma app_cvg_locally T {F} {FF : Filter F} (f : T -> M) y :
  f @ F --> y <-> forall eps : R, 0 < eps -> \forall x \near F, ball y eps (f x).
Proof. exact: cvg_ballP. Qed.

Lemma cvgi_ballP T {F} {FF : Filter F} (f : T -> M -> Prop) y :
  f `@ F --> y <->
  forall eps : R, 0 < eps -> \forall x \near F, exists z, f x z /\ ball y eps z.
Proof.
split=> [Fy _/posnumP[eps] |Fy P] /=; first exact/Fy/nbhsx_ballx.
move=> /nbhs_ballP[_ /posnumP[eps] subP].
rewrite near_simpl near_mapi; near=> x.
have [//|z [fxz yz]] := near (Fy _ (posnum_gt0 eps)) x.
by exists z => //; split => //; apply: subP.
Unshelve. all: end_near. Qed.
Definition cvg_toi_locally := @cvgi_ballP.

Lemma cvgi_ball T {F} {FF : Filter F} (f : T -> M -> Prop) y :
  f `@ F --> y ->
  forall eps : R, 0 < eps -> F [set x | exists z, f x z /\ ball y eps z].
Proof. by move/cvgi_ballP. Qed.

End pseudoMetricType_numDomainType.
Hint Resolve nbhsx_ballx : core.
Hint Resolve close_refl : core.
Arguments close_cvg {T} F1 F2 {FF2} _.

Section pseudoMetricType_numFieldType.
Context {R : numFieldType} {M : pseudoMetricType R}.

Lemma ball_split (z x y : M) (e : R) :
  ball x (e / 2) z -> ball z (e / 2) y -> ball x e y.
Proof. by move=> /ball_triangle h /h; rewrite -splitr. Qed.

Lemma ball_splitr (z x y : M) (e : R) :
  ball z (e / 2) x -> ball z (e / 2) y -> ball x e y.
Proof. by move=> /ball_sym /ball_split; apply. Qed.

Lemma ball_splitl (z x y : M) (e : R) :
  ball x (e / 2) z -> ball y (e / 2) z -> ball x e y.
Proof. by move=> bxz /ball_sym /(ball_split bxz). Qed.

Lemma ball_close (x y : M) :
  close x y = forall eps : {posnum R}, ball x eps%:num y.
Proof.
rewrite propeqE; split => [cxy eps|cxy].
  have := cxy _ (open_nbhs_ball _ (eps%:num/2)%:pos).
  rewrite closureEonbhs/= meetsC meets_globallyr.
  move/(_ _ (open_nbhs_ball _ (eps%:num/2)%:pos)) => [z [zx zy]].
  by apply: (@ball_splitl z); apply: interior_subset.
rewrite closeEnbhs => B A /nbhs_ballP[_/posnumP[e2 e2B]]
  /nbhs_ballP[_/posnumP[e1 e1A]].
by exists y; split; [apply/e2B|apply/e1A; exact: ballxx].
Qed.

End pseudoMetricType_numFieldType.

Section ball_hausdorff.
Variables (R : numDomainType) (T : pseudoMetricType R).

Lemma ball_hausdorff : hausdorff T =
  forall (a b : T), a != b ->
  exists r : {posnum R} * {posnum R}, ball a r.1%:num `&` ball b r.2%:num == set0.
Proof.
rewrite propeqE open_hausdorff; split => T2T a b /T2T[[/=]].
  move=> A B; rewrite 2!inE => [[aA bB] [oA oB /eqP ABeq0]].
  have /nbhs_ballP[_/posnumP[r] rA]: nbhs a A by apply: open_nbhs_nbhs.
  have /nbhs_ballP[_/posnumP[s] rB]: nbhs b B by apply: open_nbhs_nbhs.
  by exists (r, s) => /=; rewrite (subsetI_eq0 _ _ ABeq0).
move=> r s /eqP brs_eq0; exists ((ball a r%:num)^°, (ball b s%:num)^°) => /=.
  split; by rewrite inE; apply: nbhs_singleton; apply: nbhs_interior;
            apply/nbhs_ballP; apply: in_filter_from.
split; do ?by apply: open_interior.
by rewrite (subsetI_eq0 _ _ brs_eq0)//; apply: interior_subset.
Qed.
End ball_hausdorff.

Section entourages.
Variable R : numDomainType.
Lemma unif_continuousP (U V : pseudoMetricType R) (f : U -> V) :
  unif_continuous f <->
  forall e, e > 0 -> exists2 d, d > 0 &
    forall x, ball x.1 d x.2 -> ball (f x.1) e (f x.2).
Proof.
have fappF : Filter ((fun xy => (f xy.1, f xy.2)) @ entourage_ ball).
  by rewrite entourage_ballE; apply: fmap_filter.
by rewrite /unif_continuous -!entourage_ballE filter_fromP.
Qed.
End entourages.

(** ** Specific pseudoMetric spaces *)

(** matrices *)
Section matrix_PseudoMetric.
Variables (m n : nat) (R : numDomainType) (T : pseudoMetricType R).
Implicit Types x y : 'M[T]_(m, n).
Definition mx_ball x (e : R) y := forall i j, ball (x i j) e (y i j).
Lemma mx_ball_center x (e : R) : 0 < e -> mx_ball x e x.
Proof. by move=> ???; apply: ballxx. Qed.
Lemma mx_ball_sym x y (e : R) : mx_ball x e y -> mx_ball y e x.
Proof. by move=> xe_y ??; apply/ball_sym/xe_y. Qed.
Lemma mx_ball_triangle x y z (e1 e2 : R) :
  mx_ball x e1 y -> mx_ball y e2 z -> mx_ball x (e1 + e2) z.
Proof.
by move=> xe1_y ye2_z ??; apply: ball_triangle; [apply: xe1_y| apply: ye2_z].
Qed.

(* TODO: useful? see bigminr_gtrP in normedtype.v *)
Lemma ltr_bigminr (I : finType) (f : I -> {posnum R}) (x0 x : {posnum R}) :
  x < x0 -> (forall i, x < f i) -> x < \big[Num.min/x0]_i f i.
Proof.
move=> ltx0 ltxf; elim/big_ind: _ => // y z ltxy ltxz.
by rewrite lt_minr ltxy ltxz.
Qed.

(* TODO: see bigminr_ler in normedtype.v *)
Lemma bigminr_ler (I : finType) (f : I -> {posnum R}) (x0 : {posnum R}) i :
  \big[Num.min/x0]_j f j <= f i.
Proof.
have := mem_index_enum i; rewrite unlock; elim: (index_enum I) => //= j l ihl.
by rewrite inE => /orP [/eqP->|/ihl leminlfi];
  rewrite le_minl ?lexx // leminlfi orbC.
Qed.

Canonical R_pointedType := PointedType R 0.
Lemma mx_entourage : entourage = entourage_ mx_ball.
Proof.
rewrite predeqE=> A; split; last first.
  move=> [_/posnumP[e] sbeA].
  by exists (fun _ _ => [set xy | ball xy.1 e%:num xy.2]).
move=> [P]; rewrite -entourage_ballE => entP sPA.
set diag := fun (e : {posnum R}) => [set xy : T * T | ball xy.1 e%:num xy.2].
exists (\big[Num.min/1%:pos]_i \big[Num.min/1%:pos]_j xget 1%:pos
  (fun e : {posnum R} => diag e `<=` P i j))%:num => //.
move=> MN MN_min; apply: sPA => i j.
have /(xgetPex 1%:pos): exists e : {posnum R}, diag e `<=` P i j.
  by have [_/posnumP[e]] := entP i j; exists e.
apply; apply: ball_ler (MN_min i j).
by apply: le_trans (bigminr_ler _ _ i) _; apply: bigminr_ler.
Qed.
Definition matrix_pseudoMetricType_mixin :=
  PseudoMetric.Mixin mx_ball_center mx_ball_sym mx_ball_triangle mx_entourage.
Canonical matrix_pseudoMetricType :=
  PseudoMetricType 'M[T]_(m, n) matrix_pseudoMetricType_mixin.
End matrix_PseudoMetric.

(** product of two pseudoMetric spaces *)
Section prod_PseudoMetric.
Context {R : numDomainType} {U V : pseudoMetricType R}.
Implicit Types (x y : U * V).
Definition prod_point : U * V := (point, point).
Definition prod_ball x (eps : R) y :=
  ball (fst x) eps (fst y) /\ ball (snd x) eps (snd y).
Lemma prod_ball_center x (eps : R) : 0 < eps -> prod_ball x eps x.
Proof. by move=> /posnumP[?]. Qed.
Lemma prod_ball_sym x y (eps : R) : prod_ball x eps y -> prod_ball y eps x.
Proof. by move=> [bxy1 bxy2]; split; apply: ball_sym. Qed.
Lemma prod_ball_triangle x y z (e1 e2 : R) :
  prod_ball x e1 y -> prod_ball y e2 z -> prod_ball x (e1 + e2) z.
Proof.
by move=> [bxy1 bxy2] [byz1 byz2]; split; apply: ball_triangle; eassumption.
Qed.
Lemma prod_entourage : entourage = entourage_ prod_ball.
Proof.
rewrite predeqE => P; split; last first.
  move=> [_/posnumP[e] sbeP].
  exists ([set xy | ball xy.1 e%:num xy.2],
          [set xy | ball xy.1 e%:num xy.2]) => //=.
  move=> [[a b] [c d]] [bab bcd]; exists ((a, c), (b, d))=> //=.
  exact: sbeP.
move=> [[A B]] /=; rewrite -!entourage_ballE.
move=> [[_/posnumP[eA] sbA] [_/posnumP[eB] sbB] sABP].
exists (Num.min eA eB)%:num => // - [[a b] [c d] [/= bac bbd]].
suff /sABP [] : (A `*` B) ((a, c), (b, d)) by move=> [[??] [??]] ? [<-<-<-<-].
split; [apply: sbA|apply: sbB] => /=.
  by apply: ball_ler bac; rewrite -leEsub le_minl lexx.
by apply: ball_ler bbd; rewrite -leEsub le_minl lexx orbT.
Qed.
Definition prod_pseudoMetricType_mixin :=
  PseudoMetric.Mixin prod_ball_center prod_ball_sym prod_ball_triangle prod_entourage.
End prod_PseudoMetric.
Canonical prod_pseudoMetricType (R : numDomainType) (U V : pseudoMetricType R) :=
  PseudoMetricType (U * V) (@prod_pseudoMetricType_mixin R U V).

Section Nbhs_fct2.
Context {T : Type} {R : numDomainType} {U V : pseudoMetricType R}.
Lemma cvg_ball2P {F : set (set U)} {G : set (set V)}
  {FF : Filter F} {FG : Filter G} (y : U) (z : V):
  (F, G) --> (y, z) <->
  forall eps : R, eps > 0 -> \forall y' \near F & z' \near G,
                ball y eps y' /\ ball z eps z'.
Proof. exact: cvg_ballP. Qed.
End Nbhs_fct2.

(** Functional metric spaces *)
Section fct_PseudoMetric.
Variable (T : choiceType) (R : numFieldType) (U : pseudoMetricType R).
Definition fct_ball (x : T -> U) (eps : R) (y : T -> U) :=
  forall t : T, ball (x t) eps (y t).
Lemma fct_ball_center (x : T -> U) (e : R) : 0 < e -> fct_ball x e x.
Proof. by move=> /posnumP[{}e] ?. Qed.

Lemma fct_ball_sym (x y : T -> U) (e : R) : fct_ball x e y -> fct_ball y e x.
Proof. by move=> P t; apply: ball_sym. Qed.
Lemma fct_ball_triangle (x y z : T -> U) (e1 e2 : R) :
  fct_ball x e1 y -> fct_ball y e2 z -> fct_ball x (e1 + e2) z.
Proof. by move=> xy yz t; apply: (@ball_triangle _ _ (y t)). Qed.
Lemma fct_entourage : entourage = entourage_ fct_ball.
Proof.
rewrite predeqE => A; split; last first.
  by move=> [_/posnumP[e] sbeA]; exists [set xy | ball xy.1 e%:num xy.2].
move=> [P]; rewrite -entourage_ballE => -[_/posnumP[e] sbeP] sPA.
by exists e%:num => // fg fg_e; apply: sPA => t; apply: sbeP; apply: fg_e.
Qed.
Definition fct_pseudoMetricType_mixin :=
  PseudoMetricMixin fct_ball_center fct_ball_sym fct_ball_triangle fct_entourage.
Canonical fct_pseudoMetricType := PseudoMetricType (T -> U) fct_pseudoMetricType_mixin.
End fct_PseudoMetric.

(** ** Complete uniform spaces *)

Definition cauchy {T : uniformType} (F : set (set T)) := (F, F) --> entourage.

Lemma cvg_cauchy {T : uniformType} (F : set (set T)) : Filter F ->
  [cvg F in T] -> cauchy F.
Proof.
move=> FF cvF A entA; have /entourage_split_ex [B entB sB2A] := entA.
exists (to_set ((B^-1)%classic) (lim F), to_set B (lim F)).
  split=> /=; apply: cvF; rewrite /= -nbhs_entourageE; last by exists B.
  by exists (B^-1)%classic => //; apply: entourage_inv.
by move=> ab [/= Balima Blimb]; apply: sB2A; exists (lim F).
Qed.

Module Complete.
Definition axiom (T : uniformType) :=
  forall (F : set (set T)), ProperFilter F -> cauchy F -> F --> lim F.
Section ClassDef.
Record class_of (T : Type) := Class {
  base : Uniform.class_of T ;
  mixin : axiom (Uniform.Pack base)
}.
Local Coercion base : class_of >-> Uniform.class_of.
Local Coercion mixin : class_of >-> Complete.axiom.
Structure type := Pack { sort; _ : class_of sort }.
Local Coercion sort : type >-> Sortclass.
Variables (T : Type) (cT : type).
Definition class := let: Pack _ c := cT return class_of cT in c.
Definition clone c of phant_id class c := @Pack T c.
Let xT := let: Pack T _ := cT in T.
Notation xclass := (class : class_of xT).
Definition pack b0 (m0 : axiom (@Uniform.Pack T b0)) :=
  fun bT b of phant_id (@Uniform.class bT) b =>
  fun m of phant_id m m0 => @Pack T (@Class T b m).
Definition eqType := @Equality.Pack cT xclass.
Definition choiceType := @Choice.Pack cT xclass.
Definition pointedType := @Pointed.Pack cT xclass.
Definition filteredType := @Filtered.Pack cT cT xclass.
Definition topologicalType := @Topological.Pack cT xclass.
Definition uniformType := @Uniform.Pack cT xclass.
End ClassDef.
Module Exports.
Coercion base : class_of >-> Uniform.class_of.
Coercion mixin : class_of >-> axiom.
Coercion sort : type >-> Sortclass.
Coercion eqType : type >-> Equality.type.
Canonical eqType.
Coercion choiceType : type >-> Choice.type.
Canonical choiceType.
Coercion pointedType : type >-> Pointed.type.
Canonical pointedType.
Coercion filteredType : type >-> Filtered.type.
Canonical filteredType.
Coercion topologicalType : type >-> Topological.type.
Canonical topologicalType.
Coercion uniformType : type >-> Uniform.type.
Canonical uniformType.
Notation completeType := type.
Notation "[ 'completeType' 'of' T 'for' cT ]" :=  (@clone T cT _ idfun)
  (at level 0, format "[ 'completeType'  'of'  T  'for'  cT ]") : form_scope.
Notation "[ 'completeType' 'of' T ]" := (@clone T _ _ id)
  (at level 0, format "[ 'completeType'  'of'  T ]") : form_scope.
Notation CompleteType T m := (@pack T _ m _ _ idfun _ idfun).
End Exports.
End Complete.
Export Complete.Exports.

Section completeType1.

Context {T : completeType}.

Lemma cauchy_cvg (F : set (set T)) (FF : ProperFilter F) :
  cauchy F -> cvg F.
Proof. by case: T F FF => [? [?]]. Qed.

Lemma cauchy_cvgP (F : set (set T)) (FF : ProperFilter F) : cauchy F <-> cvg F.
Proof. by split=> [/cauchy_cvg|/cvg_cauchy]. Qed.

End completeType1.
Arguments cauchy_cvg {T} F {FF} _.
Arguments cauchy_cvgP {T} F {FF}.

Section matrix_Complete.

Variables (T : completeType) (m n : nat).

Lemma mx_complete (F : set (set 'M[T]_(m, n))) :
  ProperFilter F -> cauchy F -> cvg F.
Proof.
move=> FF Fc.
have /(_ _ _) /cauchy_cvg /cvg_app_entourageP cvF :
  cauchy ((fun M : 'M[T]_(m, n) => M _ _) @ F).
  move=> i j A /= entA; rewrite near_simpl -near2E near_map2.
  by apply: Fc; exists (fun _ _ => A).
apply/cvg_ex.
set Mlim := \matrix_(i, j) (lim ((fun M : 'M[T]_(m, n) => M i j) @ F) : T).
exists Mlim; apply/cvg_mx_entourageP => A entA; near=> M => i j; near F => M'.
apply: subset_split_ent => //; exists (M' i j) => /=.
  by near: M'; rewrite mxE; apply: cvF.
move: (i) (j); near: M'; near: M; apply: nearP_dep; apply: Fc.
by exists (fun _ _ => (split_ent A)^-1%classic) => ?? //; apply: entourage_inv.
Grab Existential Variables. all: end_near. Qed.

Canonical matrix_completeType := CompleteType 'M[T]_(m, n) mx_complete.

End matrix_Complete.

Section fun_Complete.

Context {T : choiceType} {U : completeType}.

Lemma fun_complete (F : set (set (T -> U)))
  {FF :  ProperFilter F} : cauchy F -> cvg F.
Proof.
move=> Fc.
have /(_ _) /cauchy_cvg /cvg_app_entourageP cvF : cauchy (@^~_ @ F).
  move=> t A /= entA; rewrite near_simpl -near2E near_map2.
  by apply: Fc; exists A.
apply/cvg_ex; exists (fun t => lim (@^~t @ F)).
apply/cvg_fct_entourageP => A entA; near=> f => t; near F => g.
apply: (entourage_split (g t)) => //; first by near: g; apply: cvF.
move: (t); near: g; near: f; apply: nearP_dep; apply: Fc.
exists ((split_ent A)^-1)%classic=> //=.
by apply: entourage_inv; apply: entourage_split_ent.
Grab Existential Variables. all: end_near. Qed.

Canonical fun_completeType := CompleteType (T -> U) fun_complete.

End fun_Complete.

(** ** Limit switching *)
Section Cvg_switch.
Context {T1 T2 : choiceType}.

Lemma cvg_switch_1 {U : uniformType}
  F1 {FF1 : ProperFilter F1} F2 {FF2 : Filter F2}
  (f : T1 -> T2 -> U) (g : T2 -> U) (h : T1 -> U) (l : U) :
  f @ F1 --> g -> (forall x1, f x1 @ F2 --> h x1) -> h @ F1 --> l ->
  g @ F2 --> l.
Proof.
move=> fg fh hl; apply/cvg_app_entourageP => A entA.
near F1 => x1; near=> x2; apply: (entourage_split (h x1)) => //.
  by near: x1; apply/(hl (to_set _ l)) => /=.
apply: (entourage_split (f x1 x2)) => //.
  by near: x2; apply/(fh x1 (to_set _ _)) => /=.
move: (x2); near: x1; have /cvg_fct_entourageP /(_ (_^-1%classic)):= fg; apply.
exact: entourage_inv.
Grab Existential Variables. all: end_near. Qed.

Lemma cvg_switch_2 {U : completeType}
  F1 {FF1 : ProperFilter F1} F2 {FF2 : ProperFilter F2}
  (f : T1 -> T2 -> U) (g : T2 -> U) (h : T1 -> U) :
  f @ F1 --> g -> (forall x, f x @ F2 --> h x) ->
  [cvg h @ F1 in U].
Proof.
move=> fg fh; apply: cauchy_cvg => A entA.
rewrite !near_simpl -near2_pair near_map2; near=> x1 y1 => /=; near F2 => x2.
apply: (entourage_split (f x1 x2)) => //.
  by near: x2; apply/(fh _ (to_set _ _)) => /=.
apply: (entourage_split (f y1 x2)) => //; last first.
  near: x2; apply/(fh _ (to_set ((_^-1)%classic) _)).
  exact: nbhs_entourage (entourage_inv _).
apply: (entourage_split (g x2)) => //; move: (x2); [near: x1|near: y1].
  have /cvg_fct_entourageP /(_ (_^-1)%classic) := fg; apply.
  exact: entourage_inv.
by have /cvg_fct_entourageP := fg; apply.
Grab Existential Variables. all: end_near. Qed.

Lemma cvg_switch {U : completeType}
  F1 (FF1 : ProperFilter F1) F2 (FF2 : ProperFilter F2)
  (f : T1 -> T2 -> U) (g : T2 -> U) (h : T1 -> U) :
  f @ F1 --> g -> (forall x1, f x1 @ F2 --> h x1) ->
  exists l : U, h @ F1 --> l /\ g @ F2 --> l.
Proof.
move=> Hfg Hfh; have hcv := !! cvg_switch_2 Hfg Hfh.
by exists [lim h @ F1 in U]; split=> //; apply: cvg_switch_1 Hfg Hfh hcv.
Qed.

End Cvg_switch.

(** ** Complete pseudoMetric spaces *)

Definition cauchy_ex {R : numDomainType} {T : pseudoMetricType R} (F : set (set T)) :=
  forall eps : R, 0 < eps -> exists x, F (ball x eps).

Definition cauchy_ball {R : numDomainType} {T : pseudoMetricType R} (F : set (set T)) :=
  forall e, e > 0 -> \forall x & y \near F, ball x e y.

Lemma cauchy_ballP (R : numDomainType) (T  : pseudoMetricType R)
    (F : set (set T)) (FF : Filter F) :
  cauchy_ball F <-> cauchy F.
Proof.
split=> cauchyF; last first.
  by move=> _/posnumP[eps]; apply/cauchyF/entourage_ball.
move=> U; rewrite -entourage_ballE => - [_/posnumP[eps] xyepsU].
by near=> x; apply: xyepsU; near: x; apply: cauchyF.
Grab Existential Variables. all: end_near. Qed.
Arguments cauchy_ballP {R T} F {FF}.

Lemma cauchy_exP (R : numFieldType) (T : pseudoMetricType R)
    (F : set (set T)) (FF : Filter F) :
  cauchy_ex F -> cauchy F.
Proof.
move=> Fc A; rewrite !nbhs_simpl /= -entourage_ballE => -[_/posnumP[e] sdeA].
have /Fc [z /= Fze] := [gt0 of e%:num / 2]; near=> x y; apply: sdeA => /=.
by apply: (@ball_splitr _ _ z); [near: x|near: y].
Grab Existential Variables. all: end_near. Qed.
Arguments cauchy_exP {R T} F {FF}.

Lemma cauchyP (R : numFieldType) (T : pseudoMetricType R)
    (F : set (set T)) (PF : ProperFilter F) :
  cauchy F <-> cauchy_ex F.
Proof.
split=> [Fcauchy _/posnumP[e] |/cauchy_exP//].
near F => x; exists x; near: x; apply: (@nearP_dep _ _ F F).
exact/Fcauchy/entourage_ball.
Grab Existential Variables. all: end_near. Qed.
Arguments cauchyP {R T} F {PF}.

Module CompletePseudoMetric.
Section ClassDef.
Variable R : numDomainType.
Record class_of (T : Type) := Class {
  base : PseudoMetric.class_of R T;
  mixin : Complete.axiom (Uniform.Pack base)
}.
Local Coercion base : class_of >-> PseudoMetric.class_of.
Definition base2 T m := Complete.Class (@mixin T m).
Local Coercion base2 : class_of >-> Complete.class_of.

Structure type := Pack { sort; _ : class_of sort }.
Local Coercion sort : type >-> Sortclass.
Variables (T : Type) (cT : type).
Definition class := let: Pack _ c := cT return class_of cT in c.
Definition clone c of phant_id class c := @Pack T c.
Let xT := let: Pack T _ := cT in T.
Notation xclass := (class : class_of xT).
Definition pack :=
  fun bT b & phant_id (@PseudoMetric.class R bT) (b : PseudoMetric.class_of R T) =>
  fun mT m & phant_id (Complete.class mT) (@Complete.Class T b m) =>
  Pack (@Class T b m).
Definition eqType := @Equality.Pack cT xclass.
Definition choiceType := @Choice.Pack cT xclass.
Definition pointedType := @Pointed.Pack cT xclass.
Definition filteredType := @Filtered.Pack cT cT xclass.
Definition topologicalType := @Topological.Pack cT xclass.
Definition uniformType := @Uniform.Pack cT xclass.
Definition completeType := @Complete.Pack cT xclass.
Definition pseudoMetricType := @PseudoMetric.Pack R cT xclass.
Definition pseudoMetric_completeType := @Complete.Pack pseudoMetricType xclass.
End ClassDef.
Module Exports.
Coercion base : class_of >-> PseudoMetric.class_of.
Coercion mixin : class_of >-> Complete.axiom.
Coercion base2 : class_of >-> Complete.class_of.
Coercion sort : type >-> Sortclass.
Coercion eqType : type >-> Equality.type.
Canonical eqType.
Coercion choiceType : type >-> Choice.type.
Canonical choiceType.
Coercion pointedType : type >-> Pointed.type.
Canonical pointedType.
Coercion filteredType : type >-> Filtered.type.
Canonical filteredType.
Coercion topologicalType : type >-> Topological.type.
Canonical topologicalType.
Coercion uniformType : type >-> Uniform.type.
Canonical uniformType.
Coercion completeType : type >-> Complete.type.
Canonical completeType.
Coercion pseudoMetricType : type >-> PseudoMetric.type.
Canonical pseudoMetricType.
Canonical pseudoMetric_completeType.
Notation completePseudoMetricType := type.
Notation "[ 'completePseudoMetricType' 'of' T 'for' cT ]" :=  (@clone T cT _ idfun)
  (at level 0, format "[ 'completePseudoMetricType'  'of'  T  'for'  cT ]") : form_scope.
Notation "[ 'completePseudoMetricType' 'of' T ]" := (@clone T _ _ id)
  (at level 0, format "[ 'completePseudoMetricType'  'of'  T ]") : form_scope.
Notation CompletePseudoMetricType T m := (@pack _ T _ _ id _ _ id).
End Exports.
End CompletePseudoMetric.
Export CompletePseudoMetric.Exports.

Canonical matrix_completePseudoMetricType (R : numFieldType)
  (T : completePseudoMetricType R) (m n : nat) :=
  CompletePseudoMetricType 'M[T]_(m, n) mx_complete.

Canonical fct_completePseudoMetricType (T : choiceType) (R : numFieldType)
  (U : completePseudoMetricType R) :=
  CompletePseudoMetricType (T -> U) fun_complete.

Definition pointed_of_zmodule (R : zmodType) : pointedType := PointedType R 0.

Definition ball_
  (R : numDomainType) (V : zmodType) (norm : V -> R) (x : V) (e : R) :=
  [set y | norm (x - y) < e].
Arguments ball_ {R} {V} norm x e%R y /.

Definition filtered_of_normedZmod (K : numDomainType) (R : normedZmodType K)
  : filteredType R := Filtered.Pack (Filtered.Class
    (@Pointed.class (pointed_of_zmodule R))
    (nbhs_ball_ (ball_ (fun x => `|x|)))).

Section pseudoMetric_of_normedDomain.
Variables (K : numDomainType) (R : normedZmodType K).
Lemma ball_norm_center (x : R) (e : K) : 0 < e -> ball_ Num.Def.normr x e x.
Proof. by move=> ? /=; rewrite subrr normr0. Qed.
Lemma ball_norm_symmetric (x y : R) (e : K) :
  ball_ Num.Def.normr x e y -> ball_ Num.Def.normr y e x.
Proof. by rewrite /= distrC. Qed.
Lemma ball_norm_triangle (x y z : R) (e1 e2 : K) :
  ball_ Num.Def.normr x e1 y -> ball_ Num.Def.normr y e2 z -> ball_ Num.Def.normr x (e1 + e2) z.
Proof.
move=> /= ? ?; rewrite -(subr0 x) -(subrr y) opprD opprK (addrA x _ y) -addrA.
by rewrite (le_lt_trans (ler_norm_add _ _)) // ltr_add.
Qed.
Definition pseudoMetric_of_normedDomain
  : PseudoMetric.mixin_of K (@entourage_ K R R (ball_ (fun x => `|x|)))
  := PseudoMetricMixin ball_norm_center ball_norm_symmetric ball_norm_triangle erefl.
Lemma nbhs_ball_normE :
  @nbhs_ball_ K R R (ball_ Num.Def.normr) = nbhs_ (entourage_ (ball_ Num.Def.normr)).
Proof.
rewrite /nbhs_ entourage_E predeq2E => x A; split.
  move=> [e egt0 sbeA].
  by exists [set xy | ball_ Num.Def.normr xy.1 e xy.2] => //; exists e.
by move=> [E [e egt0 sbeE] sEA]; exists e => // ??; apply/sEA/sbeE.
Qed.
End pseudoMetric_of_normedDomain.

Section numFieldType_canonical.
Variable R : numFieldType.
(*Canonical topological_of_numFieldType := [numFieldType of R^o].*)
Canonical numFieldType_pointedType :=
  [pointedType of R^o for pointed_of_zmodule R].
Canonical numFieldType_filteredType :=
  [filteredType R of R^o for filtered_of_normedZmod R].
Canonical numFieldType_topologicalType : topologicalType := TopologicalType R^o
  (topologyOfEntourageMixin
    (uniformityOfBallMixin
      (@nbhs_ball_normE _ [normedZmodType R of R])
      (pseudoMetric_of_normedDomain [normedZmodType R of R]))).
Canonical numFieldType_uniformType : uniformType := UniformType R^o
  (uniformityOfBallMixin (@nbhs_ball_normE _ [normedZmodType R of R])
    (pseudoMetric_of_normedDomain [normedZmodType R of R])).
Canonical numFieldType_pseudoMetricType := @PseudoMetric.Pack R R^o (@PseudoMetric.Class R R
  (Uniform.class numFieldType_uniformType) (@pseudoMetric_of_normedDomain R R)).
Definition numFieldType_lalgType : lalgType R := @GRing.regular_lalgType R.
End numFieldType_canonical.

Global Instance Proper_nbhs'_numFieldType (R : numFieldType) (x : R^o) :
  ProperFilter (nbhs' x).
Proof.
apply: Build_ProperFilter => A /nbhs_ballP[_/posnumP[e] Ae].
exists (x + e%:num / 2)%R; apply: Ae; last first.
  by rewrite eq_sym addrC -subr_eq subrr eq_sym.
rewrite /ball /= opprD addrA subrr distrC subr0 ger0_norm //.
by rewrite {2}(splitr e%:num) ltr_spaddl.
Qed.

(* Special notation for functions, considered as converging uniformly
   over their whole domain *)
Section DomainUniform.
Context (U : choiceType) (V : uniformType).

Definition fct_DomainUniform := U -> V.

Canonical fct_DomainUniformFilteredType:= 
   [filteredType (fct_DomainUniform) of (fct_DomainUniform) for (fct_uniformType U V) ].
Canonical fct_DomainUniformTopologicalType := 
   [topologicalType of (fct_DomainUniform) for (fct_uniformType U V) ].
Canonical fct_DomainUniformUniformType := 
  [uniformType of (fct_DomainUniform) for (fct_uniformType U V) ].

Definition unif_fun (f : U -> V) : fct_DomainUniform := f.

End DomainUniform.

Notation "'{unif,' U -> V }" := (fct_DomainUniform U V) : classical_set_scope.

(* We define our notation using these conversion functions
   to convince the coq syntax printer to use this syntax.
   Otherwise you get 
     (F --> f) -> (F --> F)
   when you really want 
     {unif, F --> f} -> {ptws, F --> f}
*)
Notation "'{unif,' F --> f }" :=
  (F --> unif_fun f) : classical_set_scope.

Lemma unif_cvgE
    {U : choiceType} {V : uniformType}
    (F : set(set( U -> V))) 
    (f : U -> V) :
  {unif, F --> f} = (F --> (f : {unif, U -> V})).
Proof. by []. Qed. 

Section DomainRestrictions.
Context {U : Type}.
Variable (A : set U) (V : Type).

Definition explode (f : U -> V) := [set g : U -> V | {in A, f =1 g}].

Notation eq_on := (explode) (only parsing).

Definition explode_set (X : set (U -> V)) := \bigcup_(f in X) explode f.

Lemma explode_ref f : explode f f. Proof. by []. Qed.

Lemma explodeP f g : explode f g = {in A, f =1 g}. Proof. by []. Qed.

Lemma explode_trans f g h : explode f g -> explode g h -> explode f h.
Proof. by move=> fg gh ? ?; rewrite fg // gh. Qed.

Lemma explode_sym f g : explode f g -> explode g f .
Proof. by move=> fg ? ?; rewrite fg. Qed.

Lemma explode_setT : explode_set setT = setT.
Proof. by rewrite eqEsubset; split => f // _; exists f. Qed.

Lemma explode_subset_id P : P `<=` explode_set P.
Proof. by move=> f ?; exists f. Qed.

Definition restricted (F : set (set (U -> V))) := filter_from F explode_set.

Definition explode_pair (fg : (U -> V) * (U -> V)) :=
  explode (fg.1) `*` explode (fg.2).

Definition explode_pairs (X : set ((U -> V) * (U -> V))) :=
  \bigcup_(f in X) explode_pair f.

Definition restrict_ent (E : set (set((U -> V) * (U -> V)))) :=
  [set Q | (exists P, E P /\ explode_pairs P `<=` Q)].

End DomainRestrictions.

Definition patch {U V} (A: set U) (f g : U -> V) := 
  (fun u => if_expr (asbool (A u)) (g u) (f u)). 

Definition restrict {U: Type} {V: pointedType} (A: set U) (f: U -> V) :=
  @patch U V A (fun=> point (M:=V)) f.

Section RestrictionTopology.
Context {U : choiceType}.
Variable (A : set U) (V : uniformType).

Definition restricted_nbhs_filter (p : U -> V) := restricted A [filter of p].

Definition restricted_ent := restrict_ent A (@fct_ent U V).

Lemma fct_ent_restricted_ent I :
  fct_ent I -> restricted_ent (explode_pairs A I).
Proof.
move=> eI; case: (eI) => J eJ subI; exists (explode_pairs A I); split.
- by apply: (filterS _ eI) => fg Ifg; exists fg.
- move=> t [x [y Iy]] [/= /explode_trans yx1 /explode_trans yx2] [/= xt1 xt2].
  exists y => //; split; [exact: yx1 | exact: yx2].
Qed.

<<<<<<< HEAD
Let patch := @patch U V A.
Lemma explode_patch : forall f g,
  explode A g (patch f g).
Proof.
  move=> f g u. 
  by rewrite /patch /topology.patch /in_mem /mem /= /in_set /= => ->.
Qed.
=======
Definition patch (f g : U -> V) u := if_expr (asbool (A u)) (g u) (f u).

Lemma explode_patch f g : explode A g (patch f g).
Proof. by move=> u uA; rewrite /patch asboolT // -in_setE. Qed.
>>>>>>> b90eeace

Lemma explode_set_monotone : {homo (@explode_set U V A) : P Q / P `<=` Q}.
Proof. by move=> P Q PQ f [g ? ?]; exists g => //; exact: PQ. Qed.

Lemma explode_rhs_subset (B : V * V -> Prop) I f : entourage B ->
  let B' := [set fg | (forall u, B (fg.1 u, fg.2 u))] in
  B' `<=` I ->
  [set y | explode_pairs A B' (f, y)] `<=` explode_set A [set y | I (f, y)].
Proof.
<<<<<<< HEAD
  move=> eB /= subI t /= Ep.
  exists (patch f t) => /=.
  2: apply explode_sym, explode_patch.
  apply: subI => /= u.
  rewrite /patch /topology.patch.
  case uA : `[< A u >] => /=.
  2: by apply entourage_refl. 
  move: Ep => [[f' t']] /= L [/= W1 W2].
  by rewrite -?W1 -?W2.
=======
move=> eB /= subI t /= Ep.
exists (patch f t) => /=; last exact/explode_sym/explode_patch.
apply: subI => /= u; rewrite /patch.
have [uA /=|uA] := boolP (`[< A u >]); last exact: entourage_refl.
by move: Ep => [f't'] /= L [/= <- // <-].
>>>>>>> b90eeace
Qed.

Lemma explode_rhs_eq (B : V * V -> Prop) f :
  entourage B ->
  let B' := [set fg | (forall t:U, B(fg.1 t, fg.2 t))] in
  [set y | explode_pairs A B' (f, y)] =
    explode_set A [set y | B' (f,y)].
Proof.
by move=> eB B'; rewrite eqEsubset; split => [|g [g' ? ?]];
  [exact: (@explode_rhs_subset B B' f) | exists (f, g')].
Qed.

Lemma restricted_ent_eq :
  restricted_nbhs_filter = nbhs_ (restricted_ent).
Proof.
rewrite funeqE => f; rewrite eqEsubset; split.
- move=> P [Q fQ eQsubP].
  have : (nbhs f Q) := fQ.
  rewrite nbhsP /= => /exists2P [I [[B L1]]].
  set B' := [set fg  | (forall u, B (fg.1 u, fg.2 u))].
  move=> L2 /explode_set_monotone eAsubeQ.
  exists (explode_pairs A B').
    by apply: fct_ent_restricted_ent; exists B.
  apply: (subset_trans _ eQsubP).
  apply: (subset_trans _ eAsubeQ).
  exact: explode_rhs_subset.
- move=> P [rI [I [? eAsubrI] rIsubP]].
  exists [set y | I (f,y)].
    by exists I.
  apply: (subset_trans _ rIsubP) => g [g' /= gI] E.
  by apply: eAsubrI; exists (f,g').
Qed.

Lemma restricted_ent_filter : Filter restricted_ent.
Proof.
apply Build_Filter.
- by exists setT; split; apply: filterT.
- move => P Q [P' [? eP'P]] [Q' [? eQ'Q]].
  exists (P' `&` Q'); split; first exact: filterI.
  move=> fg [/= f'g' [? ?] ?].
  by split; [apply: eP'P | apply: eQ'Q]; exists f'g'.
- move => P Q S [P' [eP' eP'P]]; exists P'; split => //.
  exact: (subset_trans eP'P).
Qed.

Section restricted_uniformMixin.
Local Obligation Tactic := idtac.
Program Definition restricted_uniformMixin := @UniformMixin (U -> V)
  restricted_nbhs_filter restricted_ent restricted_ent_filter
  _ _ _ restricted_ent_eq.
Next Obligation.
move=> E [I [eI eAsubA0]] -[f g /=] ->.
by apply: eAsubA0; exists (g, g) => //; exact: entourage_refl.
Qed.
Next Obligation.
move=> E; case => [I [/fct_ent_inv eI eAsubA0]].
exists [set xy | I(xy.2, xy.1)]; split=> // fg [[f' g'] /= ?] [/= ? ?].
by apply: eAsubA0; exists (g',f').
Qed.
Next Obligation.
<<<<<<< HEAD
  case: H => [I [/fct_ent_split [J eJ] JsubI eIsubA0]].
  move: eJ => [/= B eB eBsubJ].
  pose B' := [set fg : ((U -> V) * (U -> V)) | (forall t, B (fg.1 t, fg.2 t))].
  exists (explode_pairs A B').
  1: by apply: fct_ent_restricted_ent; exists B.
  apply: (subset_trans _ eIsubA0).
  move=> [f h] /= [g [[f' g1']] X1 [/=? E1]] [[g2' h'] Y1 [/=E2 ?]].
  exists (patch g1' f', patch g1' h').
  2: split => /=; apply: explode_trans; eauto;
     apply: explode_sym; apply: explode_patch. 
  rewrite /patch/topology.patch; apply: JsubI => /=.
  exists g1'; apply eBsubJ => /= u; case uA : `[< A u >] => /=.
  - by apply: X1.
  - by apply entourage_refl.
  - by rewrite ?E1 -?E2; eauto.
  - by apply entourage_refl.
Qed.

Definition restricted_filteredType := 
=======
move=> E.
case=> [I [/fct_ent_split [J [/= B eB eBsubJ]] JsubI eIsubA0]].
pose B' := [set fg : (U -> V) * (U -> V) | (forall u, B (fg.1 u, fg.2 u))].
exists (explode_pairs A B'); first by apply: fct_ent_restricted_ent; exists B.
apply: (subset_trans _ eIsubA0).
move=> fh /= [g [[f' g1']] X1 [/= E1' E1]] [[g2' h'] Y1 [/= E2 E2']].
exists (patch g1' f', patch g1' h'); last first.
   split; [exact/(explode_trans _ E1')/explode_sym/explode_patch|
           exact/(explode_trans _ E2')/explode_sym/explode_patch].
rewrite /patch; apply: JsubI => /=.
exists g1'; apply eBsubJ => /= u; have [uA|uA] := asboolP (A u) => //.
- by apply: X1.
- exact: entourage_refl.
- by rewrite E1 // ?inE //= -E2 // inE.
- exact: entourage_refl.
Qed.
End restricted_uniformMixin.

Definition restricted_filteredType :=
>>>>>>> b90eeace
  FilteredType (U -> V) (U -> V) restricted_nbhs_filter.

Definition restricted_topologicalType_mixin :=
  @topologyOfEntourageMixin (U -> V)
    restricted_nbhs_filter restricted_uniformMixin.

Definition fct_Restricted := let _ := A in U -> V.

Definition restricted_topologicalType :=
  TopologicalType (restricted_filteredType) (restricted_topologicalType_mixin) .

<<<<<<< HEAD
Definition restricted_uniformType:= 
  UniformType (restricted_topologicalType) (restricted_uniformMixin).

Canonical fct_RestrictedFilteredType:= 
   [filteredType (fct_Restricted) of (fct_Restricted) for (restricted_uniformType) ].
Canonical fct_RestrictedTopologicalType := 
   [topologicalType of (fct_Restricted) for (restricted_uniformType) ].
Canonical fct_RestrictedUniformType := 
   [uniformType of (fct_Restricted) for (restricted_uniformType) ].
=======
Canonical restricted_uniformType :=
  UniformType restricted_topologicalType restricted_uniformMixin.
>>>>>>> b90eeace

End RestrictionTopology.

Definition restrict_fun 
  {U : choiceType} (A : set U) (V: uniformType) (f : U -> V) : fct_Restricted A V := f.
Notation eq_on := explode.

<<<<<<< HEAD
Notation "'{restricted' A -> V }" := 
    (fct_Restricted A V) :  classical_set_scope.

Notation "'{restricted' A , F --> f }" :=
  (F --> (restrict_fun A f)) : classical_set_scope.

Lemma restricted_cvgE
    {U : topologicalType} {V : uniformType}
    (F : set(set(U -> V))) 
    (A: set U)
    (f : U -> V) :
  {restricted A, F --> f} = (F --> (f : restricted_uniformType A V)).
Proof.  by []. Qed.


Definition fct_Pointwise U (V: topologicalType) := U -> V.
Canonical fct_PointwiseFilteredType U V :=
  [filteredType (fct_Pointwise U V) of (fct_Pointwise U V) for (@product_topologicalType U (fun=> V))].
Canonical fct_PointwiseTopologicalType U V :=
  [topologicalType of (fct_Pointwise U V) for (@product_topologicalType U (fun=> V))].

Notation "'{ptws,' U -> V }" := (fct_Pointwise U V).
Definition ptws_fun
  {U: Type} {V : topologicalType} 
  (f : U -> V) : {ptws, U -> V} := f.
=======
Notation "'{unif,' U -> V }" := (fct_uniformType U V) : classical_set_scope.

Definition unif_fun
  {U: choiceType} {V : uniformType} (f : U -> V) : {unif, U -> V} := f.

(* Note, we define things in terms of projection functions rather than
   casts like ( f : {restricted A -> f}) so the pretty printer picks the
   right syntax. Otherwise you get goals unhelpfully goals like
    A `<=` B -> (F --> f) -> (F --> f)
   when you want something like
    A `<=` B -> {restricted B, F --> f} -> {restricted A, F --> f}
*)
Notation "'{unif,' F --> f }" := (F --> (unif_fun f)) : classical_set_scope.

Lemma unif_cvgE {U : topologicalType} {V : uniformType}
    (F : set(set( U -> V))) (f : U -> V) :
  {unif, F --> f} = (F --> (f : {unif, U -> V})).
Proof. by []. Qed.

Notation "'{restricted' A -> V }" :=
  (@restricted_uniformType _ V A) : classical_set_scope.
Notation "'{restricted' A , F --> f }" :=
  (F --> (restrict_fun A f)) : classical_set_scope.

Lemma restricted_cvgE {U : topologicalType} {V : uniformType}
    (F : set(set( U -> V))) A (f : U -> V) :
  {restricted A, F --> f} = (F --> (f : {restricted A -> V})).
Proof. by []. Qed.

Notation "'{ptws,' U -> V }"  := (@product_topologicalType U (fun=> V)).
Definition ptws_fun {U: Type} {V : topologicalType} (f : U -> V)
 : {ptws, U -> V} := f.
>>>>>>> b90eeace

Notation "'{ptws,' F --> f }" := (F --> (ptws_fun f)) : classical_set_scope.

<<<<<<< HEAD
Lemma ptws_cvgE
    {U : Type} {V : topologicalType}
    (F : set(set(U -> V))) 
    (f : U -> V) :
  {ptws, F --> f} = (F --> (f : (@product_topologicalType U (fun=> V)))).
Proof. by []. Qed. 

Lemma ptws_uniform_cvg 
    {U : choiceType} {V : uniformType} (f : U -> V)
    (F : set (set (U -> V))) :
  Filter F ->
  {unif, F --> f} -> {ptws, F --> f}.
Proof.
  move => FF; rewrite cvg_sup => W i.
  rewrite cvg_image.
  - move => C /=.
    rewrite -nbhs_entourageE nbhs_filterE; case=> B eB BsubC.
    set l := (x in x _).
    suff sub2 : @^~ i @` [set g | (forall t : U, B (f t, g t))] `<=` to_set B (f i).
    suff weakL : forall X Y, X `<=` Y -> l X -> l Y.
    apply: (weakL _ _ (subset_trans sub2 BsubC )).
    + exists ([set g : U -> V | forall t : U, B(f t, g t)]) => //.
      by apply W; exists [set fg | forall t, B (fg.1 t, fg.2 t)];[exists B|].
    + move=> X Y XsubY [P FP EX].
      eexists ( P `|` [set g : U -> V | exists v, Y v /\ g = fun=>v]). 
        1: by apply: (@filterS _ _ _ P) => //= t ?; left .
      rewrite image_setU EX setUC.
      apply setUidPl in XsubY.
      set Y' := (x in x `|` _).
      suff -> : Y' = Y by [].
      rewrite eqEsubset; split; rewrite /Y' /=.
      * by move => t /= [/= h [/= v [? ->] <-]].
      * by move => t ?; exists (fun=> t) => //; exists t.
    + by move => v [/= g] + <-; apply.
  - rewrite eqEsubset; split => v.
    1: by [].
    by exists (fun=> v).
Qed.

(* Show that the notion of convergence from the restricted_uniformType A is  *) 
=======
Lemma ptws_cvgE {U : Type} {V : topologicalType}
    (F : set(set(U -> V))) (f : U -> V) :
  {ptws, F --> f} = (F --> (f : {ptws, U -> V})).
Proof. by []. Qed.

Lemma ptws_uniform_cvg {U : choiceType} {V : uniformType} (f : U -> V)
    (F : set (set (U -> V))) : Filter F ->
  {unif, F --> f} -> {ptws, F --> (f : U -> [topologicalType of V])}.
Proof.
move => FF; rewrite cvg_sup => W i.
rewrite cvg_image.
- move=> C /=.
  rewrite -nbhs_entourageE nbhs_filterE => -[B eB BsubC].
  suff sub2 : @^~ i @` [set g | (forall u, B (f u, g u))] `<=` to_set B (f i).
  set l := (x in x _); suff weakL : forall X Y, X `<=` Y -> l X -> l Y.
  apply: (weakL _ _ (subset_trans sub2 BsubC)).
  + exists ([set g : U -> V | forall u, B (f u, g u)]) => //.
    by apply W; exists [set fg | forall u, B (fg.1 u, fg.2 u)]; [exists B|].
  + move=> X Y /setUidPl XsubY [P FP EX].
    exists ( P `|` [set g : U -> V | exists v, Y v /\ g = cst v]).
      by apply: (@filterS _ _ _ P) => //= t ?; left.
    rewrite image_setU EX setUC (_ : _ @` _ = Y) // eqEsubset; split.
    * by move => t /= [/= h [/= v [? ->] <-]].
    * by move => t ?; exists (cst t) => //; exists t.
  + by move => v [/= g] + <-; apply.
- by rewrite eqEsubset; split => v // _; exists (cst v).
Qed.
(* Show that the notion of convergence from the restricted_uniformType A is  *)
>>>>>>> b90eeace
(* the same as the one using dependent pairs.                                *)
Section Restriction_DependentPairs.
Context {U : choiceType} {X: pointedType} {V : uniformType} .
Variables (A : set U).
<<<<<<< HEAD

Parameter xrestrict : (U -> V) -> (X -> V).
Parameter xlift : X -> U.
Parameter xrestrict_case :
  forall f (x : X), 
    (A (xlift x) /\ xrestrict f x = f (xlift x))
                    \/ 
    (~(A (xlift x)) /\ xrestrict f x = point ).
Parameter xlift_surjectiveA:
  forall u, A u -> {x : X & xlift x = u}.
Parameter xlift_inj:
  forall x1 x2, xlift x1 = xlift x2 -> x1 = x2.

Lemma xrestrict_eq_on (f g: U -> V): 
  eq_on A f g <-> xrestrict f = xrestrict g.
Proof.
  split.
  - move => eq_f_g; apply: funext => x.
    case Au:`[<A (xlift x)>]; move/asboolP:Au;
    have:= xrestrict_case f x => [[][]] //= _ ->;
    have:= xrestrict_case g x => [[][]] //= _ -> ?.
    by apply eq_f_g; rewrite in_setE.
  + move=> f_g_eq => u; rewrite in_setE => Au. 
    have [x ?] := xlift_surjectiveA Au; subst.
    have:= xrestrict_case f x => [[][]] //= _ <-. 
    have:= xrestrict_case g x => [[][]] //= _ <-. 
    by rewrite f_g_eq.
Qed.

(*
Definition restrict_dep (f : U -> V) : ({ x : U | `[<A x>]} -> V) := 
=======
Definition restrict_dep (f : U -> V) : ({ x : U | `[< A x>]} -> V) :=
>>>>>>> b90eeace
  fun u => f (projT1 u).

Lemma eq_on_restrict_dep (f g : U -> V) :
  eq_on A f g <-> restrict_dep f = restrict_dep g.
Proof.
<<<<<<< HEAD
  split.
  - move => eq_f_g; apply: funext; case=> u ?.
    have Au : (A u) by apply/asboolP.
    rewrite /restrict_dep /=.
    apply: eq_f_g; by rewrite in_setE.
  - move=> Rfg u; rewrite in_setE => ?.
    have Au : `[<A u>] by apply/asboolP.
    suff ->: (f u = restrict_dep f (exist _ u Au)).
      by rewrite Rfg /=.
    by [].
Qed.
*)    
Lemma explode_restrict (F : set(set(U -> V)))  P: 
  Filter F ->
  explode_set A P = [set a | (xrestrict @` P) (xrestrict a)].
Proof.
  rewrite eqEsubset; split => f /=.
  - move=> [g Pg eq_g_f] /=.
    exists g => //=.
    by rewrite /fmap /= /nbhs /= -xrestrict_eq_on.
  - move=> [g Pg /xrestrict_eq_on] ?.
    by exists g.
Qed.

Definition xpatch f (g : X -> V) (t : U):= 
      match pselect (`[<A t>]) with
      | left p => g (projT1 (xlift_surjectiveA (ltac: (apply/asboolP; exact p))))
      | right _ => f t end.

Lemma cvg_restrict_dep (f : U -> V) (F : set (set(U -> V))): 
  Filter F ->
  {restricted A, F --> f} <-> {unif, xrestrict @ F --> (xrestrict f)}.
Proof.
  move=> FF; split.
  - move=> cvgF P' /= [I' [B eB BsubI'] I'subP'].
    apply: (filterS I'subP').
    apply: cvgF => /=.
    rewrite /nbhs /= /restricted_nbhs_filter /= /restricted /=.
    exists ([set g | forall t :U, B (f t, g t) ])=> /=.
      1: by exists [set fg | forall t, B(fg.1 t, fg.2 t)] => //=; exists B.
    rewrite (explode_restrict _ FF) => //=.
    move => g /= [/= h] Bfh <-.
    apply: BsubI' => /=; rewrite /unif_fun => x.
    have:= xrestrict_case f x => [[][]] //= ? ->; 
      have:= xrestrict_case h x => [[][]] //= ? ->.
    + by apply Bfh.
    + by apply entourage_refl.
  - move=> rcvgF P [/= Q [I [B eB BsubI] IsubQ QsubP]].
    apply: (filterS QsubP).
    rewrite (explode_restrict _ FF) //.
    apply: rcvgF => /=.
    apply (@image_subset _ _ xrestrict) in IsubQ.
    apply: (filterS IsubQ) => /=.
    exists ([set fg | (forall t: X, B (
        fg.1 t,  xrestrict (xpatch (fun=>point) fg.2) t))]).
      by admit.
    move => /= g /= Bg.
    exists (fun t : U => 
      match pselect (`[<A t>]) with
      | left p => g (projT1 (xlift_surjectiveA (ltac: (apply/asboolP; exact p))))
      | right _ => f t end).
    + apply: BsubI => /= t.
      case (pselect (`[<A t>])) => /=.
      2: by move=> *; apply entourage_refl.
      move => At; rewrite /restrict_fun.
      set p := xlift_surjectiveA _.
      case: p => x ?; subst => //=.
      move/asboolP:At => ?.
      have:= xrestrict_case f x => [[][]] //= _ <-. 
      by admit. (* apply: Bg.*)
    + apply funext=> x //=.
      set f' := ( q in xrestrict q _).
      have:= xrestrict_case f' x => [[][]] //= /asboolP? ->. 
      * rewrite /f'.
        case (pselect (`[<A (xlift x)>])) => //= ?.
        set t := (xlift_surjectiveA _).
        by case: t => //= ? /xlift_inj ->.
      * 
=======
split => [eq_f_g|Rfg u].
- rewrite funeqE => -[u Au].
  rewrite /restrict_dep /=; apply: eq_f_g.
  by rewrite in_setE; exact/asboolP.
- rewrite in_setE => /asboolP Au.
  suff -> : f u = restrict_dep f (exist _ u Au) by rewrite Rfg.
  by [].
Qed.

Lemma explode_restrict (F : set (set (U -> V))) P : Filter F ->
  explode_set A P = [set a | (restrict_dep @` P) (restrict_dep a)].
Proof.
rewrite eqEsubset; split => f /=.
- move=> [g Pg eq_g_f] /=; exists g => //.
  by rewrite /fmap /= /nbhs /= -eq_on_restrict_dep.
- by move=> [g Pg /eq_on_restrict_dep] ?; by exists g.
Qed.

Lemma cvg_restrict_dep (f : U -> V) (F : set (set (U -> V))) : Filter F ->
  {restricted A, F --> f} <-> {unif, restrict_dep @ F --> (restrict_dep f)}.
Proof.
move=> FF; split.
- move=> cvgF P' /= [I' [B eB BsubI'] I'subP'].
  apply: (filterS I'subP').
  apply: cvgF => /=.
  rewrite /nbhs /= /restricted_nbhs_filter /= /restricted /=.
  exists ([set g | forall u, B (f u, g u) ])=> /=.
    1: by exists [set fg | forall t, B (fg.1 t, fg.2 t)] => //=; exists B.
  rewrite (explode_restrict _ FF) => //=.
  move => g /= [/= h] Bfh /eq_on_restrict_dep eq_on.
  apply: BsubI' => /=; rewrite /restrict_dep /unif_fun.
  by case=> /= u /asboolP Au; rewrite -eq_on ?in_setE.
- move=> rcvgF P [/= Q [I [B eB BsubI] /(@image_subset _ _ restrict_dep) IsubQ QsubP]].
  apply: (filterS QsubP).
  rewrite (explode_restrict _ FF) //.
  apply: rcvgF => /=.
  apply: (filterS IsubQ); first exact: nbhs_filter.
  exists ([set fg | (forall t, B (fg.1 t, fg.2 t))]); first by exists B.
  move => /= g Bg.
  exists (fun u => if pselect `[< A u >] is left p then g (exist _ u p) else f u).
  + apply: BsubI => /= t.
    case: pselect => [At|]; last by move=> _; exact: entourage_refl.
    rewrite /restrict_fun.
    set t' := (x in B (_, g x)).
    rewrite (_ : f t = restrict_dep f t') //.
    exact: Bg.
  + rewrite funeqE => -[t At].
    rewrite /restrict_dep /=; case: pselect => // At_; congr (g (exist _ _ _)).
    exact/Prop_irrelevance.
>>>>>>> b90eeace
Qed.
End Restriction_DependentPairs.

Section Restriction_restrict. 

Context {U : choiceType} {V : uniformType} .
Variables (A : set U).


Program Definition patch_dep 
  (g: U -> V) (f: {x : U | `[< A x >]} -> V) (u:U) : V := 
    match pselect (A u) with 
    | left _ => f u 
    | right _ => g u
    end.
Next Obligation.
  by apply /asboolP.
Qed.

Lemma patch_dep_restrictE f g: 
  patch_dep g (restrict_dep f) = patch A g f.
Proof.
  rewrite funeqE /patch/patch_dep/restrict_dep //= => u.
  case: (pselect (A u)) => //=; rewrite -ifE.
  - by move/asboolT => ->.
  - by move/asboolT; rewrite asbool_neg -if_neg => ->.
Qed.
    
Lemma restrict_dep_patch_depE: 
  comp (restrict_dep (A:=A)) (patch_dep (fun=> point)) = id.
Proof.
  rewrite /comp funeqE => f; rewrite funeqE /restrict_dep/patch_dep //=.
  move=> [u Au] //=.
  case: (pselect (A u)) => //=.
  - by move=> ?; repeat f_equal; apply Prop_irrelevance.
  - by move=> N; contradict N; apply/asboolP.
Qed.

Lemma restrict_dep_patch_depE' f: 
  (restrict_dep (A:=A) (patch_dep (fun=> point) f)) = f.
Proof.
  by have := restrict_dep_patch_depE; rewrite /comp funeqE.
Qed.


Lemma cvg_restrict (f : U -> V) (F : set (set(U -> V))) :
  Filter F ->
  {restricted A, F --> f} <-> {unif, restrict A @ F --> (restrict A f)}.
Proof.
  move=> FF; rewrite cvg_restrict_dep ?unif_cvgE.
  - rewrite /restrict -patch_dep_restrictE //=.
    have -> : 
      ([eta patch A (fun=> point)] = 
      (patch_dep (fun=> point) \o (restrict_dep (A:= A))))%FUN by
      (rewrite /comp funeqE=> h; rewrite patch_dep_restrictE //=).
    split.
    - apply: cvg_fmap.
      apply continuousP => B openB //=.

      move=> g I //=; rewrite /nbhs //= /nbhs //= ?nbhs_E.
      case=> E [J eJ] JsubE EsubI.
      exists [set h | (exists w1 w2, 
          (fst h = restrict_dep w1 /\ 
          snd h = restrict_dep w2 /\ 
          E(w1, w2))) ].
      + exists J => //=.
        move => [h1 h2] //= Jh.
        exists  (patch_dep (fun=> point) h1).
        exists  (patch_dep (fun=> point) h2);
        repeat split.
        1:  symmetry. 

      rewrite /subset //=.
    - move=> patch_cvg.
      rewrite -(restrict_dep_patch_depE (fun=> point)).
      apply: continuous_cvg => //.
      move=> g //=.
      apply: (continuous_cvg _ _ _ _ .

    move=> cvgDep.
    apply (@continuous_cvg _ _ _ _ _
      (restrict A) (patch_dep (fun=> point))).
    
    apply cvg_fmap2.
    simpl.

    move=> cvgDep I //= nbhsI; rewrite /nbhs //= /nbhs //=.
    rewrite -patch_dep_restrictE in nbhsI.
    simpl in *.
    set I' := ([set g | I (fun u => patch_dep (fun=>point) g u)]).
    evar (x : set (U -> V)).
    set T := (x in F x).
    have ->: T = x; unfold x.
    2: move: (cvgDep I' ); unfold I'; apply.
    1: {
      rewrite {}/T; apply: eq_set => g //=.
      by f_equal; rewrite patch_dep_restrictE.
    }
    simpl.
    move: nbhsI.

    move: nbhsI.
    Search (nbhs (_ _) _).
    

Section RestrictLemmas.
Context {U : choiceType} {V : uniformType} .

Section FixedA.
Variables (A : set U).
<<<<<<< HEAD
Lemma eq_on_close  (f g : U -> V) : 
  eq_on A f g -> @close (restricted_uniformType A V) f g.
Proof.
  rewrite (@entourage_close (restricted_uniformType A V) f g) /=.
  move=> G I [/= J [eJ E]].
  apply: E.
  exists (f,f).
  - by apply fct_ent_refl.
  - by split.
Qed.

Lemma hausdorrf_close_eq_on (f g : U -> V) : 
  hausdorff V -> (@close (restricted_uniformType A V) f g = eq_on A f g).
=======

Lemma eq_on_close  (f g : U -> V) :
  eq_on A f g -> @close (restricted_uniformType A) f g.
Proof.
rewrite (@entourage_close (restricted_uniformType A) f g) /=.
by move=> G I [/= J [eJ]]; apply; exists (f, f) => //; exact: fct_ent_refl.
Qed.

Lemma hausdorrf_close_eq_on (f g : U -> V) :
  hausdorff V -> (@close (restricted_uniformType A) f g = eq_on A f g).
>>>>>>> b90eeace
Proof.
move=> hV.
rewrite propeqE; split; last exact: eq_on_close.
rewrite entourage_close => C u uA; apply: hV.
rewrite /cluster -nbhs_entourageE /= => X Y [X' eX X'X] [Y' eY Y'Y].
exists (g u); split; [apply: X'X| apply: Y'Y]; last exact: entourage_refl.
have : explode_pairs A [set fg  | forall u, X' (fg.1 u, fg.2 u)] (f, g).
  apply: C; exists [set fg | (forall u, X' (fg.1 u, fg.2 u))]; split => //.
  by exists X'.
by move=> [/= fg1 /(_ u)/= ? [/= <- // <-]].
Qed.

Lemma explode_set_subset B (P : set (U -> V)) :
<<<<<<< HEAD
  A `<=` B ->
  explode_set B P `<=` explode_set A P.
Proof.
  move => AsubB f [g gP E].
  exists g => //= t tA.
  rewrite E => //=.
  move: tA; rewrite ?in_setE //= => tA.
  by apply: AsubB.
Qed.

Lemma cvg_restricted_subset 
    (f : U -> V) 
    (F : set(set (U -> V)))
    (B : set U) :
  A `<=` B ->
  {restricted B, F --> f} -> 
  {restricted A, F --> f} .
Proof.
  move => AsubB + P/= => /(_ P) /= W [/= I nI eIsubP].
  apply: W.
  apply: (filterS eIsubP). 
    1: by apply: (nbhs_filter (f : restricted_uniformType B V)).
  apply: (filterS ).
  - by apply: (nbhs_filter (f : restricted_uniformType B V)).
  - by apply: (@explode_set_subset B).
  - by eexists I.
=======
  A `<=` B -> explode_set B P `<=` explode_set A P.
Proof.
by move=> AB f [g ? E]; exists g => // t; rewrite inE => ?; rewrite E // inE;
  apply/AB.
Qed.

Lemma cvg_restricted_subset (f : U -> V) (F : set (set (U -> V))) (B : set U) :
  A `<=` B -> {restricted B, F --> f} -> {restricted A, F --> f} .
Proof.
move => AsubB + P/= => /(_ P) /= W [/= I nI eIsubP].
apply: W.
apply: (filterS eIsubP).
  by apply: (nbhs_filter (f : @restricted_uniformType U V B)).
apply: filterS.
- by apply: (nbhs_filter (f : @restricted_uniformType U V B)).
- by apply: (@explode_set_subset B).
- by exists I.
>>>>>>> b90eeace
Qed.

End FixedA.

Lemma explode_setT_eq P : @explode_set U V setT P = P.
Proof.
rewrite eqEsubset; split; last by move => f ? /=; exists f.
- move=> f [g Pg E]; suff -> : f = g by [].
  by rewrite funeqE => u; rewrite E //= in_setE.
Qed.

Lemma cvg_restricted_setT (f : U -> V) (F : set (set (U -> V))) :
  Filter F -> {restricted setT, F --> f} = {unif, F --> f}.
Proof.
rewrite /restrict_fun /cvg_to /= /filter_of {1}/nbhs /=
  /restricted_nbhs_filter /restricted /= => FF.
apply: propext; split.
- by apply: subset_trans => P /= N; exists P => //; rewrite explode_setT_eq.
- move=> ufF A /= [/= B N]; rewrite explode_setT_eq => BA.
  by apply: (filterS BA); apply: ufF.
Qed.

Lemma explodeU A B (f : U -> V) :
  explode (A `|` B) f = explode A f `&` explode B f.
Proof.
rewrite eqEsubset; split=> [g|g [Afg Bfg] t].
- by move=> fg; split => t; rewrite inE => ?; rewrite fg // inE; [left|right].
- by rewrite inE => -[|] ?; [rewrite Afg|rewrite Bfg]; rewrite ?inE.
Qed.

Lemma explode_setU A B (P : set (U -> V)) :
  explode_set (A `|` B) P `<=` explode_set A P `&` explode_set B P.
Proof. by move=> f [g Pg]; rewrite explodeU => -[Agf Bgf]; split; exists g. Qed.

Lemma explode_pairsU (A B : set U) (C : set (V * V)) :
  let C' := [set fg | (forall u, C (fg.1 u, fg.2 u))] in
  explode_pairs (A `|` B) C' = explode_pairs A C' `&` explode_pairs B C'.
Proof.
move=> /=; rewrite eqEsubset; split.
- by move=> fg [fg' fgC [fg1 fg2]]; split; exists fg' => //; split => u;
    rewrite in_setE => uA; rewrite ?(fg1, fg2) // inE; solve[by left|by right].
- move=> fg [] [[f1 g1] L [/= Af1 Ag1]] [[f2 g2] R [/= Bf2 Bg2]].
  exists (patch A f2 f1, patch A g2 g1) => /=.
  + by move=> u; rewrite /patch; have [|] /= := asboolP (A u).
  + split; move=> u; rewrite /patch /=;
    have [uA|uA] := asboolP (A u); rewrite inE /= => uAB.
    * by rewrite Af1 // inE.
    * by case: uAB => // uB; rewrite Bf2 // inE.
    * by rewrite Ag1 // in_setE.
    * by case: uAB => // uB; rewrite Bg2 //= inE.
Qed.

(* NB: of general interest? *)
Lemma to_setI_restrict_fun (f : U -> V) (A B : set U)
    (eA eB : set ((U -> V) * (U -> V))) :
  to_set (eA `&` eB) (restrict_fun (A `|` B) f) = to_set eA f `&` to_set eB f.
Proof. by []. Qed.

Lemma cvg_restrictedU (f : U -> V) (F : set (set (U -> V))) A B : Filter F ->
  {restricted A, F --> f} -> {restricted B, F --> f} ->
  {restricted (A `|` B), F --> f}.
Proof.
move=> FF AFf BFf Q /= [/= Q' /= [I [C eC S] /explode_set_monotone S1] M].
apply: (filterS M); apply: (filterS (S1 _)).
apply: (filterS (explode_rhs_subset eC S)).
rewrite explode_pairsU // to_setI_restrict_fun.
apply: filterI; [apply: AFf| apply: BFf]; by
  exists [set y | forall u, C (f u, y u)];
    [exists [set x | forall u, C (x.1 u, x.2 u)]; [exists C|] |
     rewrite explode_rhs_eq].
Qed.

Lemma cvg_restricted_set0 (F : set (set (U -> V))) (f : U -> V) : Filter F ->
  {restricted set0, F --> f}.
Proof.
move=> FF P [/= P' [I eI IfP'] R].
suff -> : P = setT by apply filterT.
rewrite eqEsubset; split => //=.
apply: subset_trans R => g _; exists f; last by move=> u; rewrite in_setE /set0.
by apply: IfP'; apply: fct_ent_refl.
Qed.

End RestrictLemmas.

Section RestrictedFamilies.
Context {U : choiceType} {V : uniformType}.
<<<<<<< HEAD

Definition fct_UniformFamily (fam : (set U) -> Prop) := U -> V.

Definition family_cvg_topologicalType 
  (fam : (set U) -> Prop)
  := 
=======
Definition family_cvg_topologicalType (fam : (set U) -> Prop) :=
>>>>>>> b90eeace
  @sup_topologicalType _ (sigT fam)
  (fun k => Topological.class (restricted_uniformType (projT1 k) V)).

Definition restrict_fam fam (f : U -> V) : family_cvg_topologicalType fam := f.

Local Notation "'{family' fam , F --> f }" :=
  (F --> (restrict_fam fam f)) : classical_set_scope.

Lemma fam_cvgP (fam : set U -> Prop) (F : set (set (U -> V))) (f : U -> V) :
  Filter F -> {family fam, F --> f} <->
  (forall A, fam A -> {restricted A, F --> f }).
Proof.
split; first by move=> /cvg_sup + A FA; move/(_ (existT _ _ FA)).
by move=> famFf /=; apply/cvg_sup => [[? ?] FA]; apply: famFf.
Qed.

Lemma family_cvg_subset (famA famB : set U -> Prop) (F : set (set (U -> V)))
    (f : U -> V) : Filter F ->
  famA `<=` famB -> {family famB, F --> f} -> {family famA, F --> f}.
Proof.
by move=> FF S /fam_cvgP famBFf; apply/fam_cvgP => A ?; apply/famBFf/S.
Qed.

Definition finCover (I : choiceType) (F : I -> set U) A :=
  exists D : {fset I}, A `<=` \bigcup_(i in [set i | i \in D]) F i.

(* NB: of general interest? *)
Lemma bigcup_setU1 {T : choiceType} (F : T -> set U) (x : T) (X : {fset T}) :
  \bigcup_(i in [set j | j \in x |` X]%fset) F i =
  F x `|` \bigcup_(i in [set j | j \in X]) F i.
Proof.
rewrite eqEsubset; split => [u|u [?|[/= t ? ?]]].
- by move=> [/= t /fset1UP [->| ?] ?]; [left|right; exists t].
- by exists x => //; apply/fset1UP; left.
- by exists t => //; apply/fset1UP; right.
Qed.

<<<<<<< HEAD
End RestrictedFamilies.


Canonical fct_UniformFamilyFilteredType (U : choiceType) (V: uniformType) fam := 
  [filteredType (@fct_UniformFamily U V fam) of (@fct_UniformFamily U V fam) for @family_cvg_topologicalType U V fam].
Canonical fct_UniformFamilyTopologicalType (U : choiceType) (V: uniformType) fam := 
  [topologicalType of (@fct_UniformFamily U V fam) for @family_cvg_topologicalType U V fam].
Definition restrict_fam {U V} fam (f : U -> V) : @fct_UniformFamily U V fam := f.
Notation "'{family' fam , U -> V }" :=  
  (@fct_UniformFamily U V fam).
=======
Lemma family_cvg_finite_covers (famA famB : (set U) -> Prop)
  (F : set (set (U -> V))) (f : U -> V) : Filter F ->
  (forall P, famA P ->
    exists (I : choiceType) f, (forall i, famB (f i)) /\ @finCover I f P) ->
  {family famB, F --> f} -> {family famA, F --> f}.
Proof.
move=> FF ex_finCover /fam_cvgP rFf; apply/fam_cvgP => A famAA.
move: ex_finCover => /(_ _ famAA) [R [g [g_famB [D]]]].
move/cvg_restricted_subset; apply.
move: D; apply: finSet_rect => X IH.
have [/eqP ->|/set0P[x xX]] := boolP ([set i | i \in X] == set0).
  by rewrite bigcup_set0; apply: cvg_restricted_set0.
rewrite -(fsetD1K xX) bigcup_setU1; apply: cvg_restrictedU.
- exact/rFf/g_famB.
- exact/IH/fproperD1.
Qed.

End RestrictedFamilies.

Notation "'{family' fam , U -> V }" := (@family_cvg_topologicalType U V fam).
>>>>>>> b90eeace
Notation "'{family' fam , F --> f }"  :=
  (F --> (restrict_fam fam f)) : classical_set_scope.

Lemma fam_cvgE {U : topologicalType} {V : uniformType} (F : set (set (U -> V)))
    (f : U -> V) fam :
  {family fam, F --> f} = (F --> (f : {family fam, U -> V})).
Proof. by []. Qed.

Definition compactly_in {U : topologicalType} (A : set U) :=
  [set B | B `<=` A /\ compact B].

Lemma compact_cvg_within_compact {U : topologicalType} {V : uniformType}
    (C : set U) (F : set (set (U -> V))) (f : U -> V) :
  Filter F -> compact C ->
  {restricted C, F --> f} <-> {family (compactly_in C), F --> f}.
Proof.
move=> FF CC.
apply: (iff_trans _ (iff_sym (fam_cvgP _ _ FF))); split.
- by move=> CFf D [/cvg_restricted_subset + _]; apply.
- by apply; split.
Qed.<|MERGE_RESOLUTION|>--- conflicted
+++ resolved
@@ -1180,6 +1180,10 @@
 Proof. exact. Qed.
 Arguments cvg_id {T F}.
 
+Lemma fmap_comp {A B C} (f : B -> C) (g : A -> B) F: 
+  Filter F -> f @ ( g @ F) = (f \o g)%FUN @ F.
+Proof. by []. Qed.
+
 Lemma appfilter U V (f : U -> V) (F : set (set U)) :
   f @ F = [set P : set _ | \forall x \near F, P (f x)].
 Proof. by []. Qed.
@@ -4464,11 +4468,11 @@
 
 End DomainRestrictions.
 
-Definition patch {U V} (A: set U) (f g : U -> V) := 
-  (fun u => if_expr (asbool (A u)) (g u) (f u)). 
+Definition patch {U V} (A: set U) (f g : U -> V) u := 
+  if_expr (asbool (A u)) (g u) (f u). 
 
 Definition restrict {U: Type} {V: pointedType} (A: set U) (f: U -> V) :=
-  @patch U V A (fun=> point (M:=V)) f.
+  patch A (fun=> point) f.
 
 Section RestrictionTopology.
 Context {U : choiceType}.
@@ -4487,22 +4491,11 @@
   exists y => //; split; [exact: yx1 | exact: yx2].
 Qed.
 
-<<<<<<< HEAD
 Let patch := @patch U V A.
-Lemma explode_patch : forall f g,
-  explode A g (patch f g).
-Proof.
-  move=> f g u. 
-  by rewrite /patch /topology.patch /in_mem /mem /= /in_set /= => ->.
-Qed.
-=======
-Definition patch (f g : U -> V) u := if_expr (asbool (A u)) (g u) (f u).
-
 Lemma explode_patch f g : explode A g (patch f g).
-Proof. by move=> u uA; rewrite /patch asboolT // -in_setE. Qed.
->>>>>>> b90eeace
-
-Lemma explode_set_monotone : {homo (@explode_set U V A) : P Q / P `<=` Q}.
+Proof. by move=> u uA; rewrite /patch/topology.patch asboolT // -in_setE. Qed.
+
+Lemma explode_set_monotone : {homo (explode_set (V:=V) A) : P Q / P `<=` Q}.
 Proof. by move=> P Q PQ f [g ? ?]; exists g => //; exact: PQ. Qed.
 
 Lemma explode_rhs_subset (B : V * V -> Prop) I f : entourage B ->
@@ -4510,23 +4503,11 @@
   B' `<=` I ->
   [set y | explode_pairs A B' (f, y)] `<=` explode_set A [set y | I (f, y)].
 Proof.
-<<<<<<< HEAD
-  move=> eB /= subI t /= Ep.
-  exists (patch f t) => /=.
-  2: apply explode_sym, explode_patch.
-  apply: subI => /= u.
-  rewrite /patch /topology.patch.
-  case uA : `[< A u >] => /=.
-  2: by apply entourage_refl. 
-  move: Ep => [[f' t']] /= L [/= W1 W2].
-  by rewrite -?W1 -?W2.
-=======
 move=> eB /= subI t /= Ep.
 exists (patch f t) => /=; last exact/explode_sym/explode_patch.
-apply: subI => /= u; rewrite /patch.
+apply: subI => /= u; rewrite /patch/topology.patch.
 have [uA /=|uA] := boolP (`[< A u >]); last exact: entourage_refl.
 by move: Ep => [f't'] /= L [/= <- // <-].
->>>>>>> b90eeace
 Qed.
 
 Lemma explode_rhs_eq (B : V * V -> Prop) f :
@@ -4587,27 +4568,6 @@
 by apply: eAsubA0; exists (g',f').
 Qed.
 Next Obligation.
-<<<<<<< HEAD
-  case: H => [I [/fct_ent_split [J eJ] JsubI eIsubA0]].
-  move: eJ => [/= B eB eBsubJ].
-  pose B' := [set fg : ((U -> V) * (U -> V)) | (forall t, B (fg.1 t, fg.2 t))].
-  exists (explode_pairs A B').
-  1: by apply: fct_ent_restricted_ent; exists B.
-  apply: (subset_trans _ eIsubA0).
-  move=> [f h] /= [g [[f' g1']] X1 [/=? E1]] [[g2' h'] Y1 [/=E2 ?]].
-  exists (patch g1' f', patch g1' h').
-  2: split => /=; apply: explode_trans; eauto;
-     apply: explode_sym; apply: explode_patch. 
-  rewrite /patch/topology.patch; apply: JsubI => /=.
-  exists g1'; apply eBsubJ => /= u; case uA : `[< A u >] => /=.
-  - by apply: X1.
-  - by apply entourage_refl.
-  - by rewrite ?E1 -?E2; eauto.
-  - by apply entourage_refl.
-Qed.
-
-Definition restricted_filteredType := 
-=======
 move=> E.
 case=> [I [/fct_ent_split [J [/= B eB eBsubJ]] JsubI eIsubA0]].
 pose B' := [set fg : (U -> V) * (U -> V) | (forall u, B (fg.1 u, fg.2 u))].
@@ -4617,7 +4577,7 @@
 exists (patch g1' f', patch g1' h'); last first.
    split; [exact/(explode_trans _ E1')/explode_sym/explode_patch|
            exact/(explode_trans _ E2')/explode_sym/explode_patch].
-rewrite /patch; apply: JsubI => /=.
+rewrite /patch/topology.patch; apply: JsubI => /=.
 exists g1'; apply eBsubJ => /= u; have [uA|uA] := asboolP (A u) => //.
 - by apply: X1.
 - exact: entourage_refl.
@@ -4627,19 +4587,21 @@
 End restricted_uniformMixin.
 
 Definition restricted_filteredType :=
->>>>>>> b90eeace
   FilteredType (U -> V) (U -> V) restricted_nbhs_filter.
 
 Definition restricted_topologicalType_mixin :=
   @topologyOfEntourageMixin (U -> V)
     restricted_nbhs_filter restricted_uniformMixin.
 
+(* need the dummy A so it doesn't lose the A parameter, which 
+   we need for the topology. *)
 Definition fct_Restricted := let _ := A in U -> V.
 
 Definition restricted_topologicalType :=
   TopologicalType (restricted_filteredType) (restricted_topologicalType_mixin) .
 
-<<<<<<< HEAD
+(* This is a topology on U -> V, but we only want this to be canonical on the *)
+(* more specific type fct_Restricted A U V                                    *)
 Definition restricted_uniformType:= 
   UniformType (restricted_topologicalType) (restricted_uniformMixin).
 
@@ -4649,29 +4611,21 @@
    [topologicalType of (fct_Restricted) for (restricted_uniformType) ].
 Canonical fct_RestrictedUniformType := 
    [uniformType of (fct_Restricted) for (restricted_uniformType) ].
-=======
-Canonical restricted_uniformType :=
-  UniformType restricted_topologicalType restricted_uniformMixin.
->>>>>>> b90eeace
 
 End RestrictionTopology.
 
-Definition restrict_fun 
-  {U : choiceType} (A : set U) (V: uniformType) (f : U -> V) : fct_Restricted A V := f.
+Definition restrict_fun {U : choiceType} A (V: uniformType) 
+    (f : U -> V) : fct_Restricted A V := f.
+
 Notation eq_on := explode.
 
-<<<<<<< HEAD
-Notation "'{restricted' A -> V }" := 
-    (fct_Restricted A V) :  classical_set_scope.
+Notation "'{restricted' A -> V }" := (fct_Restricted A V) : classical_set_scope.
 
 Notation "'{restricted' A , F --> f }" :=
   (F --> (restrict_fun A f)) : classical_set_scope.
 
-Lemma restricted_cvgE
-    {U : topologicalType} {V : uniformType}
-    (F : set(set(U -> V))) 
-    (A: set U)
-    (f : U -> V) :
+Lemma restricted_cvgE {U : choiceType} {V : uniformType}
+    (F : set(set(U -> V))) A (f : U -> V) :
   {restricted A, F --> f} = (F --> (f : restricted_uniformType A V)).
 Proof.  by []. Qed.
 
@@ -4686,85 +4640,9 @@
 Definition ptws_fun
   {U: Type} {V : topologicalType} 
   (f : U -> V) : {ptws, U -> V} := f.
-=======
-Notation "'{unif,' U -> V }" := (fct_uniformType U V) : classical_set_scope.
-
-Definition unif_fun
-  {U: choiceType} {V : uniformType} (f : U -> V) : {unif, U -> V} := f.
-
-(* Note, we define things in terms of projection functions rather than
-   casts like ( f : {restricted A -> f}) so the pretty printer picks the
-   right syntax. Otherwise you get goals unhelpfully goals like
-    A `<=` B -> (F --> f) -> (F --> f)
-   when you want something like
-    A `<=` B -> {restricted B, F --> f} -> {restricted A, F --> f}
-*)
-Notation "'{unif,' F --> f }" := (F --> (unif_fun f)) : classical_set_scope.
-
-Lemma unif_cvgE {U : topologicalType} {V : uniformType}
-    (F : set(set( U -> V))) (f : U -> V) :
-  {unif, F --> f} = (F --> (f : {unif, U -> V})).
-Proof. by []. Qed.
-
-Notation "'{restricted' A -> V }" :=
-  (@restricted_uniformType _ V A) : classical_set_scope.
-Notation "'{restricted' A , F --> f }" :=
-  (F --> (restrict_fun A f)) : classical_set_scope.
-
-Lemma restricted_cvgE {U : topologicalType} {V : uniformType}
-    (F : set(set( U -> V))) A (f : U -> V) :
-  {restricted A, F --> f} = (F --> (f : {restricted A -> V})).
-Proof. by []. Qed.
-
-Notation "'{ptws,' U -> V }"  := (@product_topologicalType U (fun=> V)).
-Definition ptws_fun {U: Type} {V : topologicalType} (f : U -> V)
- : {ptws, U -> V} := f.
->>>>>>> b90eeace
 
 Notation "'{ptws,' F --> f }" := (F --> (ptws_fun f)) : classical_set_scope.
 
-<<<<<<< HEAD
-Lemma ptws_cvgE
-    {U : Type} {V : topologicalType}
-    (F : set(set(U -> V))) 
-    (f : U -> V) :
-  {ptws, F --> f} = (F --> (f : (@product_topologicalType U (fun=> V)))).
-Proof. by []. Qed. 
-
-Lemma ptws_uniform_cvg 
-    {U : choiceType} {V : uniformType} (f : U -> V)
-    (F : set (set (U -> V))) :
-  Filter F ->
-  {unif, F --> f} -> {ptws, F --> f}.
-Proof.
-  move => FF; rewrite cvg_sup => W i.
-  rewrite cvg_image.
-  - move => C /=.
-    rewrite -nbhs_entourageE nbhs_filterE; case=> B eB BsubC.
-    set l := (x in x _).
-    suff sub2 : @^~ i @` [set g | (forall t : U, B (f t, g t))] `<=` to_set B (f i).
-    suff weakL : forall X Y, X `<=` Y -> l X -> l Y.
-    apply: (weakL _ _ (subset_trans sub2 BsubC )).
-    + exists ([set g : U -> V | forall t : U, B(f t, g t)]) => //.
-      by apply W; exists [set fg | forall t, B (fg.1 t, fg.2 t)];[exists B|].
-    + move=> X Y XsubY [P FP EX].
-      eexists ( P `|` [set g : U -> V | exists v, Y v /\ g = fun=>v]). 
-        1: by apply: (@filterS _ _ _ P) => //= t ?; left .
-      rewrite image_setU EX setUC.
-      apply setUidPl in XsubY.
-      set Y' := (x in x `|` _).
-      suff -> : Y' = Y by [].
-      rewrite eqEsubset; split; rewrite /Y' /=.
-      * by move => t /= [/= h [/= v [? ->] <-]].
-      * by move => t ?; exists (fun=> t) => //; exists t.
-    + by move => v [/= g] + <-; apply.
-  - rewrite eqEsubset; split => v.
-    1: by [].
-    by exists (fun=> v).
-Qed.
-
-(* Show that the notion of convergence from the restricted_uniformType A is  *) 
-=======
 Lemma ptws_cvgE {U : Type} {V : topologicalType}
     (F : set(set(U -> V))) (f : U -> V) :
   {ptws, F --> f} = (F --> (f : {ptws, U -> V})).
@@ -4772,7 +4650,7 @@
 
 Lemma ptws_uniform_cvg {U : choiceType} {V : uniformType} (f : U -> V)
     (F : set (set (U -> V))) : Filter F ->
-  {unif, F --> f} -> {ptws, F --> (f : U -> [topologicalType of V])}.
+  {unif, F --> f} -> {ptws, F --> f}.
 Proof.
 move => FF; rewrite cvg_sup => W i.
 rewrite cvg_image.
@@ -4792,132 +4670,16 @@
   + by move => v [/= g] + <-; apply.
 - by rewrite eqEsubset; split => v // _; exists (cst v).
 Qed.
-(* Show that the notion of convergence from the restricted_uniformType A is  *)
->>>>>>> b90eeace
-(* the same as the one using dependent pairs.                                *)
+
 Section Restriction_DependentPairs.
-Context {U : choiceType} {X: pointedType} {V : uniformType} .
+Context {U : choiceType} {V : uniformType} .
 Variables (A : set U).
-<<<<<<< HEAD
-
-Parameter xrestrict : (U -> V) -> (X -> V).
-Parameter xlift : X -> U.
-Parameter xrestrict_case :
-  forall f (x : X), 
-    (A (xlift x) /\ xrestrict f x = f (xlift x))
-                    \/ 
-    (~(A (xlift x)) /\ xrestrict f x = point ).
-Parameter xlift_surjectiveA:
-  forall u, A u -> {x : X & xlift x = u}.
-Parameter xlift_inj:
-  forall x1 x2, xlift x1 = xlift x2 -> x1 = x2.
-
-Lemma xrestrict_eq_on (f g: U -> V): 
-  eq_on A f g <-> xrestrict f = xrestrict g.
-Proof.
-  split.
-  - move => eq_f_g; apply: funext => x.
-    case Au:`[<A (xlift x)>]; move/asboolP:Au;
-    have:= xrestrict_case f x => [[][]] //= _ ->;
-    have:= xrestrict_case g x => [[][]] //= _ -> ?.
-    by apply eq_f_g; rewrite in_setE.
-  + move=> f_g_eq => u; rewrite in_setE => Au. 
-    have [x ?] := xlift_surjectiveA Au; subst.
-    have:= xrestrict_case f x => [[][]] //= _ <-. 
-    have:= xrestrict_case g x => [[][]] //= _ <-. 
-    by rewrite f_g_eq.
-Qed.
-
-(*
-Definition restrict_dep (f : U -> V) : ({ x : U | `[<A x>]} -> V) := 
-=======
 Definition restrict_dep (f : U -> V) : ({ x : U | `[< A x>]} -> V) :=
->>>>>>> b90eeace
   fun u => f (projT1 u).
 
 Lemma eq_on_restrict_dep (f g : U -> V) :
   eq_on A f g <-> restrict_dep f = restrict_dep g.
 Proof.
-<<<<<<< HEAD
-  split.
-  - move => eq_f_g; apply: funext; case=> u ?.
-    have Au : (A u) by apply/asboolP.
-    rewrite /restrict_dep /=.
-    apply: eq_f_g; by rewrite in_setE.
-  - move=> Rfg u; rewrite in_setE => ?.
-    have Au : `[<A u>] by apply/asboolP.
-    suff ->: (f u = restrict_dep f (exist _ u Au)).
-      by rewrite Rfg /=.
-    by [].
-Qed.
-*)    
-Lemma explode_restrict (F : set(set(U -> V)))  P: 
-  Filter F ->
-  explode_set A P = [set a | (xrestrict @` P) (xrestrict a)].
-Proof.
-  rewrite eqEsubset; split => f /=.
-  - move=> [g Pg eq_g_f] /=.
-    exists g => //=.
-    by rewrite /fmap /= /nbhs /= -xrestrict_eq_on.
-  - move=> [g Pg /xrestrict_eq_on] ?.
-    by exists g.
-Qed.
-
-Definition xpatch f (g : X -> V) (t : U):= 
-      match pselect (`[<A t>]) with
-      | left p => g (projT1 (xlift_surjectiveA (ltac: (apply/asboolP; exact p))))
-      | right _ => f t end.
-
-Lemma cvg_restrict_dep (f : U -> V) (F : set (set(U -> V))): 
-  Filter F ->
-  {restricted A, F --> f} <-> {unif, xrestrict @ F --> (xrestrict f)}.
-Proof.
-  move=> FF; split.
-  - move=> cvgF P' /= [I' [B eB BsubI'] I'subP'].
-    apply: (filterS I'subP').
-    apply: cvgF => /=.
-    rewrite /nbhs /= /restricted_nbhs_filter /= /restricted /=.
-    exists ([set g | forall t :U, B (f t, g t) ])=> /=.
-      1: by exists [set fg | forall t, B(fg.1 t, fg.2 t)] => //=; exists B.
-    rewrite (explode_restrict _ FF) => //=.
-    move => g /= [/= h] Bfh <-.
-    apply: BsubI' => /=; rewrite /unif_fun => x.
-    have:= xrestrict_case f x => [[][]] //= ? ->; 
-      have:= xrestrict_case h x => [[][]] //= ? ->.
-    + by apply Bfh.
-    + by apply entourage_refl.
-  - move=> rcvgF P [/= Q [I [B eB BsubI] IsubQ QsubP]].
-    apply: (filterS QsubP).
-    rewrite (explode_restrict _ FF) //.
-    apply: rcvgF => /=.
-    apply (@image_subset _ _ xrestrict) in IsubQ.
-    apply: (filterS IsubQ) => /=.
-    exists ([set fg | (forall t: X, B (
-        fg.1 t,  xrestrict (xpatch (fun=>point) fg.2) t))]).
-      by admit.
-    move => /= g /= Bg.
-    exists (fun t : U => 
-      match pselect (`[<A t>]) with
-      | left p => g (projT1 (xlift_surjectiveA (ltac: (apply/asboolP; exact p))))
-      | right _ => f t end).
-    + apply: BsubI => /= t.
-      case (pselect (`[<A t>])) => /=.
-      2: by move=> *; apply entourage_refl.
-      move => At; rewrite /restrict_fun.
-      set p := xlift_surjectiveA _.
-      case: p => x ?; subst => //=.
-      move/asboolP:At => ?.
-      have:= xrestrict_case f x => [[][]] //= _ <-. 
-      by admit. (* apply: Bg.*)
-    + apply funext=> x //=.
-      set f' := ( q in xrestrict q _).
-      have:= xrestrict_case f' x => [[][]] //= /asboolP? ->. 
-      * rewrite /f'.
-        case (pselect (`[<A (xlift x)>])) => //= ?.
-        set t := (xlift_surjectiveA _).
-        by case: t => //= ? /xlift_inj ->.
-      * 
-=======
 split => [eq_f_g|Rfg u].
 - rewrite funeqE => -[u Au].
   rewrite /restrict_dep /=; apply: eq_f_g.
@@ -4954,7 +4716,7 @@
   apply: (filterS QsubP).
   rewrite (explode_restrict _ FF) //.
   apply: rcvgF => /=.
-  apply: (filterS IsubQ); first exact: nbhs_filter.
+  apply: (filterS IsubQ). 
   exists ([set fg | (forall t, B (fg.1 t, fg.2 t))]); first by exists B.
   move => /= g Bg.
   exists (fun u => if pselect `[< A u >] is left p then g (exist _ u p) else f u).
@@ -4967,143 +4729,24 @@
   + rewrite funeqE => -[t At].
     rewrite /restrict_dep /=; case: pselect => // At_; congr (g (exist _ _ _)).
     exact/Prop_irrelevance.
->>>>>>> b90eeace
 Qed.
 End Restriction_DependentPairs.
-
-Section Restriction_restrict. 
-
-Context {U : choiceType} {V : uniformType} .
-Variables (A : set U).
-
-
-Program Definition patch_dep 
-  (g: U -> V) (f: {x : U | `[< A x >]} -> V) (u:U) : V := 
-    match pselect (A u) with 
-    | left _ => f u 
-    | right _ => g u
-    end.
-Next Obligation.
-  by apply /asboolP.
-Qed.
-
-Lemma patch_dep_restrictE f g: 
-  patch_dep g (restrict_dep f) = patch A g f.
-Proof.
-  rewrite funeqE /patch/patch_dep/restrict_dep //= => u.
-  case: (pselect (A u)) => //=; rewrite -ifE.
-  - by move/asboolT => ->.
-  - by move/asboolT; rewrite asbool_neg -if_neg => ->.
-Qed.
-    
-Lemma restrict_dep_patch_depE: 
-  comp (restrict_dep (A:=A)) (patch_dep (fun=> point)) = id.
-Proof.
-  rewrite /comp funeqE => f; rewrite funeqE /restrict_dep/patch_dep //=.
-  move=> [u Au] //=.
-  case: (pselect (A u)) => //=.
-  - by move=> ?; repeat f_equal; apply Prop_irrelevance.
-  - by move=> N; contradict N; apply/asboolP.
-Qed.
-
-Lemma restrict_dep_patch_depE' f: 
-  (restrict_dep (A:=A) (patch_dep (fun=> point) f)) = f.
-Proof.
-  by have := restrict_dep_patch_depE; rewrite /comp funeqE.
-Qed.
-
-
-Lemma cvg_restrict (f : U -> V) (F : set (set(U -> V))) :
-  Filter F ->
-  {restricted A, F --> f} <-> {unif, restrict A @ F --> (restrict A f)}.
-Proof.
-  move=> FF; rewrite cvg_restrict_dep ?unif_cvgE.
-  - rewrite /restrict -patch_dep_restrictE //=.
-    have -> : 
-      ([eta patch A (fun=> point)] = 
-      (patch_dep (fun=> point) \o (restrict_dep (A:= A))))%FUN by
-      (rewrite /comp funeqE=> h; rewrite patch_dep_restrictE //=).
-    split.
-    - apply: cvg_fmap.
-      apply continuousP => B openB //=.
-
-      move=> g I //=; rewrite /nbhs //= /nbhs //= ?nbhs_E.
-      case=> E [J eJ] JsubE EsubI.
-      exists [set h | (exists w1 w2, 
-          (fst h = restrict_dep w1 /\ 
-          snd h = restrict_dep w2 /\ 
-          E(w1, w2))) ].
-      + exists J => //=.
-        move => [h1 h2] //= Jh.
-        exists  (patch_dep (fun=> point) h1).
-        exists  (patch_dep (fun=> point) h2);
-        repeat split.
-        1:  symmetry. 
-
-      rewrite /subset //=.
-    - move=> patch_cvg.
-      rewrite -(restrict_dep_patch_depE (fun=> point)).
-      apply: continuous_cvg => //.
-      move=> g //=.
-      apply: (continuous_cvg _ _ _ _ .
-
-    move=> cvgDep.
-    apply (@continuous_cvg _ _ _ _ _
-      (restrict A) (patch_dep (fun=> point))).
-    
-    apply cvg_fmap2.
-    simpl.
-
-    move=> cvgDep I //= nbhsI; rewrite /nbhs //= /nbhs //=.
-    rewrite -patch_dep_restrictE in nbhsI.
-    simpl in *.
-    set I' := ([set g | I (fun u => patch_dep (fun=>point) g u)]).
-    evar (x : set (U -> V)).
-    set T := (x in F x).
-    have ->: T = x; unfold x.
-    2: move: (cvgDep I' ); unfold I'; apply.
-    1: {
-      rewrite {}/T; apply: eq_set => g //=.
-      by f_equal; rewrite patch_dep_restrictE.
-    }
-    simpl.
-    move: nbhsI.
-
-    move: nbhsI.
-    Search (nbhs (_ _) _).
-    
 
 Section RestrictLemmas.
 Context {U : choiceType} {V : uniformType} .
 
 Section FixedA.
 Variables (A : set U).
-<<<<<<< HEAD
-Lemma eq_on_close  (f g : U -> V) : 
-  eq_on A f g -> @close (restricted_uniformType A V) f g.
-Proof.
-  rewrite (@entourage_close (restricted_uniformType A V) f g) /=.
-  move=> G I [/= J [eJ E]].
-  apply: E.
-  exists (f,f).
-  - by apply fct_ent_refl.
-  - by split.
-Qed.
-
-Lemma hausdorrf_close_eq_on (f g : U -> V) : 
-  hausdorff V -> (@close (restricted_uniformType A V) f g = eq_on A f g).
-=======
-
-Lemma eq_on_close  (f g : U -> V) :
-  eq_on A f g -> @close (restricted_uniformType A) f g.
-Proof.
-rewrite (@entourage_close (restricted_uniformType A) f g) /=.
+
+Lemma eq_on_close  (f g : {restricted A -> V}) :
+  eq_on A f g -> close f g.
+Proof.
+rewrite (entourage_close f g) /=.
 by move=> G I [/= J [eJ]]; apply; exists (f, f) => //; exact: fct_ent_refl.
 Qed.
 
-Lemma hausdorrf_close_eq_on (f g : U -> V) :
-  hausdorff V -> (@close (restricted_uniformType A) f g = eq_on A f g).
->>>>>>> b90eeace
+Lemma hausdorrf_close_eq_on (f g : {restricted A -> V}) :
+  hausdorff V -> (close f g = eq_on A f g).
 Proof.
 move=> hV.
 rewrite propeqE; split; last exact: eq_on_close.
@@ -5117,34 +4760,6 @@
 Qed.
 
 Lemma explode_set_subset B (P : set (U -> V)) :
-<<<<<<< HEAD
-  A `<=` B ->
-  explode_set B P `<=` explode_set A P.
-Proof.
-  move => AsubB f [g gP E].
-  exists g => //= t tA.
-  rewrite E => //=.
-  move: tA; rewrite ?in_setE //= => tA.
-  by apply: AsubB.
-Qed.
-
-Lemma cvg_restricted_subset 
-    (f : U -> V) 
-    (F : set(set (U -> V)))
-    (B : set U) :
-  A `<=` B ->
-  {restricted B, F --> f} -> 
-  {restricted A, F --> f} .
-Proof.
-  move => AsubB + P/= => /(_ P) /= W [/= I nI eIsubP].
-  apply: W.
-  apply: (filterS eIsubP). 
-    1: by apply: (nbhs_filter (f : restricted_uniformType B V)).
-  apply: (filterS ).
-  - by apply: (nbhs_filter (f : restricted_uniformType B V)).
-  - by apply: (@explode_set_subset B).
-  - by eexists I.
-=======
   A `<=` B -> explode_set B P `<=` explode_set A P.
 Proof.
 by move=> AB f [g ? E]; exists g => // t; rewrite inE => ?; rewrite E // inE;
@@ -5155,19 +4770,65 @@
   A `<=` B -> {restricted B, F --> f} -> {restricted A, F --> f} .
 Proof.
 move => AsubB + P/= => /(_ P) /= W [/= I nI eIsubP].
-apply: W.
-apply: (filterS eIsubP).
-  by apply: (nbhs_filter (f : @restricted_uniformType U V B)).
-apply: filterS.
-- by apply: (nbhs_filter (f : @restricted_uniformType U V B)).
+apply: W; apply: (filterS eIsubP); apply: filterS.
 - by apply: (@explode_set_subset B).
 - by exists I.
->>>>>>> b90eeace
+Qed.
+
+Check restrict_dep.
+Definition extend_dep (f : {x | `[< A x >]} -> V) (u : U) :=
+  match pselect `[< A u>] with 
+  | left w => f (exist _ u w) 
+  | right _ => point
+  end.
+
+Open Scope fun_scope.
+Lemma extend_restrict_dep : 
+  (extend_dep \o (@restrict_dep _ _ A)) = restrict A.
+Proof.
+  apply/funext=> f //=; apply/funext=> u.
+  rewrite /restrict_dep/restrict/extend_dep/patch -ifE.
+  case pselect.
+  - by move=> //= ->.
+  - move/negP/asboolP; 
+    case W: `[< A u>]; move/asboolP:W => //=.
+Qed.
+
+
+Lemma restrict_dep_restrict :
+  (restrict_dep (A := A) (V:=V)) \o restrict A = (restrict_dep (A:=A) (V:=V)).
+Proof.
+  apply/funext=> f //=; apply/funext=> [[u Au]].
+  by rewrite /restrict_dep/restrict/extend_dep/patch -ifE //= Au.
+Qed.
+
+Lemma restricted_restrict_cvg (F : set (set (U -> V))) (f : U -> V) : Filter F ->
+  {restricted A, F --> f} <-> {unif, restrict A @ F --> restrict A f }.
+Proof.
+move=> FF; rewrite cvg_restrict_dep /unif_fun.
+split.
+- rewrite -extend_restrict_dep.
+  move /(@cvg_app _ _ _ _ extend_dep) => D.
+  apply: cvg_trans; first exact: D.
+  move=> P //= [I [B entB] /= BsubI IsubP].
+  exists ([set fg | (forall t, B (fg.1 t, fg.2 t))]);
+      first by exists B.
+  move=> g //= Bg; apply: IsubP; apply: BsubI => t //=.
+  by rewrite /extend_dep; case pselect => //= ?; apply: entourage_refl.
+- move /(@cvg_app _ _ _ _ (restrict_dep (A:=A) (V:=V))).
+  rewrite fmap_comp restrict_dep_restrict => D.
+  apply: cvg_trans; first exact: D.
+  move=> P //= [I [B entB] /= BsubI IsubP].
+  exists ([set fg | (forall t, B (fg.1 t, fg.2 t))]);
+      first by exists B.
+  move=> g //= Bg; apply: IsubP; apply: BsubI => [[u Au]] //=.
+  rewrite /restrict_dep //=. 
+  by move: Au (Bg u); rewrite /restrict/patch => ->.
 Qed.
 
 End FixedA.
 
-Lemma explode_setT_eq P : @explode_set U V setT P = P.
+Lemma explode_setT_eq P : explode_set (V:=V) (U:=U) setT P = P.
 Proof.
 rewrite eqEsubset; split; last by move => f ? /=; exists f.
 - move=> f [g Pg E]; suff -> : f = g by [].
@@ -5249,20 +4910,20 @@
 
 Section RestrictedFamilies.
 Context {U : choiceType} {V : uniformType}.
-<<<<<<< HEAD
 
 Definition fct_UniformFamily (fam : (set U) -> Prop) := U -> V.
 
-Definition family_cvg_topologicalType 
-  (fam : (set U) -> Prop)
-  := 
-=======
-Definition family_cvg_topologicalType (fam : (set U) -> Prop) :=
->>>>>>> b90eeace
+Definition family_cvg_topologicalType (fam : (set U) -> Prop) := 
   @sup_topologicalType _ (sigT fam)
   (fun k => Topological.class (restricted_uniformType (projT1 k) V)).
 
-Definition restrict_fam fam (f : U -> V) : family_cvg_topologicalType fam := f.
+Definition restrict_fam fam (f : U -> V) : fct_UniformFamily fam := f.
+
+Canonical fct_UniformFamilyFilteredType fam := 
+  [filteredType (fct_UniformFamily fam) of (fct_UniformFamily fam) 
+    for family_cvg_topologicalType fam].
+Canonical fct_UniformFamilyTopologicalType fam := 
+  [topologicalType of (fct_UniformFamily fam) for family_cvg_topologicalType fam].
 
 Local Notation "'{family' fam , F --> f }" :=
   (F --> (restrict_fam fam f)) : classical_set_scope.
@@ -5296,18 +4957,6 @@
 - by exists t => //; apply/fset1UP; right.
 Qed.
 
-<<<<<<< HEAD
-End RestrictedFamilies.
-
-
-Canonical fct_UniformFamilyFilteredType (U : choiceType) (V: uniformType) fam := 
-  [filteredType (@fct_UniformFamily U V fam) of (@fct_UniformFamily U V fam) for @family_cvg_topologicalType U V fam].
-Canonical fct_UniformFamilyTopologicalType (U : choiceType) (V: uniformType) fam := 
-  [topologicalType of (@fct_UniformFamily U V fam) for @family_cvg_topologicalType U V fam].
-Definition restrict_fam {U V} fam (f : U -> V) : @fct_UniformFamily U V fam := f.
-Notation "'{family' fam , U -> V }" :=  
-  (@fct_UniformFamily U V fam).
-=======
 Lemma family_cvg_finite_covers (famA famB : (set U) -> Prop)
   (F : set (set (U -> V))) (f : U -> V) : Filter F ->
   (forall P, famA P ->
@@ -5324,12 +4973,10 @@
 - exact/rFf/g_famB.
 - exact/IH/fproperD1.
 Qed.
-
 End RestrictedFamilies.
 
-Notation "'{family' fam , U -> V }" := (@family_cvg_topologicalType U V fam).
->>>>>>> b90eeace
-Notation "'{family' fam , F --> f }"  :=
+Notation "'{family' fam , U -> V }" :=  (@fct_UniformFamily U V fam).
+Notation "'{family' fam , F --> f }" :=
   (F --> (restrict_fam fam f)) : classical_set_scope.
 
 Lemma fam_cvgE {U : topologicalType} {V : uniformType} (F : set (set (U -> V)))
