(* mathcomp analysis (c) 2017 Inria and AIST. License: CeCILL-C.              *)
From mathcomp Require Import ssreflect ssrfun ssrbool ssrnat eqtype choice div.
From mathcomp Require Import seq fintype bigop order ssralg ssrnum finmap matrix.
Require Import boolp reals classical_sets posnum.

(******************************************************************************)
(* This file develops tools for the manipulation of filters and basic         *)
(* topological notions.                                                       *)
(*                                                                            *)
(* * Filters :                                                                *)
(*                   filteredType U == interface type for types whose         *)
(*                                     elements represent sets of sets on U.  *)
(*                                     These sets are intended to be filters  *)
(*                                     on U but this is not enforced yet.     *)
(*               FilteredType U T m == packs the function m: T -> set (set U) *)
(*                                     to build a filtered type of type       *)
(*                                     filteredType U; T must have a          *)
(*                                     pointedType structure.                 *)
(*     [filteredType U of T for cT] == T-clone of the filteredType U          *)
(*                                     structure cT.                          *)
(*            [filteredType U of T] == clone of a canonical filteredType U    *)
(*                                     structure on T.                        *)
(*              Filtered.source Y Z == structure that records types X such    *)
(*                                     that there is a function mapping       *)
(*                                     functions of type X -> Y to filters on *)
(*                                     Z. Allows to infer the canonical       *)
(*                                     filter associated to a function by     *)
(*                                     looking at its source type.            *)
(*                Filtered.Source F == if F : (X -> Y) -> set (set Z), packs  *)
(*                                     X with F in a Filtered.source Y Z      *)
(*                                     structure.                             *)
(*                           nbhs p == set of sets associated to p (in a      *)
(*                                     filtered type).                        *)
(*                  filter_from D B == set of the supersets of the elements   *)
(*                                     of the family of sets B whose indices  *)
(*                                     are in the domain D.                   *)
(*                                     This is a filter if (B_i)_(i in D)     *)
(*                                     forms a filter base.                   *)
(*                  filter_prod F G == product of the filters F and G.        *)
(*                    [filter of x] == canonical filter associated to x.      *)
(*                        F `=>` G <-> G is included in F; F and G are sets   *)
(*                                     of sets.                               *)
(*                         F --> G <-> the canonical filter associated to G   *)
(*                                     is included in the canonical filter    *)
(*                                     associated to F.                       *)
(*                     [lim F in T] == limit in T of the canonical filter     *)
(*                                     associated to F; T must have a         *)
(*                                     filteredType structure.                *)
(*                            lim F == same as [lim F in T] where T is        *)
(*                                     inferred from the type of the          *)
(*                                     canonical filter associated to F.      *)
(*                    [cvg F in T] <-> the canonical filter associated to F   *)
(*                                     converges in T.                        *)
(*                           cvg F <-> same as [cvg F in T] where T is        *)
(*                                     inferred from the type of the          *)
(*                                     canonical filter associated to F.      *)
(*                         Filter F == type class proving that the set of     *)
(*                                     sets F is a filter.                    *)
(*                   ProperFilter F == type class proving that the set of     *)
(*                                     sets F is a proper filter.             *)
(*                    UltraFilter F == type class proving that the set of     *)
(*                                     sets F is an ultrafilter               *)
(*                      filter_on T == interface type for sets of sets on T   *)
(*                                     that are filters.                      *)
(*                  FilterType F FF == packs the set of sets F with the proof *)
(*                                     FF of Filter F to build a filter_on T  *)
(*                                     structure.                             *)
(*                     pfilter_on T == interface type for sets of sets on T   *)
(*                                     that are proper filters.               *)
(*                 PFilterPack F FF == packs the set of sets F with the proof *)
(*                                     FF of ProperFilter F to build a        *)
(*                                     pfilter_on T structure.                *)
(*                         fmap f F == image of the filter F by the function  *)
(*                                     f                                      *)
(*                       E @[x --> F] == image of the canonical filter        *)
(*                                     associated to F by the function        *)
(*                                     (fun x => E).                          *)
(*                            f @ F == image of the canonical filter          *)
(*                                     associated to F by the function f.     *)
(*                        fmapi f F == image of the filter F by the relation  *)
(*                                     f                                      *)
(*                      E `@[x --> F] == image of the canonical filter        *)
(*                                     associated to F by the relation        *)
(*                                     (fun x => E).                          *)
(*                           f `@ F == image of the canonical filter          *)
(*                                     associated to F by the relation f.     *)
(*                       globally A == filter of the sets containing A.       *)
(*                       at_point a == filter of the sets containing a.       *)
(*                       within D F == restriction of the filter F to the     *)
(*                                     domain D.                              *)
(*                subset_filter F D == similar to within D F, but with        *)
(*                                     dependent types.                       *)
(*                      in_filter F == interface type for the sets that       *)
(*                                     belong to the set of sets F.           *)
(*                      InFilter FP == packs a set P with a proof of F P to   *)
(*                                     build a in_filter F structure.         *)
(*                              \oo == "eventually" filter on nat: set of     *)
(*                                     predicates on natural numbers that are *)
(*                                     eventually true.                       *)
(*                                                                            *)
(* * Near notations and tactics:                                              *)
(*   --> The purpose of the near notations and tactics is to make the         *)
(*       manipulation of filters easier. Instead of proving F G, one can      *)
(*       prove G x for x "near F", i.e. for x such that H x for H arbitrarily *)
(*       precise as long as F H. The near tactics allow for a delayed         *)
(*       introduction of H: H is introduced as an existential variable and    *)
(*       progressively instantiated during the proof process.                 *)
(*   --> Notations:                                                           *)
(*                      {near F, P} == the property P holds near the          *)
(*                                     canonical filter associated to F; P    *)
(*                                     must have the form forall x, Q x.      *)
(*                                     Equivalent to F Q.                     *)
(*          \forall x \near F, P x <-> F (fun x => P x).                      *)
(*                     \near x, P x := \forall y \near x, P x.                *)
(*                  {near F & G, P} == same as {near H, P}, where H is the    *)
(*                                     product of the filters F and G.        *)
(*   \forall x \near F & y \near G, P x y := {near F & G, forall x y, P x y}. *)
(*     \forall x & y \near F, P x y == same as before, with G = F.            *)
(*               \near x & y, P x y := \forall z \near x & t \near y, P x y.  *)
(*                     x \is_near F == x belongs to a set P : in_filter F.    *)
(*   --> Tactics:                                                             *)
(*     - near=> x    introduces x:                                            *)
(*       On the goal \forall x \near F, G x, introduces the variable x and an *)
(*       "existential", and unaccessible hypothesis ?H x and asks the user to *)
(*       prove (G x) in this context.                                         *)
(*       Under the hood delays the proof of F ?H and waits for near: x        *)
(*       Also exists under the form near=> x y.                               *)
(*     - near: x     discharges x:                                            *)
(*       On the goal H_i x, and where x \is_near F, it asks the user to prove *)
(*       that (\forall x \near F, H_i x), provided that H_i x does not depend *)
(*       on variables introduced after x.                                     *)
(*       Under the hood, it refines by intersection the existential variable  *)
(*       ?H attached to x, computes the intersection with F, and asks the     *)
(*       user to prove F H_i, right now                                       *)
(*     - end_near should be used to close remaining existentials trivially    *)
(*     - near F => x     poses a variable near F, where F is a proper filter  *)
(*       adds to the context a variable x that \is_near F, i.e. one may       *)
(*       assume H x for any H in F. This new variable x can be dealt with     *)
(*       using  near: x, as for variables introduced by near=>.               *)
(*                                                                            *)
(* * Topology :                                                               *)
(*                  topologicalType == interface type for topological space   *)
(*                                     structure.                             *)
(* TopologicalMixin nbhs_filt nbhsE == builds the mixin for a topological     *)
(*                                     space from the proofs that nbhs        *)
(*                                     outputs proper filters and defines the *)
(*                                     same notion of neighbourhood as the    *)
(*                                     open sets.                             *)
(* topologyOfFilterMixin nbhs_filt nbhs_sing nbhs_nbhs == builds the mixin    *)
(*                                     for a topological space from the       *)
(*                                     properties of nbhs and hence assumes   *)
(*                                     that the carrier is a filterType       *)
(*   topologyOfOpenMixin opT opI op_bigU == builds the mixin for a            *)
(*                                     topological space from the properties  *)
(*                                     of open sets, assuming the carrier is  *)
(*                                     a pointed type. nbhs_of_open must be   *)
(*                                     used to declare a filterType.          *)
(*   topologyOfBaseMixin b_cover b_join == builds the mixin for a topological *)
(*                                     space from the properties of a base of *)
(*                                     open sets; the type of indices must be *)
(*                                     a pointedType, as well as the carrier. *)
(*                                     nbhs_of_open \o open_from must be      *)
(*                                     used to declare a filterType           *)
(*       topologyOfSubbaseMixin D b == builds the mixin for a topological     *)
(*                                     space from a subbase of open sets b    *)
(*                                     indexed on domain D; the type of       *)
(*                                     indices must be a pointedType.         *)
(*              TopologicalType T m == packs the mixin m to build a           *)
(*                                     topologicalType; T must have a         *)
(*                                     canonical filteredType T structure.    *)
(*           weak_topologicalType f == weak topology by f : S -> T on S; S    *)
(*                                     must be a pointedType and T a          *)
(*                                     topologicalType.                       *)
(*           sup_topologicalType Tc == supremum topology of the family of     *)
(*                                     topologicalType structures Tc on T; T  *)
(*                                     must be a pointedType.                 *)
(*        product_topologicalType T == product topology of the family of      *)
(*                                     topologicalTypes T.                    *)
(*    [topologicalType of T for cT] == T-clone of the topologicalType         *)
(*                                     structure cT.                          *)
(*           [topologicalType of T] == clone of a canonical topologicalType   *)
(*                                     structure on T.                        *)
(*                             open == set of open sets.                      *)
(*                      open_nbhs p == set of open neighbourhoods of p.       *)
(*                    continuous f <-> f is continuous w.r.t the topology.    *)
(*                          nbhs' x == set of neighbourhoods of x where x is  *)
(*                                     excluded.                              *)
(*                        closure A == closure of the set A.                  *)
(*                    limit_point E == the set of limit points of E           *)
(*                           closed == set of closed sets.                    *)
(*                        cluster F == set of cluster points of F.            *)
(*                          compact == set of compact sets w.r.t. the filter- *)
(*                                     based definition of compactness.       *)
(*                     hausdorff T <-> T is a Hausdorff space (T_2).          *)
(*                    cover_compact == set of compact sets w.r.t. the open    *)
(*                                     cover-based definition of compactness. *)
(*                     connected A <-> the only non empty subset of A which   *)
(*                                     is both open and closed in A is A.     *)
(*                    separated A B == the two sets A and B are separated     *)
(*                      component x == the connected component of point x     *)
(*                      [locally P] := forall a, A a -> G (within A (nbhs x)) *)
(*                                     if P is convertible to G (globally A)  *)
(*                                                                            *)
(* * Function space topologies :                                              *)
(*      {uniform A -> V} == The space U -> V, equipped with the topology of   *)
(*                          uniform convergence from a set A to V, where      *)
(*                          V is a uniformType.                                *)
(*  {uniform A, F --> f} == F converges to f in {uniform A -> V}.             *)
(*         {ptws U -> V} == The space U -> V, equipped with the topology of   *)
(*                          pointwise convergence from U to V, where V is a   *)
(*                          topologicalType.                                  *)
(*        {ptws F --> f} == F converges to f in {ptws U -> V}.                *)
(*  {family fam, U -> V} == The space U -> V, equipped with the supremum      *)
(*                          topology of {uniform A -> f} for each A in 'fam'  *)
(*                          In particular {family compact, U -> V} is the     *)
(*                          topology of compact convergence.                  *)
(* {family fam, F --> f} == F converges to f in {family fam, U -> V}.         *)
(*                                                                            *)
(* --> We used these topological notions to prove Tychonoff's Theorem, which  *)
(*     states that any product of compact sets is compact according to the    *)
(*     product topology.                                                      *)
(* * Uniform spaces :                                                         *)
(*                      nbhs_ ent == neighbourhoods defined using entourages  *)
(*                    uniformType == interface type for uniform spaces: a     *)
(*                                   type equipped with entourages            *)
(*   UniformMixin efilter erefl einv esplit nbhse == builds the mixin for a   *)
(*                                   uniform space from the properties of     *)
(*                                   entourages and the compatibility between *)
(*                                   entourages and nbhs                      *)
(*                UniformType T m == packs the uniform space mixin into a     *)
(*                                   uniformType. T must have a canonical     *)
(*                                   topologicalType structure                *)
(*      [uniformType of T for cT] == T-clone of the uniformType structure cT  *)
(*             [uniformType of T] == clone of a canonical uniformType         *)
(*                                   structure on T                           *)
(*   topologyOfEntourageMixin umixin == builds the mixin for a topological    *)
(*                                   space from a mixin for a uniform space   *)
(*                      entourage == set of entourages in a uniform space     *)
(*                    split_ent E == when E is an entourage, split_ent E is   *)
(*                                   an entourage E' such that E' \o E' is    *)
(*                                   included in E when seen as a relation    *)
(*                   unif_continuous f <-> f is uniformly continuous.         *)
(*                                                                            *)
(* * PseudoMetric spaces :                                                    *)
(*                entourage_ ball == entourages defined using balls           *)
(*               pseudoMetricType == interface type for pseudo metric space   *)
(*                                   structure: a type equipped with balls.   *)
(*  PseudoMetricMixin brefl bsym btriangle nbhsb == builds the mixin for a    *)
(*                                   pseudo metric space from the properties  *)
(*                                   of balls and the compatibility between   *)
(*                                   balls and entourages.                    *)
(*           PseudoMetricType T m == packs the pseudo metric space mixin into *)
(*                                   a pseudoMetricType. T must have a        *)
(*                                   canonical uniformType structure.         *)
(* [pseudoMetricType R of T for cT] == T-clone of the pseudoMetricType        *)
(*                                   structure cT, with R the ball radius.    *)
(*      [pseudoMetricType R of T] == clone of a canonical pseudoMetricType    *)
(*                                   structure on T, with R the ball radius.  *)
(*   uniformityOfBallMixin umixin == builds the mixin for a topological space *)
(*                                   from a mixin for a pseudoMetric space.   *)
(*                       ball x e == ball of center x and radius e.           *)
(*                nbhs_ball_ ball == nbhs defined using the given balls       *)
(*                      nbhs_ball == nbhs defined using balls in a            *)
(*                                   pseudometric space                       *)
(*                     close x y <-> x and y are arbitrarily close w.r.t. to  *)
(*                                   balls.                                   *)
(*                                                                            *)
(* * Complete uniform spaces :                                                *)
(*                      cauchy F <-> the set of sets F is a cauchy filter     *)
(*                                   (entourage definition)                   *)
(*                   completeType == interface type for a complete uniform    *)
(*                                   space structure.                         *)
(*       CompleteType T cvgCauchy == packs the proof that every proper cauchy *)
(*                                   filter on T converges into a             *)
(*                                   completeType structure; T must have a    *)
(*                                   canonical uniformType structure.         *)
(*     [completeType of T for cT] == T-clone of the completeType structure    *)
(*                                   cT.                                      *)
(*            [completeType of T] == clone of a canonical completeType        *)
(*                                   structure on T.                          *)
(* * Complete pseudometric spaces :                                           *)
(*                   cauchy_ex F <-> the set of sets F is a cauchy filter     *)
(*                                   (epsilon-delta definition).              *)
(*                      cauchy F <-> the set of sets F is a cauchy filter     *)
(*                                   (using the near notations).              *)
(*       completePseudoMetricType == interface type for a complete            *)
(*                                   pseudometric space structure.            *)
(* CompletePseudoMetricType T cvgCauchy == packs the proof that every proper  *)
(*                                   cauchy filter on T converges into a      *)
(*                                   completePseudoMetricType structure; T    *)
(*                                   must have a canonical pseudoMetricType   *)
(*                                   structure.                               *)
(* [completePseudoMetricType of T for cT] == T-clone of the                   *)
(*                                   completePseudoMetricType structure cT.   *)
(* [completePseudoMetricType of T] == clone of a canonical                    *)
(*                                   completePseudoMetricType structure on T. *)
(*                                                                            *)
(* ball_ N == balls defined by the norm/absolute value N                      *)
(*                                                                            *)
(* We endow several standard types with the types of topological notions:     *)
(* - products: prod_topologicalType, prod_uniformType, prod_pseudoMetricType  *)
(* - matrices: matrix_filtered, matrix_topologicalType, matrix_uniformType,   *)
(*     matrix_pseudoMetricType, matrix_completeType,                          *)
(*     matrix_completePseudoMetricType                                        *)
(* - numFieldType: numFieldType_filteredType, numFieldType_topologicalType,   *)
(*     numFieldType_uniformType, numFieldType_pseudoMetricType                *)
(******************************************************************************)

Reserved Notation "{ 'near' x , P }" (at level 0, format "{ 'near'  x ,  P }").
Reserved Notation "'\forall' x '\near' x_0 , P"
  (at level 200, x ident, P at level 200,
   format "'\forall'  x  '\near'  x_0 ,  P").
Reserved Notation "'\near' x , P"
  (at level 200, x at level 99, P at level 200,
   format "'\near'  x ,  P", only parsing).
Reserved Notation "{ 'near' x & y , P }"
  (at level 0, format "{ 'near'  x  &  y ,  P }").
Reserved Notation "'\forall' x '\near' x_0 & y '\near' y_0 , P"
  (at level 200, x ident, y ident, P at level 200,
   format "'\forall'  x  '\near'  x_0  &  y  '\near'  y_0 ,  P").
Reserved Notation "'\forall' x & y '\near' z , P"
  (at level 200, x ident, y ident, P at level 200,
   format "'\forall'  x  &  y  '\near'  z ,  P").
Reserved Notation "'\near' x & y , P"
  (at level 200, x, y at level 99, P at level 200,
   format "'\near'  x  &  y ,  P", only parsing).
Reserved Notation "[ 'filter' 'of' x ]" (format "[ 'filter'  'of'  x ]").
Reserved Notation "F `=>` G" (at level 70, format "F  `=>`  G").
Reserved Notation "F --> G" (at level 70, format "F  -->  G").
Reserved Notation "[ 'lim' F 'in' T ]" (format "[ 'lim'  F  'in'  T ]").
Reserved Notation "[ 'cvg' F 'in' T ]" (format "[ 'cvg'  F  'in'  T ]").
Reserved Notation "x \is_near F" (at level 10, format "x  \is_near  F").
Reserved Notation "E @[ x --> F ]"
  (at level 60, x ident, format "E  @[ x  -->  F ]").
Reserved Notation "f @ F" (at level 60, format "f  @  F").
Reserved Notation "E `@[ x --> F ]"
  (at level 60, x ident, format "E  `@[ x  -->  F ]").
Reserved Notation "f `@ F" (at level 60, format "f  `@  F").
Reserved Notation "A ^°" (at level 1, format "A ^°").

Reserved Notation "'{uniform' A -> V }"
  (at level 70, A at level 69, format "'{uniform'  A  ->  V }").
Reserved Notation "'{uniform' A , F --> f }"
  (at level 70, A at level 69, F at level 69,
   format "'{uniform'  A ,  F  -->  f }").
Reserved Notation "'{ptws' U -> V }"
  (at level 70, U at level 69, format "'{ptws'  U  ->  V }").
Reserved Notation "'{ptws' F --> f }"
  (at level 70, F at level 69, format "'{ptws'  F  -->  f }").
Reserved Notation "'{family' fam , U -> V }"
  (at level 70, U at level 69, format "'{family'  fam ,  U  ->  V }").
Reserved Notation "'{family' fam , F --> f }"
  (at level 70, F at level 69, format "'{family'  fam ,  F  -->  f }").
Set Implicit Arguments.
Unset Strict Implicit.
Unset Printing Implicit Defensive.

(********************************)
(* Missing lemmas for mathcommp *)
(********************************)

Section inj_can_sym_in_on.
Variables (aT rT : predArgType) (aD : {pred aT}) (rD : {pred rT}).
Variables (f : aT -> rT) (g : rT -> aT).

Lemma inj_can_sym_in_on : {homo f : x / x \in aD >-> x \in rD} ->
  {in aD, {on rD, cancel f & g}} ->
  {in [pred x | x \in rD & g x \in aD], injective g} ->
  {in rD, {on aD, cancel g & f}}.
Proof. by move=> fD fK gI x x_rD gx_aD; apply: gI; rewrite ?inE ?fK ?fD. Qed.

Lemma inj_can_sym_on : {in aD, cancel f g} ->
  {in [pred x | g x \in aD], injective g} -> {on aD, cancel g & f}.
Proof. by move=> fK gI x gx_aD; apply: gI; rewrite ?inE ?fK. Qed.

Lemma inj_can_sym_in : {homo f \o g : x / x \in rD} -> {on rD, cancel f & g} ->
  {in rD, injective g} ->  {in rD, cancel g f}.
Proof. by move=> fgD fK gI x x_rD; apply: gI; rewrite ?fK ?fgD. Qed.

End inj_can_sym_in_on.
Arguments inj_can_sym_in_on {aT rT aD rD f g}.
Arguments inj_can_sym_on {aT rT aD f g}.
Arguments inj_can_sym_in {aT rT rD f g}.

(*************************)
(* Mathcomp analysis now *)
(*************************)

Import Order.TTheory GRing.Theory Num.Theory.
Local Open Scope classical_set_scope.
Local Open Scope ring_scope.

Section function_space.

Definition cst {T T' : Type} (x : T') : T -> T' := fun=> x.

Program Definition fct_zmodMixin (T : Type) (M : zmodType) :=
  @ZmodMixin (T -> M) \0 (fun f x => - f x) (fun f g => f \+ g) _ _ _ _.
Next Obligation. by move=> f g h; rewrite funeqE=> x /=; rewrite addrA. Qed.
Next Obligation. by move=> f g; rewrite funeqE=> x /=; rewrite addrC. Qed.
Next Obligation. by move=> f; rewrite funeqE=> x /=; rewrite add0r. Qed.
Next Obligation. by move=> f; rewrite funeqE=> x /=; rewrite addNr. Qed.
Canonical fct_zmodType T (M : zmodType) := ZmodType (T -> M) (fct_zmodMixin T M).

Program Definition fct_ringMixin (T : pointedType) (M : ringType) :=
  @RingMixin [zmodType of T -> M] (cst 1) (fun f g x => f x * g x)
             _ _ _ _ _ _.
Next Obligation. by move=> f g h; rewrite funeqE=> x /=; rewrite mulrA. Qed.
Next Obligation. by move=> f; rewrite funeqE=> x /=; rewrite mul1r. Qed.
Next Obligation. by move=> f; rewrite funeqE=> x /=; rewrite mulr1. Qed.
Next Obligation. by move=> f g h; rewrite funeqE=> x /=; rewrite mulrDl. Qed.
Next Obligation. by move=> f g h; rewrite funeqE=> x /=; rewrite mulrDr. Qed.
Next Obligation.
by apply/eqP; rewrite funeqE => /(_ point) /eqP; rewrite oner_eq0.
Qed.
Canonical fct_ringType (T : pointedType) (M : ringType) :=
  RingType (T -> M) (fct_ringMixin T M).

Program Canonical fct_comRingType (T : pointedType) (M : comRingType) :=
  ComRingType (T -> M) _.
Next Obligation. by move=> f g; rewrite funeqE => x; rewrite mulrC. Qed.

Program Definition fct_lmodMixin (U : Type) (R : ringType) (V : lmodType R)
  := @LmodMixin R [zmodType of U -> V] (fun k f => k \*: f) _ _ _ _.
Next Obligation. rewrite funeqE => x; exact: scalerA. Qed.
Next Obligation. by move=> f; rewrite funeqE => x /=; rewrite scale1r. Qed.
Next Obligation. by move=> f g h; rewrite funeqE => x /=; rewrite scalerDr. Qed.
Next Obligation. by move=> f g; rewrite funeqE => x /=; rewrite scalerDl. Qed.
Canonical fct_lmodType U (R : ringType) (V : lmodType R) :=
  LmodType _ (U -> V) (fct_lmodMixin U V).

Lemma fct_sumE (T : Type) (M : zmodType) n (f : 'I_n -> T -> M) (x : T) :
  (\sum_(i < n) f i) x = \sum_(i < n) f i x.
Proof.
elim: n f => [|n H] f;
  by rewrite !(big_ord0,big_ord_recr) //= -[LHS]/(_ x + _ x) H.
Qed.

End function_space.

Section Linear1.
Context (R : ringType) (U : lmodType R) (V : zmodType) (s : R -> V -> V).
Canonical linear_eqType := EqType {linear U -> V | s} gen_eqMixin.
Canonical linear_choiceType := ChoiceType {linear U -> V | s} gen_choiceMixin.
End Linear1.
Section Linear2.
Context (R : ringType) (U : lmodType R) (V : zmodType) (s : R -> V -> V)
        (s_law : GRing.Scale.law s).
Canonical linear_pointedType := PointedType {linear U -> V | GRing.Scale.op s_law}
                                            (@GRing.null_fun_linear R U V s s_law).
End Linear2.

Module Filtered.

(* Index a family of filters on a type, one for each element of the type *)
Definition nbhs_of U T := T -> set (set U).
Record class_of U T := Class {
  base : Pointed.class_of T;
  nbhs_op : nbhs_of U T
}.

Section ClassDef.
Variable U : Type.

Structure type := Pack { sort; _ : class_of U sort }.
Local Coercion sort : type >-> Sortclass.
Variables (T : Type) (cT : type).
Definition class := let: Pack _ c := cT return class_of U cT in c.

Definition clone c of phant_id class c := @Pack T c.
Let xT := let: Pack T _ := cT in T.
Notation xclass := (class : class_of U xT).
Local Coercion base : class_of >-> Pointed.class_of.

Definition pack m :=
  fun bT b of phant_id (Pointed.class bT) b => @Pack T (Class b m).

Definition eqType := @Equality.Pack cT xclass.
Definition choiceType := @Choice.Pack cT xclass.
Definition fpointedType := @Pointed.Pack cT xclass.

End ClassDef.

(* filter on arrow sources *)
Structure source Z Y := Source {
  source_type :> Type;
  _ : (source_type -> Z) -> set (set Y)
}.
Definition source_filter Z Y (F : source Z Y) : (F -> Z) -> set (set Y) :=
  let: Source X f := F in f.

Module Exports.
Coercion sort : type >-> Sortclass.
Coercion base : class_of >-> Pointed.class_of.
Coercion nbhs_op : class_of >-> nbhs_of.
Coercion eqType : type >-> Equality.type.
Canonical eqType.
Coercion choiceType : type >-> Choice.type.
Canonical choiceType.
Coercion fpointedType : type >-> Pointed.type.
Canonical fpointedType.
Notation filteredType := type.
Notation FilteredType U T m := (@pack U T m _ _ idfun).
Notation "[ 'filteredType' U 'of' T 'for' cT ]" :=  (@clone U T cT _ idfun)
  (at level 0, format "[ 'filteredType'  U  'of'  T  'for'  cT ]") : form_scope.
Notation "[ 'filteredType' U 'of' T ]" := (@clone U T _ _ id)
  (at level 0, format "[ 'filteredType'  U  'of'  T ]") : form_scope.

(* The default filter for an arbitrary element is the one obtained *)
(* from its type *)
Canonical default_arrow_filter Y (Z : pointedType) (X : source Z Y) :=
  FilteredType Y (X -> Z) (@source_filter _ _ X).
Canonical source_filter_filter Y :=
  @Source Prop _ (_ -> Prop) (fun x : (set (set Y)) => x).
Canonical source_filter_filter' Y :=
  @Source Prop _ (set _) (fun x : (set (set Y)) => x).

End Exports.
End Filtered.
Export Filtered.Exports.

Definition nbhs {U} {T : filteredType U} : T -> set (set U) :=
  Filtered.nbhs_op (Filtered.class T).
Arguments nbhs {U T} _ _ : simpl never.

Definition filter_from {I T : Type} (D : set I) (B : I -> set T) : set (set T) :=
  [set P | exists2 i, D i & B i `<=` P].

(* the canonical filter on matrices on X is the product of the canonical filter
   on X *)
Canonical matrix_filtered m n X (Z : filteredType X) : filteredType 'M[X]_(m, n) :=
  FilteredType 'M[X]_(m, n) 'M[Z]_(m, n) (fun mx => filter_from
    [set P | forall i j, nbhs (mx i j) (P i j)]
    (fun P => [set my : 'M[X]_(m, n) | forall i j, P i j (my i j)])).

Definition filter_prod {T U : Type}
  (F : set (set T)) (G : set (set U)) : set (set (T * U)) :=
  filter_from (fun P => F P.1 /\ G P.2) (fun P => P.1 `*` P.2).

Section Near.

Local Notation "{ 'all1' P }" := (forall x, P x : Prop) (at level 0).
Local Notation "{ 'all2' P }" := (forall x y, P x y : Prop) (at level 0).
Local Notation "{ 'all3' P }" := (forall x y z, P x y z: Prop) (at level 0).
Local Notation ph := (phantom _).

Definition prop_near1 {X} {fX : filteredType X} (x : fX)
   P (phP : ph {all1 P}) := nbhs x P.

Definition prop_near2 {X X'} {fX : filteredType X} {fX' : filteredType X'}
  (x : fX) (x' : fX') := fun P of ph {all2 P} =>
  filter_prod (nbhs x) (nbhs x') (fun x => P x.1 x.2).

End Near.

Notation "{ 'near' x , P }" := (@prop_near1 _ _ x _ (inPhantom P)) : type_scope.
Notation "'\forall' x '\near' x_0 , P" := {near x_0, forall x, P} : type_scope.
Notation "'\near' x , P" := (\forall x \near x, P) : type_scope.
Notation "{ 'near' x & y , P }" :=
  (@prop_near2 _ _ _ _ x y _ (inPhantom P)) : type_scope.
Notation "'\forall' x '\near' x_0 & y '\near' y_0 , P" :=
  {near x_0 & y_0, forall x y, P} : type_scope.
Notation "'\forall' x & y '\near' z , P" :=
  {near z & z, forall x y, P} : type_scope.
Notation "'\near' x & y , P" := (\forall x \near x & y \near y, P) : type_scope.
Arguments prop_near1 : simpl never.
Arguments prop_near2 : simpl never.

Lemma nearE {T} {F : set (set T)} (P : set T) : (\forall x \near F, P x) = F P.
Proof. by []. Qed.

Definition filter_of X (fX : filteredType X) (x : fX) of phantom fX x :=
   nbhs x.
Notation "[ 'filter' 'of' x ]" :=
  (@filter_of _ _ _ (Phantom _ x)) : classical_set_scope.
Arguments filter_of _ _ _ _ _ /.

Lemma filter_of_filterE {T : Type} (F : set (set T)) : [filter of F] = F.
Proof. by []. Qed.

Lemma nbhs_filterE {T : Type} (F : set (set T)) : nbhs F = F.
Proof. by []. Qed.

Module Export NbhsFilter.
Definition nbhs_simpl := (@filter_of_filterE, @nbhs_filterE).
End NbhsFilter.

Definition cvg_to {T : Type} (F G : set (set T)) := G `<=` F.
Notation "F `=>` G" := (cvg_to F G) : classical_set_scope.
Lemma cvg_refl T (F : set (set T)) : F `=>` F.
Proof. exact. Qed.
Hint Resolve cvg_refl : core.

Lemma cvg_trans T (G F H : set (set T)) :
  (F `=>` G) -> (G `=>` H) -> (F `=>` H).
Proof. by move=> FG GH P /GH /FG. Qed.

Notation "F --> G" := (cvg_to [filter of F] [filter of G]) : classical_set_scope.
Definition type_of_filter {T} (F : set (set T)) := T.

Definition lim_in {U : Type} (T : filteredType U) :=
  fun F : set (set U) => get (fun l : T => F --> l).
Notation "[ 'lim' F 'in' T ]" := (@lim_in _ T [filter of F]) : classical_set_scope.
Notation lim F := [lim F in [filteredType _ of @type_of_filter _ [filter of F]]].
Notation "[ 'cvg' F 'in' T ]" := (F --> [lim F in T]) : classical_set_scope.
Notation cvg F := [cvg F in [filteredType _ of @type_of_filter _ [filter of F]]].

Section FilteredTheory.

Canonical filtered_prod X1 X2 (Z1 : filteredType X1)
  (Z2 : filteredType X2) : filteredType (X1 * X2) :=
  FilteredType (X1 * X2) (Z1 * Z2)
    (fun x => filter_prod (nbhs x.1) (nbhs x.2)).

Lemma cvg_prod T {U U' V V' : filteredType T} (x : U) (l : U') (y : V) (k : V') :
  x --> l -> y --> k -> (x, y) --> (l, k).
Proof.
move=> xl yk X [[X1 X2] /= [HX1 HX2] H]; exists (X1, X2) => //=.
split; [exact: xl | exact: yk].
Qed.

Lemma cvg_ex {U : Type} (T : filteredType U) (F : set (set U)) :
  [cvg F in T] <-> (exists l : T, F --> l).
Proof. by split=> [cvg|/getPex//]; exists [lim F in T]. Qed.

Lemma cvgP {U : Type} (T : filteredType U) (F : set (set U)) (l : T) :
   F --> l -> [cvg F in T].
Proof. by move=> Fl; apply/cvg_ex; exists l. Qed.

Lemma dvgP {U : Type} (T : filteredType U) (F : set (set U)) :
  ~ [cvg F in T] -> [lim F in T] = point.
Proof. by rewrite /lim_in /=; case xgetP. Qed.

End FilteredTheory.
Arguments cvgP {U T F} l.
Arguments dvgP {U} T {F}.

Lemma nbhs_nearE {U} {T : filteredType U} (x : T) (P : set U) :
  nbhs x P = \near x, P x.
Proof. by []. Qed.

Lemma near_nbhs {U} {T : filteredType U} (x : T) (P : set U) :
  (\forall x \near nbhs x, P x) = \near x, P x.
Proof. by []. Qed.

Lemma near2_curry {U V} (F : set (set U)) (G : set (set V)) (P : U -> set V) :
  {near F & G, forall x y, P x y} = {near (F, G), forall x, P x.1 x.2}.
Proof. by []. Qed.

Lemma near2_pair {U V} (F : set (set U)) (G : set (set V)) (P : set (U * V)) :
  {near F & G, forall x y, P (x, y)} = {near (F, G), forall x, P x}.
Proof. by symmetry; congr (nbhs _); rewrite predeqE => -[]. Qed.

Definition near2E := (@near2_curry, @near2_pair).

Lemma filter_of_nearI (X : Type) (fX : filteredType X)
  (x : fX) (ph : phantom fX x) : forall P,
  @filter_of X fX x ph P = @prop_near1 X fX x P (inPhantom (forall x, P x)).
Proof. by []. Qed.

Module Export NearNbhs.
Definition near_simpl := (@near_nbhs, @nbhs_nearE, filter_of_nearI).
Ltac near_simpl := rewrite ?near_simpl.
End NearNbhs.

Lemma near_swap {U V} (F : set (set U)) (G : set (set V)) (P : U -> set V) :
  (\forall x \near F & y \near G, P x y) = (\forall y \near G & x \near F, P x y).
Proof.
rewrite propeqE; split => -[[/=A B] [FA FB] ABP];
by exists (B, A) => // -[x y] [/=Bx Ay]; apply: (ABP (y, x)).
Qed.

(** * Filters *)

(** ** Definitions *)

Class Filter {T : Type} (F : set (set T)) := {
  filterT : F setT ;
  filterI : forall P Q : set T, F P -> F Q -> F (P `&` Q) ;
  filterS : forall P Q : set T, P `<=` Q -> F P -> F Q
}.
Global Hint Mode Filter - ! : typeclass_instances.

Class ProperFilter' {T : Type} (F : set (set T)) := {
  filter_not_empty : not (F (fun _ => False)) ;
  filter_filter' :> Filter F
}.
Global Hint Mode ProperFilter' - ! : typeclass_instances.
Arguments filter_not_empty {T} F {_}.

Notation ProperFilter := ProperFilter'.

Lemma filter_setT (T' : Type) : Filter (@setT (set T')).
Proof. by constructor. Qed.

Lemma filterP_strong T (F : set (set T)) {FF : Filter F} (P : set T) :
  (exists Q : set T, exists FQ  : F Q, forall x : T, Q x -> P x) <-> F P.
Proof.
split; last by exists P.
by move=> [Q [FQ QP]]; apply: (filterS QP).
Qed.

Structure filter_on T := FilterType {
  filter :> (T -> Prop) -> Prop;
  _ : Filter filter
}.
Definition filter_class T (F : filter_on T) : Filter F :=
  let: FilterType _ class := F in class.
Arguments FilterType {T} _ _.
Existing Instance filter_class.
(* Typeclasses Opaque filter. *)
Coercion filter_filter' : ProperFilter >-> Filter.

Structure pfilter_on T := PFilterPack {
  pfilter :> (T -> Prop) -> Prop;
  _ : ProperFilter pfilter
}.
Definition pfilter_class T (F : pfilter_on T) : ProperFilter F :=
  let: PFilterPack _ class := F in class.
Arguments PFilterPack {T} _ _.
Existing Instance pfilter_class.
(* Typeclasses Opaque pfilter. *)
Canonical pfilter_filter_on T (F : pfilter_on T) :=
  FilterType F (pfilter_class F).
Coercion pfilter_filter_on : pfilter_on >-> filter_on.
Definition PFilterType {T} (F : (T -> Prop) -> Prop)
  {fF : Filter F} (fN0 : not (F set0)) :=
  PFilterPack F (Build_ProperFilter' fN0 fF).
Arguments PFilterType {T} F {fF} fN0.

Canonical filter_on_eqType T := EqType (filter_on T) gen_eqMixin.
Canonical filter_on_choiceType T :=
  ChoiceType (filter_on T) gen_choiceMixin.
Canonical filter_on_PointedType T :=
  PointedType (filter_on T) (FilterType _ (filter_setT T)).
Canonical filter_on_FilteredType T :=
  FilteredType T (filter_on T) (@filter T).

Global Instance filter_on_Filter T (F : filter_on T) : Filter F.
Proof. by case: F. Qed.
Global Instance pfilter_on_ProperFilter T (F : pfilter_on T) : ProperFilter F.
Proof. by case: F. Qed.

Lemma nbhs_filter_onE T (F : filter_on T) : nbhs F = nbhs (filter F).
Proof. by []. Qed.
Definition nbhs_simpl := (@nbhs_simpl, @nbhs_filter_onE).

Lemma near_filter_onE T (F : filter_on T) (P : set T) :
  (\forall x \near F, P x) = \forall x \near filter F, P x.
Proof. by []. Qed.
Definition near_simpl := (@near_simpl, @near_filter_onE).

Program Definition trivial_filter_on T := FilterType [set setT : set T] _.
Next Obligation.
split=> // [_ _ -> ->|Q R sQR QT]; first by rewrite setIT.
by move; rewrite eqEsubset; split => // ? _; apply/sQR; rewrite QT.
Qed.
Canonical trivial_filter_on.

Lemma filter_nbhsT {T : Type} (F : set (set T)) :
   Filter F -> nbhs F setT.
Proof. by move=> FF; apply: filterT. Qed.
Hint Resolve filter_nbhsT : core.

Lemma nearT {T : Type} (F : set (set T)) : Filter F -> \near F, True.
Proof. by move=> FF; apply: filterT. Qed.
Hint Resolve nearT : core.

Lemma filter_not_empty_ex {T : Type} (F : set (set T)) :
    (forall P, F P -> exists x, P x) -> ~ F set0.
Proof. by move=> /(_ set0) ex /ex []. Qed.

Definition Build_ProperFilter {T : Type} (F : set (set T))
  (filter_ex : forall P, F P -> exists x, P x)
  (filter_filter : Filter F) :=
  Build_ProperFilter' (filter_not_empty_ex filter_ex) (filter_filter).

Lemma filter_ex_subproof {T : Type} (F : set (set T)) :
     ~ F set0 -> (forall P, F P -> exists x, P x).
Proof.
move=> NFset0 P FP; apply: contra_notP NFset0 => nex; suff <- : P = set0 by [].
by rewrite funeqE => x; rewrite propeqE; split=> // Px; apply: nex; exists x.
Qed.

Definition filter_ex {T : Type} (F : set (set T)) {FF : ProperFilter F} :=
  filter_ex_subproof (filter_not_empty F).
Arguments filter_ex {T F FF _}.

Lemma filter_getP {T : pointedType} (F : set (set T)) {FF : ProperFilter F}
      (P : set T) : F P -> P (get P).
Proof. by move=> /filter_ex /getPex. Qed.

(* Near Tactic *)

Record in_filter T (F : set (set T)) := InFilter {
  prop_in_filter_proj : T -> Prop;
  prop_in_filterP_proj : F prop_in_filter_proj
}.
(* add ball x e as a canonical instance of nbhs x *)

Module Type PropInFilterSig.
Axiom t : forall (T : Type) (F : set (set T)), in_filter F -> T -> Prop.
Axiom tE : t = prop_in_filter_proj.
End PropInFilterSig.
Module PropInFilter : PropInFilterSig.
Definition t := prop_in_filter_proj.
Lemma tE : t = prop_in_filter_proj. Proof. by []. Qed.
End PropInFilter.
(* Coercion PropInFilter.t : in_filter >-> Funclass. *)
Notation prop_of := PropInFilter.t.
Definition prop_ofE := PropInFilter.tE.
Notation "x \is_near F" := (@PropInFilter.t _ F _ x).
Definition is_nearE := prop_ofE.

Lemma prop_ofP T F (iF : @in_filter T F) : F (prop_of iF).
Proof. by rewrite prop_ofE; apply: prop_in_filterP_proj. Qed.

Definition in_filterT T F (FF : Filter F) : @in_filter T F :=
  InFilter (filterT).
Canonical in_filterI T F (FF : Filter F) (P Q : @in_filter T F) :=
  InFilter (filterI (prop_in_filterP_proj P) (prop_in_filterP_proj Q)).

Lemma filter_near_of T F (P : @in_filter T F) (Q : set T) : Filter F ->
  (forall x, prop_of P x -> Q x) -> F Q.
Proof.
by move: P => [P FP] FF /=; rewrite prop_ofE /= => /filterS; apply.
Qed.

Fact near_key : unit. Proof. exact. Qed.

Lemma mark_near (P : Prop) : locked_with near_key P -> P.
Proof. by rewrite unlock. Qed.

Lemma near_acc T F (P : @in_filter T F) (Q : set T) (FF : Filter F)
   (FQ : \forall x \near F, Q x) :
   locked_with near_key (forall x, prop_of (in_filterI FF P (InFilter FQ)) x -> Q x).
Proof. by rewrite unlock => x /=; rewrite !prop_ofE /= => -[Px]. Qed.

Lemma near_skip_subproof T F (P Q : @in_filter T F) (G : set T) (FF : Filter F) :
   locked_with near_key (forall x, prop_of P x -> G x) ->
   locked_with near_key (forall x, prop_of (in_filterI FF P Q) x -> G x).
Proof.
rewrite !unlock => FG x /=; rewrite !prop_ofE /= => -[Px Qx].
by have /= := FG x; apply; rewrite prop_ofE.
Qed.

Tactic Notation "near=>" ident(x) := apply: filter_near_of => x ?.

Ltac just_discharge_near x :=
  tryif match goal with Hx : x \is_near _ |- _ => move: (x) (Hx); apply: mark_near end
        then idtac else fail "the variable" x "is not a ""near"" variable".
Ltac near_skip :=
  match goal with |- locked_with near_key (forall _, @PropInFilter.t _ _ ?P _ -> _) =>
    tryif is_evar P then fail "nothing to skip" else apply: near_skip_subproof end.

Tactic Notation "near:" ident(x) :=
  just_discharge_near x;
  tryif do ![apply: near_acc; first shelve|near_skip]
  then idtac
  else fail "the goal depends on variables introduced after" x.

Ltac end_near := do ?exact: in_filterT.

Ltac done :=
  trivial; hnf; intros; solve
   [ do ![solve [trivial | apply: sym_equal; trivial]
         | discriminate | contradiction | split]
   | case not_locked_false_eq_true; assumption
   | match goal with H : ~ _ |- _ => solve [case H; trivial] end
   | match goal with |- ?x \is_near _ => near: x; apply: prop_ofP end ].

Lemma have_near (U : Type) (fT : filteredType U) (x : fT) (P : Prop) :
   ProperFilter (nbhs x) -> (\forall x \near x, P) -> P.
Proof. by move=> FF nP; have [] := @filter_ex _ _ FF (fun=> P). Qed.
Arguments have_near {U fT} x.

Tactic Notation "near" constr(F) "=>" ident(x) :=
  apply: (have_near F); near=> x.

Lemma near T (F : set (set T)) P (FP : F P) (x : T)
  (Px : prop_of (InFilter FP) x) : P x.
Proof. by move: Px; rewrite prop_ofE. Qed.
Arguments near {T F P} FP x Px.

Lemma nearW {T : Type} {F : set (set T)} (P : T -> Prop) :
  Filter F -> (forall x, P x) -> (\forall x \near F, P x).
Proof. by move=> FF FP; apply: filterS filterT. Qed.

Lemma filterE {T : Type} {F : set (set T)} :
  Filter F -> forall P : set T, (forall x, P x) -> F P.
Proof. by move=> [FT _ +] P fP => /(_ setT); apply. Qed.

Lemma filter_app (T : Type) (F : set (set T)) :
  Filter F -> forall P Q : set T, F (fun x => P x -> Q x) -> F P -> F Q.
Proof. by move=> FF P Q subPQ FP; near=> x; suff: P x; near: x.
Grab Existential Variables. by end_near. Qed.

Lemma filter_app2 (T : Type) (F : set (set T)) :
  Filter F -> forall P Q R : set T,  F (fun x => P x -> Q x -> R x) ->
  F P -> F Q -> F R.
Proof. by move=> ???? PQR FP; apply: filter_app; apply: filter_app FP. Qed.

Lemma filter_app3 (T : Type) (F : set (set T)) :
  Filter F -> forall P Q R S : set T, F (fun x => P x -> Q x -> R x -> S x) ->
  F P -> F Q -> F R -> F S.
Proof. by move=> ????? PQR FP; apply: filter_app2; apply: filter_app FP. Qed.

Lemma filterS2 (T : Type) (F : set (set T)) :
  Filter F -> forall P Q R : set T, (forall x, P x -> Q x -> R x) ->
  F P -> F Q -> F R.
Proof. by move=> ? ? ? ? ?; apply: filter_app2; apply: filterE. Qed.

Lemma filterS3 (T : Type) (F : set (set T)) :
  Filter F -> forall P Q R S : set T, (forall x, P x -> Q x -> R x -> S x) ->
  F P -> F Q -> F R -> F S.
Proof. by move=> ? ? ? ? ? ?; apply: filter_app3; apply: filterE. Qed.

Lemma filter_const {T : Type} {F} {FF: @ProperFilter T F} (P : Prop) :
  F (fun=> P) -> P.
Proof. by move=> FP; case: (filter_ex FP). Qed.

Lemma in_filter_from {I T : Type} (D : set I) (B : I -> set T) (i : I) :
   D i -> filter_from D B (B i).
Proof. by exists i. Qed.

Lemma near_andP {T : Type} F (b1 b2 : T -> Prop) : Filter F ->
  (\forall x \near F, b1 x /\ b2 x) <->
    (\forall x \near F, b1 x) /\ (\forall x \near F, b2 x).
Proof.
move=> FF; split=> [H|[H1 H2]]; first by split; apply: filterS H => ? [].
by apply: filterS2 H1 H2.
Qed.

Lemma nearP_dep {T U} {F : set (set T)} {G : set (set U)}
   {FF : Filter F} {FG : Filter G} (P : T -> U -> Prop) :
  (\forall x \near F & y \near G, P x y) ->
  \forall x \near F, \forall y \near G, P x y.
Proof.
move=> [[Q R] [/=FQ GR]] QRP.
by apply: filterS FQ => x Q1x; apply: filterS GR => y Q2y; apply: (QRP (_, _)).
Qed.

Lemma filter2P T U (F : set (set T)) (G : set (set U))
  {FF : Filter F} {FG : Filter G} (P : set (T * U)) :
  (exists2 Q : set T * set U, F Q.1 /\ G Q.2
     & forall (x : T) (y : U), Q.1 x -> Q.2 y -> P (x, y))
   <-> \forall x \near (F, G), P x.
Proof.
split=> [][[A B] /=[FA GB] ABP]; exists (A, B) => //=.
  by move=> [a b] [/=Aa Bb]; apply: ABP.
by move=> a b Aa Bb; apply: (ABP (_, _)).
Qed.

Lemma filter_ex2 {T U : Type} (F : set (set T)) (G : set (set U))
  {FF : ProperFilter F} {FG : ProperFilter G} (P : set T) (Q : set U) :
   F P -> G Q -> exists x : T, exists2 y : U, P x & Q y.
Proof. by move=> /filter_ex [x Px] /filter_ex [y Qy]; exists x, y. Qed.
Arguments filter_ex2 {T U F G FF FG _ _}.

Lemma filter_fromP {I T : Type} (D : set I) (B : I -> set T) (F : set (set T)) :
  Filter F -> F `=>` filter_from D B <-> forall i, D i -> F (B i).
Proof.
split; first by move=> FB i ?; apply/FB/in_filter_from.
by move=> FB P [i Di BjP]; apply: (filterS BjP); apply: FB.
Qed.

Lemma filter_fromTP {I T : Type} (B : I -> set T) (F : set (set T)) :
  Filter F -> F `=>` filter_from setT B <-> forall i, F (B i).
Proof. by move=> FF; rewrite filter_fromP; split=> [P i|P i _]; apply: P. Qed.

Lemma filter_from_filter {I T : Type} (D : set I) (B : I -> set T) :
  (exists i : I, D i) ->
  (forall i j, D i -> D j -> exists2 k, D k & B k `<=` B i `&` B j) ->
  Filter (filter_from D B).
Proof.
move=> [i0 Di0] Binter; constructor; first by exists i0.
- move=> P Q [i Di BiP] [j Dj BjQ]; have [k Dk BkPQ]:= Binter _ _ Di Dj.
  by exists k => // x /BkPQ [/BiP ? /BjQ].
- by move=> P Q subPQ [i Di BiP]; exists i; apply: subset_trans subPQ.
Qed.

Lemma filter_fromT_filter {I T : Type} (B : I -> set T) :
  (exists _ : I, True) ->
  (forall i j, exists k, B k `<=` B i `&` B j) ->
  Filter (filter_from setT B).
Proof.
move=> [i0 _] BI; apply: filter_from_filter; first by exists i0.
by move=> i j _ _; have [k] := BI i j; exists k.
Qed.

Lemma filter_from_proper {I T : Type} (D : set I) (B : I -> set T) :
  Filter (filter_from D B) ->
  (forall i, D i -> B i !=set0) ->
  ProperFilter (filter_from D B).
Proof.
move=> FF BN0; apply: Build_ProperFilter=> P [i Di BiP].
by have [x Bix] := BN0 _ Di; exists x; apply: BiP.
Qed.

Lemma filter_bigI T (I : choiceType) (D : {fset I}) (f : I -> set T)
  (F : set (set T)) :
  Filter F -> (forall i, i \in D -> F (f i)) ->
  F (\bigcap_(i in [set i | i \in D]) f i).
Proof.
move=> FF FfD.
suff: F [set p | forall i, i \in enum_fset D -> f i p] by [].
have {FfD} : forall i, i \in enum_fset D -> F (f i) by move=> ? /FfD.
elim: (enum_fset D) => [|i s ihs] FfD; first exact: filterS filterT.
apply: (@filterS _ _ _ (f i `&` [set p | forall i, i \in s -> f i p])).
  by move=> p [fip fsp] j; rewrite inE => /orP [/eqP->|] //; apply: fsp.
apply: filterI; first by apply: FfD; rewrite inE eq_refl.
by apply: ihs => j sj; apply: FfD; rewrite inE sj orbC.
Qed.

Lemma filter_forall T (I : finType) (f : I -> set T) (F : set (set T)) :
    Filter F -> (forall i : I, \forall x \near F, f i x) ->
  \forall x \near F, forall i, f i x.
Proof.
move=> FF fIF; apply: filterS (@filter_bigI T I [fset x in I]%fset f F FF _).
  by move=> x fIx i; have := fIx i; rewrite /= inE/=; apply.
by move=> i; rewrite inE/= => _; apply: (fIF i).
Qed.

(** ** Limits expressed with filters *)

Definition fmap {T U : Type} (f : T -> U) (F : set (set T)) :=
  [set P | F (f @^-1` P)].
Arguments fmap _ _ _ _ _ /.

Lemma fmapE {U V : Type} (f : U -> V)
  (F : set (set U)) (P : set V) : fmap f F P = F (f @^-1` P).
Proof. by []. Qed.

Notation "E @[ x --> F ]" :=
  (fmap (fun x => E) [filter of F]) : classical_set_scope.
Notation "f @ F" := (fmap f [filter of F]) : classical_set_scope.
Global Instance fmap_filter T U (f : T -> U) (F : set (set T)) :
  Filter F -> Filter (f @ F).
Proof.
move=> FF; constructor => [|P Q|P Q PQ]; rewrite ?fmapE ?filter_ofE //=.
- exact: filterT.
- exact: filterI.
- by apply: filterS=> ?/PQ.
Qed.
(*Typeclasses Opaque fmap.*)

Global Instance fmap_proper_filter T U (f : T -> U) (F : set (set T)) :
  ProperFilter F -> ProperFilter (f @ F).
Proof.
move=> FF; apply: Build_ProperFilter';
by rewrite fmapE; apply: filter_not_empty.
Qed.
Definition fmap_proper_filter' := fmap_proper_filter.

Definition fmapi {T U : Type} (f : T -> set U) (F : set (set T)) :=
  [set P | \forall x \near F, exists y, f x y /\ P y].

Notation "E `@[ x --> F ]" :=
  (fmapi (fun x => E) [filter of F]) : classical_set_scope.
Notation "f `@ F" := (fmapi f [filter of F]) : classical_set_scope.

Lemma fmapiE {U V : Type} (f : U -> set V)
  (F : set (set U)) (P : set V) :
  fmapi f F P = \forall x \near F, exists y, f x y /\ P y.
Proof. by []. Qed.

Global Instance fmapi_filter T U (f : T -> set U) (F : set (set T)) :
  infer {near F, is_totalfun f} -> Filter F -> Filter (f `@ F).
Proof.
move=> f_totalfun FF; rewrite /fmapi; apply: Build_Filter.
- by apply: filterS f_totalfun => x [[y Hy] H]; exists y.
- move=> /= P Q FP FQ; near=> x.
    have [//|y [fxy Py]] := near FP x.
    have [//|z [fxz Qz]] := near FQ x.
    have [//|_ fx_prop] := near f_totalfun x.
    by exists y; split => //; split => //; rewrite [y](fx_prop _ z).
- move=> /= P Q subPQ FP; near=> x.
  by have [//|y [fxy /subPQ Qy]] := near FP x; exists y.
Grab Existential Variables. all: end_near. Qed.

Typeclasses Opaque fmapi.

Global Instance fmapi_proper_filter
  T U (f : T -> U -> Prop) (F : set (set T)) :
  infer {near F, is_totalfun f} ->
  ProperFilter F -> ProperFilter (f `@ F).
Proof.
move=> f_totalfun FF; apply: Build_ProperFilter.
by move=> P; rewrite /fmapi/= => /filter_ex [x [y [??]]]; exists y.
Qed.
Definition filter_map_proper_filter' := fmapi_proper_filter.

Lemma cvg_id T (F : set (set T)) : x @[x --> F] --> F.
Proof. exact. Qed.
Arguments cvg_id {T F}.

Lemma fmap_comp {A B C} (f : B -> C) (g : A -> B) F: 
  Filter F -> f @ ( g @ F) = (f \o g)%FUN @ F.
Proof. by []. Qed.

Lemma appfilter U V (f : U -> V) (F : set (set U)) :
  f @ F = [set P : set _ | \forall x \near F, P (f x)].
Proof. by []. Qed.

Lemma cvg_app U V (F G : set (set U)) (f : U -> V) :
  F --> G -> f @ F --> f @ G.
Proof. by move=> FG P /=; exact: FG. Qed.
Arguments cvg_app {U V F G} _.

Lemma cvgi_app U V (F G : set (set U)) (f : U -> set V) :
  F --> G -> f `@ F --> f `@ G.
Proof. by move=> FG P /=; exact: FG. Qed.

Lemma cvg_comp T U V (f : T -> U) (g : U -> V)
  (F : set (set T)) (G : set (set U)) (H : set (set V)) :
  f @ F `=>` G -> g @ G `=>` H -> g \o f @ F `=>` H.
Proof. by move=> fFG gGH; apply: cvg_trans gGH => P /fFG. Qed.

Lemma cvgi_comp T U V (f : T -> U) (g : U -> set V)
  (F : set (set T)) (G : set (set U)) (H : set (set V)) :
  f @ F `=>` G -> g `@ G `=>` H -> g \o f `@ F `=>` H.
Proof. by move=> fFG gGH; apply: cvg_trans gGH => P /fFG. Qed.

Lemma near_eq_cvg {T U} {F : set (set T)} {FF : Filter F} (f g : T -> U) :
  {near F, f =1 g} -> g @ F `=>` f @ F.
Proof. by move=> eq_fg P /=; apply: filterS2 eq_fg => x /= <-. Qed.

Lemma neari_eq_loc {T U} {F : set (set T)} {FF : Filter F} (f g : T -> set U) :
  {near F, f =2 g} -> g `@ F `=>` f `@ F.
Proof.
move=> eq_fg P /=; apply: filterS2 eq_fg => x eq_fg [y [fxy Py]].
by exists y; rewrite -eq_fg.
Qed.

Lemma cvg_near_const (T U : Type) (f : T -> U) (F : set (set T)) (G : set (set U)) :
  Filter F -> ProperFilter G ->
  (\forall y \near G, \forall x \near F, f x = y) -> f @ F --> G.
Proof.
move=> FF FG fFG P /= GP; rewrite !near_simpl; apply: (have_near G).
by apply: filter_app fFG; near=> y => /=; apply: filterS => x /= ->; near: y.
Grab Existential Variables. all: by end_near. Qed.

(* globally filter *)

Definition globally {T : Type} (A : set T) : set (set T) :=
   [set P : set T | forall x, A x -> P x].
Arguments globally {T} A _ /.

Global Instance globally_filter {T : Type} (A : set T) :
   Filter (globally A).
Proof.
constructor => //= P Q; last by move=> PQ AP x /AP /PQ.
by move=> AP AQ x Ax; split; [apply: AP|apply: AQ].
Qed.

Global Instance globally_properfilter {T : Type} (A : set T) a :
   infer (A a) -> ProperFilter (globally A).
Proof. by move=> Aa; apply: Build_ProperFilter' => /(_ a). Qed.

(** ** Specific filters *)

Section at_point.

Context {T : Type}.

Definition at_point (a : T) (P : set T) : Prop := P a.

Global Instance at_point_filter (a : T) : ProperFilter (at_point a).
Proof. by constructor=> //; constructor=> // P Q subPQ /subPQ. Qed.
Typeclasses Opaque at_point.

End at_point.

(** Filters for pairs *)

Global Instance filter_prod_filter T U (F : set (set T)) (G : set (set U)) :
  Filter F -> Filter G -> Filter (filter_prod F G).
Proof.
move=> FF FG; apply: filter_from_filter.
  by exists (setT, setT); split; apply: filterT.
move=> [P Q] [P' Q'] /= [FP GQ] [FP' GQ'].
exists (P `&` P', Q `&` Q') => /=; first by split; apply: filterI.
by move=> [x y] [/= [??] []].
Qed.

Canonical prod_filter_on T U (F : filter_on T) (G : filter_on U) :=
  FilterType (filter_prod F G) (filter_prod_filter _ _).

Global Instance filter_prod_proper {T1 T2 : Type}
  {F : (T1 -> Prop) -> Prop} {G : (T2 -> Prop) -> Prop}
  {FF : ProperFilter F} {FG : ProperFilter G} :
  ProperFilter (filter_prod F G).
Proof.
apply: filter_from_proper => -[A B] [/=FA GB].
by have [[x ?] [y ?]] := (filter_ex FA, filter_ex GB); exists (x, y).
Qed.
Definition filter_prod_proper' := @filter_prod_proper.

Lemma filter_prod1 {T U} {F : set (set T)} {G : set (set U)}
  {FG : Filter G} (P : set T) :
  (\forall x \near F, P x) -> \forall x \near F & _ \near G, P x.
Proof.
move=> FP; exists (P, setT)=> //= [|[?? []//]].
by split=> //; apply: filterT.
Qed.
Lemma filter_prod2 {T U} {F : set (set T)} {G : set (set U)}
  {FF : Filter F} (P : set U) :
  (\forall y \near G, P y) -> \forall _ \near F & y \near G, P y.
Proof.
move=> FP; exists (setT, P)=> //= [|[?? []//]].
by split=> //; apply: filterT.
Qed.

Program Definition in_filter_prod {T U} {F : set (set T)} {G : set (set U)}
  (P : in_filter F) (Q : in_filter G) : in_filter (filter_prod F G) :=
  @InFilter _ _ (fun x => prop_of P x.1 /\ prop_of Q x.2) _.
Next Obligation.
by exists (prop_of P, prop_of Q) => //=; split; apply: prop_ofP.
Qed.

Lemma near_pair {T U} {F : set (set T)} {G : set (set U)}
      {FF : Filter F} {FG : Filter G}
      (P : in_filter F) (Q : in_filter G) x :
       prop_of P x.1 -> prop_of Q x.2 -> prop_of (in_filter_prod P Q) x.
Proof. by case: x=> x y; do ?rewrite prop_ofE /=; split. Qed.

Lemma cvg_fst {T U F G} {FG : Filter G} :
  (@fst T U) @ filter_prod F G --> F.
Proof. by move=> P; apply: filter_prod1. Qed.

Lemma cvg_snd {T U F G} {FF : Filter F} :
  (@snd T U) @ filter_prod F G --> G.
Proof. by move=> P; apply: filter_prod2. Qed.

Lemma near_map {T U} (f : T -> U) (F : set (set T)) (P : set U) :
  (\forall y \near f @ F, P y) = (\forall x \near F, P (f x)).
Proof. by []. Qed.

Lemma near_map2 {T T' U U'} (f : T -> U) (g : T' -> U')
      (F : set (set T)) (G : set (set T')) (P : U -> set U') :
  Filter F -> Filter G ->
  (\forall y \near f @ F & y' \near g @ G, P y y') =
  (\forall x \near F     & x' \near G     , P (f x) (g x')).
Proof.
move=> FF FG; rewrite propeqE; split=> -[[A B] /= [fFA fGB] ABP].
  exists (f @^-1` A, g @^-1` B) => //= -[x y /=] xyAB.
  by apply: (ABP (_, _)); apply: xyAB.
exists (f @` A, g @` B) => //=; last first.
  by move=> -_ [/= [x Ax <-] [x' Bx' <-]]; apply: (ABP (_, _)).
rewrite !nbhs_simpl /fmap /=; split.
  by apply: filterS fFA=> x Ax; exists x.
by apply: filterS fGB => x Bx; exists x.
Qed.

Lemma near_mapi {T U} (f : T -> set U) (F : set (set T)) (P : set U) :
  (\forall y \near f `@ F, P y) = (\forall x \near F, exists y, f x y /\ P y).
Proof. by []. Qed.

(* Lemma filterSpair (T T' : Type) (F : set (set T)) (F' : set (set T')) : *)
(*    Filter F -> Filter F' -> *)
(*    forall (P : set T) (P' : set T') (Q : set (T * T')), *)
(*    (forall x x', P x -> P' x' -> Q (x, x')) -> F P /\ F' P' -> *)
(*    filter_prod F F' Q. *)
(* Proof. *)
(* move=> FF FF' P P' Q PQ [FP FP']; near=> x. *)
(* have := PQ x.1 x.2; rewrite -surjective_pairing; apply; near: x; *)
(* by [apply: cvg_fst|apply: cvg_snd]. *)
(* Grab Existential Variables. all: end_near. Qed. *)

Lemma filter_pair_near_of (T T' : Type) (F : set (set T)) (F' : set (set T')) :
   Filter F -> Filter F' ->
   forall (P : @in_filter T F) (P' : @in_filter T' F') (Q : set (T * T')),
   (forall x x', prop_of P x -> prop_of P' x' -> Q (x, x')) ->
   filter_prod F F' Q.
Proof.
move=> FF FF' [P FP] [P' FP'] Q PQ; rewrite prop_ofE in FP FP' PQ.
by exists (P, P') => //= -[t t'] [] /=; exact: PQ.
Qed.

Tactic Notation "near=>" ident(x) ident(y) :=
  (apply: filter_pair_near_of => x y ? ?).
Tactic Notation "near" constr(F) "=>" ident(x) ident(y) :=
  apply: (have_near F); near=> x y.

Module Export NearMap.
Definition near_simpl := (@near_simpl, @near_map, @near_mapi, @near_map2).
Ltac near_simpl := rewrite ?near_simpl.
End NearMap.

Lemma cvg_pair {T U V F} {G : set (set U)} {H : set (set V)}
  {FF : Filter F} {FG : Filter G} {FH : Filter H} (f : T -> U) (g : T -> V) :
  f @ F --> G -> g @ F --> H ->
  (f x, g x) @[x --> F] --> (G, H).
Proof.
move=> fFG gFH P; rewrite !near_simpl => -[[A B] /=[GA HB] ABP]; near=> x.
by apply: (ABP (_, _)); split=> //=; near: x; [apply: fFG|apply: gFH].
Grab Existential Variables. all: end_near. Qed.

Lemma cvg_comp2 {T U V W}
  {F : set (set T)} {G : set (set U)} {H : set (set V)} {I : set (set W)}
  {FF : Filter F} {FG : Filter G} {FH : Filter H}
  (f : T -> U) (g : T -> V) (h : U -> V -> W) :
  f @ F --> G -> g @ F --> H ->
  h (fst x) (snd x) @[x --> (G, H)] --> I ->
  h (f x) (g x) @[x --> F] --> I.
Proof. by move=> fFG gFH hGHI P /= IP; apply: cvg_pair (hGHI _ IP). Qed.
Arguments cvg_comp2 {T U V W F G H I FF FG FH f g h} _ _ _.
Definition cvg_to_comp_2 := @cvg_comp2.

(* Lemma cvgi_comp_2 {T U V W} *)
(*   {F : set (set T)} {G : set (set U)} {H : set (set V)} {I : set (set W)} *)
(*   {FF : Filter F} *)
(*   (f : T -> U) (g : T -> V) (h : U -> V -> set W) : *)
(*   f @ F --> G -> g @ F --> H -> *)
(*   h (fst x) (snd x) `@[x --> (G, H)] --> I -> *)
(*   h (f x) (g x) `@[x --> F] --> I. *)
(* Proof. *)
(* intros Cf Cg Ch. *)
(* change (fun x => h (f x) (g x)) with (fun x => h (fst (f x, g x)) (snd (f x, g x))). *)
(* apply: cvgi_comp Ch. *)
(* now apply cvg_pair. *)
(* Qed. *)

(** Restriction of a filter to a domain *)

Definition within {T : Type} (D : set T) (F : set (set T)) (P : set T) :=
  {near F, D `<=` P}.
Arguments within : simpl never.

Lemma near_withinE {T : Type} (D : set T) (F : set (set T)) (P : set T) :
  (\forall x \near within D F, P x) = {near F, D `<=` P}.
Proof. by []. Qed.

Lemma withinT  {T : Type} (F : set (set T)) (A : set T) : Filter F -> within A F A.
Proof. by move=> FF; rewrite /within; apply: filterE. Qed.

Lemma near_withinT  {T : Type} (F : set (set T)) (A : set T) : Filter F ->
  (\forall x \near within A F, A x).
Proof. exact: withinT. Qed.

Global Instance within_filter T D F : Filter F -> Filter (@within T D F).
Proof.
move=> FF; rewrite /within; constructor.
- by apply: filterE.
- by move=> P Q; apply: filterS2 => x DP DQ Dx; split; [apply: DP|apply: DQ].
- by move=> P Q subPQ; apply: filterS => x DP /DP /subPQ.
Qed.
Typeclasses Opaque within.

Canonical within_filter_on T D (F : filter_on T) :=
  FilterType (within D F) (within_filter _ _).

Lemma cvg_within {T} {F : set (set T)} {FF : Filter F} D :
  within D F --> F.
Proof. by move=> P; apply: filterS. Qed.

Definition subset_filter {T} (F : set (set T)) (D : set T) :=
  [set P : set {x | D x} | F [set x | forall Dx : D x, P (exist _ x Dx)]].
Arguments subset_filter {T} F D _.

Global Instance subset_filter_filter T F (D : set T) :
  Filter F -> Filter (subset_filter F D).
Proof.
move=> FF; constructor; rewrite /subset_filter/=.
- exact: filterE.
- by move=> P Q; apply: filterS2=> x PD QD Dx; split.
- by move=> P Q subPQ; apply: filterS => R PD Dx; apply: subPQ.
Qed.
Typeclasses Opaque subset_filter.


Lemma filter_image (T U : Type) (f : T -> U) (F : set (set T)) :
  Filter F -> f @` setT = setT -> Filter [set f @` A | A in F].
Proof.
move=> FF fsurj; split.
- by exists setT => //; apply: filterT.
- move=> _ _ [A FA <-] [B FB <-].
  exists (f @^-1` (f @` A `&` f @` B)); last by rewrite image_preimage.
  have sAB : A `&` B `<=` f @^-1` (f @` A `&` f @` B).
    by move=> x [Ax Bx]; split; exists x.
  by apply: filterS sAB _; apply: filterI.
- move=> A B sAB [C FC fC_eqA].
  exists (f @^-1` B); last by rewrite image_preimage.
  by apply: filterS FC => p Cp; apply: sAB; rewrite -fC_eqA; exists p.
Qed.

Lemma proper_image (T U : Type) (f : T -> U) (F : set (set T)) :
  ProperFilter F -> f @` setT = setT -> ProperFilter [set f @` A | A in F].
Proof.
move=> FF fsurj; apply Build_ProperFilter; last exact: filter_image.
by move=> _ [A FA <-]; have /filter_ex [p Ap] := FA; exists (f p); exists p.
Qed.
Lemma subset_filter_proper {T F} {FF : Filter F} (D : set T) :
  (forall P, F P -> ~ ~ exists x, D x /\ P x) ->
  ProperFilter (subset_filter F D).
Proof.
move=> DAP; apply: Build_ProperFilter'; rewrite /subset_filter => subFD.
by have /(_ subFD) := DAP (~` D); apply => -[x [dx /(_ dx)]].
Qed.

(** * Topological spaces *)

Module Topological.

Record mixin_of (T : Type) (nbhs : T -> set (set T)) := Mixin {
  open : set (set T) ;
  ax1 : forall p : T, ProperFilter (nbhs p) ;
  ax2 : forall p : T, nbhs p =
    [set A : set T | exists B : set T, open B /\ B p /\ B `<=` A] ;
  ax3 : open = [set A : set T | A `<=` nbhs^~ A ]
}.

Record class_of (T : Type) := Class {
  base : Filtered.class_of T T;
  mixin : mixin_of (Filtered.nbhs_op base)
}.

Section ClassDef.

Structure type := Pack { sort; _ : class_of sort }.
Local Coercion sort : type >-> Sortclass.
Variables (T : Type) (cT : type).
Definition class := let: Pack _ c := cT return class_of cT in c.

Definition clone c of phant_id class c := @Pack T c.
Let xT := let: Pack T _ := cT in T.
Notation xclass := (class : class_of xT).
Local Coercion base : class_of >-> Filtered.class_of.
Local Coercion mixin : class_of >-> mixin_of.

Definition pack nbhs' (m : @mixin_of T nbhs') :=
  fun bT (b : Filtered.class_of T T) of phant_id (@Filtered.class T bT) b =>
  fun m'   of phant_id m (m' : @mixin_of T (Filtered.nbhs_op b)) =>
  @Pack T (@Class _ b m').

Definition eqType := @Equality.Pack cT xclass.
Definition choiceType := @Choice.Pack cT xclass.
Definition pointedType := @Pointed.Pack cT xclass.
Definition filteredType := @Filtered.Pack cT cT xclass.

End ClassDef.

Module Exports.

Coercion sort : type >-> Sortclass.
Coercion base : class_of >-> Filtered.class_of.
Coercion mixin : class_of >-> mixin_of.
Coercion eqType : type >-> Equality.type.
Canonical eqType.
Coercion choiceType : type >-> Choice.type.
Canonical choiceType.
Coercion pointedType : type >-> Pointed.type.
Canonical pointedType.
Coercion filteredType : type >-> Filtered.type.
Canonical filteredType.
Notation topologicalType := type.
Notation TopologicalType T m := (@pack T _ m _ _ idfun _ idfun).
Notation TopologicalMixin := Mixin.
Notation "[ 'topologicalType' 'of' T 'for' cT ]" :=  (@clone T cT _ idfun)
  (at level 0, format "[ 'topologicalType'  'of'  T  'for'  cT ]") : form_scope.
Notation "[ 'topologicalType' 'of' T ]" := (@clone T _ _ id)
  (at level 0, format "[ 'topologicalType'  'of'  T ]") : form_scope.

End Exports.

End Topological.

Export Topological.Exports.

Section Topological1.

Context {T : topologicalType}.

Definition open := Topological.open (Topological.class T).

Definition open_nbhs (p : T) (A : set T) := open A /\ A p.

Global Instance nbhs_filter (p : T) : ProperFilter (nbhs p).
Proof. by apply: Topological.ax1; case: T p => ? []. Qed.
Typeclasses Opaque nbhs.

Canonical nbhs_filter_on (x : T) :=
  FilterType (nbhs x) (@filter_filter' _ _ (nbhs_filter x)).

Lemma nbhsE (p : T) :
  nbhs p = [set A : set T | exists B : set T, open_nbhs p B /\ B `<=` A].
Proof.
have -> : nbhs p = [set A : set T | exists B, open B /\ B p /\ B `<=` A].
  exact: Topological.ax2.
by rewrite predeqE => A; split=> [[B [? []]]|[B [[]]]]; exists B.
Qed.

Lemma open_nbhsE (p : T) (A : set T) : open_nbhs p A = (open A /\ nbhs p A).
Proof.
rewrite nbhsE propeqE; split=> [[? ?]|[? [B [[? ?] BA]]]]; split => //;
  [by exists A; split | exact: BA].
Qed.

Definition interior (A : set T) := (@nbhs _ T)^~ A.

Local Notation "A ^°" := (interior A).

Lemma interior_subset (A : set T) : A^° `<=` A.
Proof.
by move=> p; rewrite /interior nbhsE => -[? [[??]]]; apply.
Qed.

Lemma openE : open = [set A : set T | A `<=` A^°].
Proof. exact: Topological.ax3. Qed.

Lemma nbhs_singleton (p : T) (A : set T) : nbhs p A -> A p.
Proof. by rewrite nbhsE => - [? [[_ ?]]]; apply. Qed.

Lemma nbhs_interior (p : T) (A : set T) : nbhs p A -> nbhs p A^°.
Proof.
rewrite nbhsE /open_nbhs openE => - [B [[Bop Bp] sBA]].
by exists B; split=> // q Bq; apply: filterS sBA _; apply: Bop.
Qed.

Lemma open0 : open set0.
Proof. by rewrite openE. Qed.

Lemma openT : open setT.
Proof. by rewrite openE => ??; apply: filterT. Qed.

Lemma openI (A B : set T) : open A -> open B -> open (A `&` B).
Proof.
rewrite openE => Aop Bop p [Ap Bp].
by apply: filterI; [apply: Aop|apply: Bop].
Qed.

Lemma open_bigU (I : Type) (D : set I) (f : I -> set T) :
  (forall i, D i -> open (f i)) -> open (\bigcup_(i in D) f i).
Proof.
rewrite openE => fop p [i Di].
by have /fop fiop := Di; move/fiop; apply: filterS => ??; exists i.
Qed.

Lemma openU (A B : set T) : open A -> open B -> open (A `|` B).
Proof.
by rewrite openE => Aop Bop p [/Aop|/Bop]; apply: filterS => ??; [left|right].
Qed.

Lemma open_subsetE (A B : set T) : open A -> (A `<=` B) = (A `<=` B^°).
Proof.
rewrite openE => Aop; rewrite propeqE; split.
  by move=> sAB p Ap; apply: filterS sAB _; apply: Aop.
by move=> sAB p /sAB /interior_subset.
Qed.

Lemma open_interior (A : set T) : open A^°.
Proof.
rewrite openE => p; rewrite /interior nbhsE => - [B [[Bop Bp]]].
by rewrite open_subsetE //; exists B.
Qed.

Lemma interior_bigcup I (D : set I) (f : I -> set T) :
  \bigcup_(i in D) (f i)^° `<=` (\bigcup_(i in D) f i)^°.
Proof.
move=> p [i Di]; rewrite /interior nbhsE => - [B [[Bop Bp] sBfi]].
by exists B; split=> // ? /sBfi; exists i.
Qed.

Lemma open_nbhsT (p : T) : open_nbhs p setT.
Proof. by split=> //; apply: openT. Qed.

Lemma open_nbhsI (p : T) (A B : set T) :
  open_nbhs p A -> open_nbhs p B -> open_nbhs p (A `&` B).
Proof. by move=> [Aop Ap] [Bop Bp]; split; [apply: openI|split]. Qed.

Lemma open_nbhs_nbhs (p : T) (A : set T) : open_nbhs p A -> nbhs p A.
Proof. by rewrite nbhsE => p_A; exists A; split. Qed.

Lemma interiorI (A B:set T): (A `&` B)^° = A^° `&` B^°.
Proof.
rewrite /interior predeqE => //= x; rewrite nbhsE; split => [[B0 [?]] | []].
- by rewrite subsetI => // -[? ?]; split; rewrite nbhsE; exists B0.
- rewrite nbhsE => -[B0 [? ?]] [B1 [? ?]]; exists (B0 `&` B1); split;
  [exact: open_nbhsI | by rewrite subsetI; split; apply: subIset; [left|right]].
Qed.

End Topological1.

Notation "A ^°" := (interior A) : classical_set_scope.

Notation continuous f := (forall x, f%function @ x --> f%function x).

Lemma continuous_cst (S T : topologicalType) (a : T) :
  continuous (fun _ : S => a).
Proof.
move=> x A; rewrite !nbhs_simpl /= !nbhsE => - [B [[_ Ba] sBA]].
by exists setT; split; [apply: open_nbhsT|move=> ??; apply: sBA].
Qed.

Lemma continuousP (S T : topologicalType) (f : S -> T) :
  continuous f <-> forall A, open A -> open (f @^-1` A).
Proof.
split=> fcont; first by rewrite !openE => A Aop ? /Aop /fcont.
move=> s A; rewrite nbhs_simpl /= !nbhsE => - [B [[Bop Bfs] sBA]].
by exists (f @^-1` B); split; [split=> //; apply/fcont|move=> ? /sBA].
Qed.

Lemma continuous_comp (R S T : topologicalType) (f : R -> S) (g : S -> T) x :
  {for x, continuous f} -> {for (f x), continuous g} ->
  {for x, continuous (g \o f)}.
Proof. exact: cvg_comp. Qed.

Lemma open_comp  {T U : topologicalType} (f : T -> U) (D : set U) :
  {in f @^-1` D, continuous f} -> open D -> open (f @^-1` D).
Proof.
rewrite !openE => fcont Dop x /= Dfx.
by apply: fcont; [rewrite inE|apply: Dop].
Qed.

Lemma nbhs_comp {X Y : topologicalType} (f : X -> Y) U x: 
  {in f@^-1`U, continuous f} ->
  nbhs (f x) U -> nbhs x (f @^-1` U).
Proof.
rewrite ?nbhsE /= => ctsF [A [[openA nbhsA] AsubU]].
have oAInv: (open (f @^-1` A)).  {
  apply: open_comp => //.
  move=> u ufA; apply: ctsF; rewrite in_setE; apply: AsubU.
  by rewrite in_setE /= in ufA.
}
exists (f @^-1` A); rewrite open_nbhsE; repeat split => //.
- rewrite openE //= in oAInv; exact: (oAInv).
- by move=> y /=; apply: AsubU.
Qed.

Lemma cvg_fmap {T: topologicalType} {U : topologicalType}
  (F : set (set T)) x (f : T -> U) :
   {for x, continuous f} -> F --> x -> f @ F --> f x.
Proof. by move=> cf fx P /cf /fx. Qed.

Lemma near_join (T : topologicalType) (x : T) (P : set T) :
  (\near x, P x) -> \near x, \near x, P x.
Proof. exact: nbhs_interior. Qed.

Lemma near_bind (T : topologicalType) (P Q : set T) (x : T) :
  (\near x, (\near x, P x) -> Q x) -> (\near x, P x) -> \near x, Q x.
Proof.
move=> PQ xP; near=> y; apply: (near PQ y) => //;
by apply: (near (near_join xP) y).
Grab Existential Variables. all: end_near. Qed.

(* limit composition *)

Lemma continuous_cvg {T : Type} {V U : topologicalType}
  (F : set (set T)) (FF : Filter F)
  (f : T -> V) (h : V -> U) (a : V) :
  {for a, continuous h} ->
  f @ F --> a -> (h \o f) @ F --> h a.
Proof.
move=> h_continuous fa fb; apply: (cvg_trans _ h_continuous).
exact: (@cvg_comp _ _ _ _ h _ _ _ fa).
Qed.

Lemma continuous2_cvg {T : Type} {V W U : topologicalType}
  (F : set (set T)) (FF : Filter F)
  (f : T -> V) (g : T -> W) (h : V -> W -> U) (a : V) (b : W) :
  h z.1 z.2 @[z --> (a, b)] --> h a b ->
  f @ F --> a -> g @ F --> b -> (fun x => h (f x) (g x)) @ F --> h a b.
Proof.
move=> h_continuous fa fb; apply: (cvg_trans _ h_continuous).
exact: (@cvg_comp _ _ _ _ (fun x => h x.1 x.2) _ _ _ (cvg_pair fa fb)).
Qed.

Lemma cvg_near_cst (T : Type) (U : topologicalType)
  (l : U) (f : T -> U) (F : set (set T)) {FF : Filter F} :
  (\forall x \near F, f x = l) -> f @ F --> l.
Proof.
move=> fFl P /=; rewrite !near_simpl => Pl.
by apply: filterS fFl => _ ->; apply: nbhs_singleton.
Qed.
Arguments cvg_near_cst {T U} l {f F FF}.

Lemma is_cvg_near_cst (T : Type) (U : topologicalType)
  (l : U) (f : T -> U) (F : set (set T)) {FF : Filter F} :
  (\forall x \near F, f x = l) -> cvg (f @ F).
Proof. by move=> /cvg_near_cst/cvgP. Qed.
Arguments is_cvg_near_cst {T U} l {f F FF}.

Lemma near_cst_continuous (T U : topologicalType)
  (l : U) (f : T -> U) (x : T) :
  (\forall y \near x, f y = l) -> {for x, continuous f}.
Proof.
move=> eq_f_l; apply: cvg_near_cst; apply: filterS (eq_f_l) => y ->.
by rewrite (nbhs_singleton eq_f_l).
Qed.
Arguments near_cst_continuous {T U} l [f x].

Lemma cvg_cst (U : topologicalType) (x : U) (T : Type)
    (F : set (set T)) {FF : Filter F} :
  (fun _ : T => x) @ F --> x.
Proof. by apply: cvg_near_cst; near=> x0.
Grab Existential Variables. all: end_near. Qed.
Arguments cvg_cst {U} x {T F FF}.
Hint Resolve cvg_cst : core.

Lemma is_cvg_cst (U : topologicalType) (x : U) (T : Type)
  (F : set (set T)) {FF : Filter F} :
  cvg ((fun _ : T => x) @ F).
Proof. by apply: cvgP; apply: cvg_cst. Qed.
Arguments is_cvg_cst {U} x {T F FF}.
Hint Resolve is_cvg_cst : core.

Lemma cst_continuous {T U : topologicalType} (x : U) :
  continuous (fun _ : T => x).
Proof. by move=> t; apply: cvg_cst. Qed.

(* Relation between  globally  and  within A (nbhs x)     *)
(* to be combined with lemmas such as boundedP in normedtype *)
Lemma within_nbhsW {T : topologicalType} (A : set T) (x : T) :
  A x -> within A (nbhs x) `=>` globally A.
Proof.
move=> Ax P AP; rewrite /within; near=> y; apply: AP.
Grab Existential Variables. all: end_near. Qed.

(* [locally P] replaces a (globally A) in P by a within A (nbhs x)      *)
(* Can be combined with a notation taking a filter as its last argument *)
Definition locally_of (T : topologicalType) (A : set T)
  (P : set (set T) -> Prop) of phantom Prop (P (globally A)) :=
  forall x, A x -> P (within A (nbhs x)).
Notation "[ 'locally' P ]" := (@locally_of _ _ _ (Phantom _ P))
  (at level 0, format "[ 'locally'  P ]").
(* e.g. [locally [bounded f x | x in A]]  *)
(* see lemmas bounded_locally for example *)

(** ** Topology defined by a filter *)

Section TopologyOfFilter.

Context {T : Type} {nbhs' : T -> set (set T)}.
Hypothesis (nbhs'_filter : forall p : T, ProperFilter (nbhs' p)).
Hypothesis (nbhs'_singleton : forall (p : T) (A : set T), nbhs' p A -> A p).
Hypothesis (nbhs'_nbhs' : forall (p : T) (A : set T), nbhs' p A -> nbhs' p (nbhs'^~ A)).

Definition open_of_nbhs := [set A : set T | A `<=` nbhs'^~ A].

Program Definition topologyOfFilterMixin : Topological.mixin_of nbhs' :=
  @Topological.Mixin T nbhs' open_of_nbhs _ _ _.
Next Obligation.
rewrite predeqE => A; split=> [p_A|]; last first.
  by move=> [B [Bop [Bp sBA]]]; apply: filterS sBA _; apply: Bop.
exists (nbhs'^~ A); split; first by move=> ?; apply: nbhs'_nbhs'.
by split => // q /nbhs'_singleton.
Qed.

End TopologyOfFilter.

(** ** Topology defined by open sets *)

Section TopologyOfOpen.

Variable (T : Type) (op : set T -> Prop).
Hypothesis (opT : op setT).
Hypothesis (opI : forall (A B : set T), op A -> op B -> op (A `&` B)).
Hypothesis (op_bigU : forall (I : Type) (f : I -> set T),
  (forall i, op (f i)) -> op (\bigcup_i f i)).

Definition nbhs_of_open (p : T) (A : set T) :=
  exists B, op B /\ B p /\ B `<=` A.

Program Definition topologyOfOpenMixin : Topological.mixin_of nbhs_of_open :=
  @Topological.Mixin T nbhs_of_open op _ _ _.
Next Obligation.
apply Build_ProperFilter.
  by move=> A [B [_ [Bp sBA]]]; exists p; apply: sBA.
split; first by exists setT.
  move=> A B [C [Cop [Cp sCA]]] [D [Dop [Dp sDB]]].
  exists (C `&` D); split; first exact: opI.
  by split=> // q [/sCA Aq /sDB Bq].
move=> A B sAB [C [Cop [p_C sCA]]].
by exists C; split=> //; split=> //; apply: subset_trans sAB.
Qed.
Next Obligation.
rewrite predeqE => A; split=> [Aop p Ap|Aop].
  by exists A; split=> //; split.
suff -> : A = \bigcup_(B : {B : set T & op B /\ B `<=` A}) projT1 B.
  by apply: op_bigU => B; have [] := projT2 B.
rewrite predeqE => p; split=> [|[B _ Bp]]; last by have [_] := projT2 B; apply.
by move=> /Aop [B [Bop [Bp sBA]]]; exists (existT _ B (conj Bop sBA)).
Qed.

End TopologyOfOpen.

(** ** Topology defined by a base of open sets *)

Section TopologyOfBase.

Definition open_from I T (D : set I) (b : I -> set T) :=
  [set \bigcup_(i in D') b i | D' in subset^~ D].

Lemma open_fromT I T (D : set I) (b : I -> set T) :
  \bigcup_(i in D) b i = setT -> open_from D b setT.
Proof. by move=> ?; exists D. Qed.

Variable (I : pointedType) (T : Type) (D : set I) (b : I -> (set T)).
Hypothesis (b_cover : \bigcup_(i in D) b i = setT).
Hypothesis (b_join : forall i j t, D i -> D j -> b i t -> b j t ->
  exists k, D k /\ b k t /\ b k `<=` b i `&` b j).

Program Definition topologyOfBaseMixin :=
  @topologyOfOpenMixin _ (open_from D b) (open_fromT b_cover) _ _.
Next Obligation.
have [DA sDAD AeUbA] := H; have [DB sDBD BeUbB] := H0.
have ABU : forall t, (A `&` B) t ->
  exists it, D it /\ b it t /\ b it `<=` A `&` B.
  move=> t [At Bt].
  have [iA [DiA [biAt sbiA]]] : exists i, D i /\ b i t /\ b i `<=` A.
    move: At; rewrite -AeUbA => - [i DAi bit]; exists i.
    by split; [apply: sDAD|split=> // ?; exists i].
  have [iB [DiB [biBt sbiB]]] : exists i, D i /\ b i t /\ b i `<=` B.
    move: Bt; rewrite -BeUbB => - [i DBi bit]; exists i.
    by split; [apply: sDBD|split=> // ?; exists i].
  have [i [Di [bit sbiAB]]] := b_join DiA DiB biAt biBt.
  by exists i; split=> //; split=> // s /sbiAB [/sbiA ? /sbiB].
set Dt := fun t => [set it | D it /\ b it t /\ b it `<=` A `&` B].
exists [set get (Dt t) | t in A `&` B].
  by move=> _ [t ABt <-]; have /ABU/getPex [] := ABt.
rewrite predeqE => t; split=> [[_ [s ABs <-] bDtst]|ABt].
  by have /ABU/getPex [_ [_]] := ABs; apply.
by exists (get (Dt t)); [exists t| have /ABU/getPex [? []]:= ABt].
Qed.
Next Obligation.
set fop := fun j => [set Dj | Dj `<=` D /\ f j = \bigcup_(i in Dj) b i].
exists (\bigcup_j get (fop j)).
  move=> i [j _ fopji].
  suff /getPex [/(_ _ fopji)] : exists Dj, fop j Dj by [].
  by have [Dj] := H j; exists Dj.
rewrite predeqE => t; split=> [[i [j _ fopji bit]]|[j _]].
  exists j => //; suff /getPex [_ ->] : exists Dj, fop j Dj by exists i.
  by have [Dj] := H j; exists Dj.
have /getPex [_ ->] : exists Dj, fop j Dj by have [Dj] := H j; exists Dj.
by move=> [i]; exists i => //; exists j.
Qed.

End TopologyOfBase.

(** ** Topology defined by a subbase of open sets *)

Definition finI_from (I : choiceType) T (D : set I) (f : I -> set T) :=
  [set \bigcap_(i in [set i | i \in D']) f i |
    D' in [set A : {fset I} | {subset A <= D}]].

Lemma finI_from_cover (I : choiceType) T (D : set I) (f : I -> set T) :
  \bigcup_(A in finI_from D f) A = setT.
Proof.
rewrite predeqE => t; split=> // _; exists setT => //.
by exists fset0 => //; rewrite predeqE.
Qed.

Lemma finI_from1 (I : choiceType) T (D : set I) (f : I -> set T) i :
  D i -> finI_from D f (f i).
Proof.
move=> Di; exists [fset i]%fset.
  by move=> ?; rewrite !inE => /eqP->.
rewrite predeqE => t; split=> [|fit]; first by apply; rewrite /= inE.
by move=> ?; rewrite /= inE => /eqP->.
Qed.

Section TopologyOfSubbase.

Variable (I : pointedType) (T : Type) (D : set I) (b : I -> set T).

Program Definition topologyOfSubbaseMixin :=
  @topologyOfBaseMixin _ _ (finI_from D b) id (finI_from_cover D b) _.
Next Obligation.
move: i j t H H0 H1 H2 => A B t [DA sDAD AeIbA] [DB sDBD BeIbB] At Bt.
exists (A `&` B); split; last by split.
exists (DA `|` DB)%fset; first by move=> i /fsetUP [/sDAD|/sDBD].
rewrite predeqE => s; split=> [Ifs|[As Bs] i /fsetUP].
  split; first by rewrite -AeIbA => i DAi; apply: Ifs; rewrite /= inE DAi.
  by rewrite -BeIbB => i DBi; apply: Ifs; rewrite /= inE DBi orbC.
by move=> [DAi|DBi];
  [have := As; rewrite -AeIbA; apply|have := Bs; rewrite -BeIbB; apply].
Qed.

End TopologyOfSubbase.

(* Topology on nat *)

Section nat_topologicalType.

Let D : set nat := setT.
Let b : nat -> set nat := fun i => [set i].
Let bT : \bigcup_(i in D) b i = setT.
Proof. by rewrite predeqE => i; split => // _; exists i. Qed.

Let bD : forall i j t, D i -> D j -> b i t -> b j t ->
  exists k, D k /\ b k t /\ b k `<=` b i `&` b j.
Proof. by move=> i j t _ _ -> ->; exists j. Qed.

Definition nat_topologicalTypeMixin := topologyOfBaseMixin bT bD.
Canonical nat_filteredType := FilteredType nat nat (nbhs_of_open (open_from D b)).
Canonical nat_topologicalType := TopologicalType nat nat_topologicalTypeMixin.

End nat_topologicalType.

(* :TODO: ultimately nat could be replaced by any lattice *)
Definition eventually := filter_from setT (fun N => [set n | (N <= n)%N]).
Notation "'\oo'" := eventually : classical_set_scope.

Canonical eventually_filter_source X :=
   @Filtered.Source X _ nat (fun f => f @ \oo).

Global Instance eventually_filter : ProperFilter eventually.
Proof.
eapply @filter_from_proper; last by move=> i _; exists i => /=.
apply: filter_fromT_filter; first by exists 0%N.
move=> i j; exists (maxn i j) => n //=.
by rewrite geq_max => /andP[ltin ltjn].
Qed.

Canonical eventually_filterType := FilterType eventually _.
Canonical eventually_pfilterType := PFilterType eventually (filter_not_empty _).

Lemma nbhs_infty_gt N : \forall n \near \oo, (N < n)%N.
Proof. by exists N.+1. Qed.
Hint Resolve nbhs_infty_gt : core.

Lemma nbhs_infty_ge N : \forall n \near \oo, (N <= n)%N.
Proof. by exists N. Qed.

Lemma cvg_addnl N : addn N @ \oo --> \oo.
Proof.
by move=> P [n _ Pn]; exists (n - N)%N => // m; rewrite /= leq_subLR => /Pn.
Qed.

Lemma cvg_addnr N : addn^~ N --> \oo.
Proof. by under [addn^~ N]funext => n do rewrite addnC; apply: cvg_addnl. Qed.

Lemma cvg_subnr N : subn^~ N --> \oo.
Proof.
move=> P [n _ Pn]; exists (N + n)%N => //= m le_m.
by apply: Pn; rewrite /= leq_subRL// (leq_trans _ le_m)// leq_addr.
Qed.

Lemma cvg_mulnl N : (N > 0)%N -> muln N --> \oo.
Proof.
case: N => N // _ P [n _ Pn]; exists (n %/ N.+1).+1 => // m.
by rewrite /= ltn_divLR// => n_lt; apply: Pn; rewrite mulnC /= ltnW.
Qed.

Lemma cvg_mulnr N :(N > 0)%N -> muln^~ N --> \oo.
Proof.
by move=> N_gt0; under [muln^~ N]funext => n do rewrite mulnC; apply: cvg_mulnl.
Qed.

Lemma cvg_divnr N : (N > 0)%N -> divn^~ N --> \oo.
Proof.
move=> N_gt0 P [n _ Pn]; exists (n * N)%N => //= m.
by rewrite /= -leq_divRL//; apply: Pn.
Qed.

(** ** Topology on the product of two spaces *)

Section Prod_Topology.

Context {T U : topologicalType}.

Let prod_nbhs (p : T * U) := filter_prod (nbhs p.1) (nbhs p.2).

Lemma prod_nbhs_filter (p : T * U) : ProperFilter (prod_nbhs p).
Proof. exact: filter_prod_proper. Qed.

Lemma prod_nbhs_singleton (p : T * U) (A : set (T * U)) : prod_nbhs p A -> A p.
Proof.
by move=> [QR [/nbhs_singleton Qp1 /nbhs_singleton Rp2]]; apply.
Qed.

Lemma prod_nbhs_nbhs (p : T * U) (A : set (T * U)) :
  prod_nbhs p A -> prod_nbhs p (prod_nbhs^~ A).
Proof.
move=> [QR [/nbhs_interior p1_Q /nbhs_interior p2_R] sQRA].
by exists (QR.1^°, QR.2^°) => // ??; exists QR.
Qed.

Definition prod_topologicalTypeMixin :=
  topologyOfFilterMixin prod_nbhs_filter prod_nbhs_singleton prod_nbhs_nbhs.

Canonical prod_topologicalType :=
  TopologicalType (T * U) prod_topologicalTypeMixin.

End Prod_Topology.

(** ** Topology on matrices *)

Section matrix_Topology.

Variables (m n : nat) (T : topologicalType).

Implicit Types M : 'M[T]_(m, n).

Lemma mx_nbhs_filter M : ProperFilter (nbhs M).
Proof.
apply: (filter_from_proper (filter_from_filter _ _)) => [|P Q M_P M_Q|P M_P].
- by exists (fun i j => setT) => ??; apply: filterT.
- exists (fun i j => P i j `&` Q i j) => [??|mx PQmx]; first exact: filterI.
  by split=> i j; have [] := PQmx i j.
- exists (\matrix_(i, j) get (P i j)) => i j; rewrite mxE; apply: getPex.
  exact: filter_ex (M_P i j).
Qed.

Lemma mx_nbhs_singleton M (A : set 'M[T]_(m, n)) : nbhs M A -> A M.
Proof. by move=> [P M_P]; apply=> ??; apply: nbhs_singleton. Qed.

Lemma mx_nbhs_nbhs M (A : set 'M[T]_(m, n)) : nbhs M A -> nbhs M (nbhs^~ A).
Proof.
move=> [P M_P sPA]; exists (fun i j => (P i j)^°).
  by move=> ? ?; apply: nbhs_interior.
by move=> ? ?; exists P.
Qed.

Definition matrix_topologicalTypeMixin :=
  topologyOfFilterMixin mx_nbhs_filter mx_nbhs_singleton mx_nbhs_nbhs.

Canonical matrix_topologicalType :=
  TopologicalType 'M[T]_(m, n) matrix_topologicalTypeMixin.

End matrix_Topology.

(** ** Weak topology by a function *)

Section Weak_Topology.

Variable (S : pointedType) (T : topologicalType) (f : S -> T).

Definition wopen := [set f @^-1` A | A in open].

Lemma wopT : wopen setT.
Proof. by exists setT => //; apply: openT. Qed.

Lemma wopI (A B : set S) : wopen A -> wopen B -> wopen (A `&` B).
Proof.
by move=> [C Cop <-] [D Dop <-]; exists (C `&` D) => //; apply: openI.
Qed.

Lemma wop_bigU (I : Type) (g : I -> set S) :
  (forall i, wopen (g i)) -> wopen (\bigcup_i g i).
Proof.
move=> gop.
set opi := fun i => [set Ui | open Ui /\ g i = f @^-1` Ui].
exists (\bigcup_i get (opi i)).
  apply: open_bigU => i.
  by have /getPex [] : exists U, opi i U by have [U] := gop i; exists U.
have g_preim i : g i = f @^-1` (get (opi i)).
  by have /getPex [] : exists U, opi i U by have [U] := gop i; exists U.
rewrite predeqE => s; split=> [[i _]|[i _]]; last by rewrite g_preim; exists i.
by rewrite -[_ _]/((f @^-1` _) _) -g_preim; exists i.
Qed.

Definition weak_topologicalTypeMixin := topologyOfOpenMixin wopT wopI wop_bigU.

Let S_filteredClass := Filtered.Class (Pointed.class S) (nbhs_of_open wopen).
Definition weak_topologicalType :=
  Topological.Pack (@Topological.Class _ S_filteredClass
    weak_topologicalTypeMixin).

Lemma weak_continuous : continuous (f : weak_topologicalType -> T).
Proof. by apply/continuousP => A ?; exists A. Qed.

Lemma cvg_image (F : set (set S)) (s : S) :
  Filter F -> f @` setT = setT ->
  F --> (s : weak_topologicalType) <-> [set f @` A | A in F] --> (f s).
Proof.
move=> FF fsurj; split=> [cvFs|cvfFfs].
  move=> A /weak_continuous [B [Bop [Bs sBAf]]].
  have /cvFs FB : nbhs (s : weak_topologicalType) B by apply: open_nbhs_nbhs.
  rewrite nbhs_simpl; exists (f @^-1` A); first exact: filterS FB.
  exact: image_preimage.
move=> A /= [_ [[B Bop <-] [Bfs sBfA]]].
have /cvfFfs [C FC fCeB] : nbhs (f s) B by rewrite nbhsE; exists B; split.
rewrite nbhs_filterE; apply: filterS FC.
by apply: subset_trans sBfA; rewrite -fCeB; apply: preimage_image.
Qed.

End Weak_Topology.

(** ** Supremum of a family of topologies *)

Section Sup_Topology.

Variable (T : pointedType) (I : Type) (Tc : I -> Topological.class_of T).

Let TS := fun i => Topological.Pack (Tc i).

Definition sup_subbase := \bigcup_i (@open (TS i) : set (set T)).

Definition sup_topologicalTypeMixin := topologyOfSubbaseMixin sup_subbase id.

Definition sup_topologicalType :=
  Topological.Pack (@Topological.Class _ (Filtered.Class (Pointed.class T) _)
  sup_topologicalTypeMixin).

Lemma cvg_sup (F : set (set T)) (t : T) :
  Filter F -> F --> (t : sup_topologicalType) <-> forall i, F --> (t : TS i).
Proof.
move=> Ffilt; split=> cvFt.
  move=> i A /=; rewrite (@nbhsE (TS i)) => - [B [[Bop Bt] sBA]].
  apply: cvFt; exists B; split=> //; exists [set B]; last first.
    by rewrite predeqE => ?; split=> [[_ ->]|] //; exists B.
  move=> _ ->; exists [fset B]%fset.
    by move=> ?; rewrite inE inE => /eqP->; exists i.
  by rewrite predeqE=> ?; split=> [|??]; [apply|]; rewrite /= inE // =>/eqP->.
move=> A /=; rewrite (@nbhsE sup_topologicalType).
move=> [_ [[[B sB <-] [C BC Ct]] sUBA]].
rewrite nbhs_filterE; apply: filterS sUBA _; apply: (@filterS _ _ _ C).
  by move=> ??; exists C.
have /sB [D sD IDeC] := BC; rewrite -IDeC; apply: filter_bigI => E DE.
have /sD := DE; rewrite inE => - [i _]; rewrite openE => Eop.
by apply: (cvFt i); apply: Eop; move: Ct; rewrite -IDeC => /(_ _ DE).
Qed.

End Sup_Topology.

(** ** Product topology *)

Section Product_Topology.

Variable (I : Type) (T : I -> topologicalType).

Definition product_topologicalType :=
  sup_topologicalType (fun i => Topological.class
    (weak_topologicalType (fun f : dep_arrow_pointedType T => f i))).

End Product_Topology.

(** nbhs' *)

(* Should have a generic ^' operator *)
Definition nbhs' {T : topologicalType} (x : T) :=
  within (fun y => y != x) (nbhs x).

Lemma nbhsE' (T : topologicalType) (x : T) : nbhs x = nbhs' x `&` at_point x.
Proof.
rewrite predeqE => A; split=> [x_A|[x_A Ax]].
  split; last exact: nbhs_singleton.
  move: x_A; rewrite nbhsE => -[B [x_B sBA]]; rewrite /nbhs' nbhsE.
  by exists B; split=> // ? /sBA.
move: x_A; rewrite /nbhs' !nbhsE => -[B [x_B sBA]]; exists B.
by split=> // y /sBA Ay; case: (eqVneq y x) => [->|].
Qed.

Global Instance nbhs'_filter {T : topologicalType} (x : T) :
  Filter (nbhs' x).
Proof. exact: within_filter. Qed.
Typeclasses Opaque nbhs'.

Canonical nbhs'_filter_on (T : topologicalType)  (x : T) :=
  FilterType (nbhs' x) (nbhs'_filter _).

Lemma cvg_fmap2 (T U : Type) (f : T -> U):
  forall (F G : set (set T)), G `=>` F -> f @ G `=>` f @ F.
Proof. by move=> F G H A fFA ; exact: H (preimage f A) fFA. Qed.

Lemma cvg_within_filter {T U} {f : T -> U} (F : set (set T)) {FF : (Filter F) }
  (G : set (set U)) : forall (D : set T), (f @ F) --> G -> (f @ within D F) --> G.
Proof. move=> ?;  exact: cvg_trans (cvg_fmap2 (cvg_within _)). Qed.

Lemma cvg_app_within {T} {U : topologicalType} (f : T -> U) (F : set (set T))
  (D : set T): Filter F -> cvg (f @ F) -> cvg (f @ within D F).
Proof. by move => FF /cvg_ex [l H]; apply/cvg_ex; exists l; exact: cvg_within_filter. Qed.

Lemma nbhs_nbhs' {T : topologicalType} (x : T) : nbhs' x `=>` nbhs x.
Proof. exact: cvg_within. Qed.

(** meets *)

Lemma meets_openr {T : topologicalType} (F : set (set T)) (x : T) :
  F `#` nbhs x = F `#` open_nbhs x.
Proof.
rewrite propeqE; split; [exact/meetsSr/open_nbhs_nbhs|].
by move=> P A B {}/P P; rewrite nbhsE => -[B' [/P + sB]]; apply: subsetI_neq0.
Qed.

Lemma meets_openl {T : topologicalType} (F : set (set T)) (x : T) :
  nbhs x `#` F = open_nbhs x `#` F.
Proof. by rewrite meetsC meets_openr meetsC. Qed.

Lemma meets_globallyl T (A : set T) G :
  globally A `#` G = forall B, G B -> A `&` B !=set0.
Proof.
rewrite propeqE; split => [/(_ _ _ (fun=> id))//|clA A' B sA].
by move=> /clA; apply: subsetI_neq0.
Qed.

Lemma meets_globallyr T F (B : set T) :
  F `#` globally B = forall A, F A -> A `&` B !=set0.
Proof.
by rewrite meetsC meets_globallyl; under eq_forall do rewrite setIC.
Qed.

Lemma meetsxx T (F : set (set T)) (FF : Filter F) : F `#` F = ~ (F set0).
Proof.
rewrite propeqE; split => [FmF F0|]; first by have [x []] := FmF _ _ F0 F0.
move=> FN0 A B /filterI FAI {}/FAI FAB; apply/set0P/eqP => AB0.
by rewrite AB0 in FAB.
Qed.

Lemma proper_meetsxx T (F : set (set T)) (FF : ProperFilter F) : F `#` F.
Proof. by rewrite meetsxx; apply: filter_not_empty. Qed.

(** ** Closed sets in topological spaces *)

Section Closed.

Context {T : topologicalType}.

Definition closure (A : set T) :=
  [set p : T | forall B, nbhs p B -> A `&` B !=set0].

Lemma closure0 : closure set0 = set0 :> set T.
Proof.
rewrite predeqE => x; split => // /(_ _ (filter_nbhsT _))/set0P.
by rewrite set0I eqxx.
Qed.

Lemma closureEnbhs A : closure A = [set p | globally A `#` nbhs p].
Proof. by under eq_fun do rewrite meets_globallyl. Qed.

Lemma closureEonbhs A : closure A = [set p | globally A `#` open_nbhs p].
Proof. by under eq_fun do rewrite -meets_openr meets_globallyl. Qed.

Lemma subset_closure (A : set T) : A `<=` closure A.
Proof. by move=> p ??; exists p; split=> //; apply: nbhs_singleton. Qed.

Lemma closureI (A B : set T) : closure (A `&` B) `<=` closure A `&` closure B.
Proof. by move=> p clABp; split=> ? /clABp [q [[]]]; exists q. Qed.

Definition limit_point E := [set t : T |
  forall U, nbhs t U -> exists y, [/\ y != t, E y & U y]].

Lemma limit_pointEnbhs E :
  limit_point E = [set p | globally (E `\ p) `#` nbhs p].
Proof.
under eq_fun do rewrite meets_globallyl; rewrite funeqE => p /=.
apply/eq_forall2 => x px; apply/eq_exists => y.
by rewrite propeqE; split => [[/eqP ? ?]|[[? /eqP ?]]]; do 2?split.
Qed.

Lemma limit_pointEonbhs E :
  limit_point E = [set p | globally (E `\ p) `#` open_nbhs p].
Proof. by rewrite limit_pointEnbhs; under eq_fun do rewrite meets_openr. Qed.

Lemma subset_limit_point E : limit_point E `<=` closure E.
Proof. by move=> t Et U tU; have [p [? ? ?]] := Et _ tU; exists p. Qed.

Lemma closure_limit_point E : closure E = E `|` limit_point E.
Proof.
rewrite predeqE => t; split => [cEt|]; last first.
  by case; [exact: subset_closure|exact: subset_limit_point].
have [?|Et] := pselect (E t); [by left|right=> U tU; have [p []] := cEt _ tU].
by exists p; split => //; apply/eqP => pt; apply: Et; rewrite -pt.
Qed.

Lemma closureEcvg E : 
  closure E = [set f | exists F, ProperFilter F /\ F E /\ F --> f].
Proof.
rewrite eqEsubset; split => f /=.
- move=> clEf; exists (filter_from (nbhs f) (fun X => X `&` E)); split;[|split].
  + apply: Build_ProperFilter; last apply: filter_from_filter.
    * move=> P [Q nbhsQ QEsubP].
      case/(_ Q nbhsQ): clEf => x EQx; exists x.
      by apply QEsubP; rewrite setIC.
    * by exists setT; apply: filter_nbhsT.
    * move=> I J ? ?; exists ( I `&` J); last by move=> ? [[]]; repeat split.
      exact: filterI.
  + exists setT; first exact: filter_nbhsT.
    by move=> ? [].
  + by move=> U /= ?; exists U => // ? [].
- move=> [F [FF [FE Ff]]] U /= nbhsU.
  have: F (E `&` U) by apply: filterI => //; exact: Ff.
  exact: filter_ex.
Qed.

Definition closed (D : set T) := closure D `<=` D.

Lemma closedC (D : set T) : open D -> closed (~` D).
Proof. by rewrite openE => Dop p clNDp /Dop /clNDp [? []]. Qed.

Lemma closed_bigI {I} (D : set I) (f : I -> set T) :
  (forall i, D i -> closed (f i)) -> closed (\bigcap_(i in D) f i).
Proof.
move=> fcl t clft i Di; have /fcl := Di; apply.
by move=> A /clft [s [/(_ i Di)]]; exists s.
Qed.

Lemma closedI (D E : set T) : closed D -> closed E -> closed (D `&` E).
Proof.
by move=> Dcl Ecl p clDEp; split; [apply: Dcl|apply: Ecl];
  move=> A /clDEp [q [[]]]; exists q.
Qed.

Lemma closedT : closed setT. Proof. by []. Qed.

Lemma closed0 : closed set0.
Proof. by move=> ? /(_ setT) [|? []] //; apply: filterT. Qed.

Lemma closedE : closed = [set A : set T | forall p, ~ (\near p, ~ A p) -> A p].
Proof.
rewrite predeqE => A; split=> Acl p; last first.
  by move=> clAp; apply: Acl; rewrite -nbhs_nearE => /clAp [? []].
rewrite -nbhs_nearE nbhsE => /asboolP.
rewrite asbool_neg => /forallp_asboolPn clAp.
apply: Acl => B; rewrite nbhsE => - [C [p_C sCB]].
have /asboolP := clAp C.
rewrite asbool_neg asbool_and => /nandP [/asboolP//|/existsp_asboolPn [q]].
move/asboolP; rewrite asbool_neg => /imply_asboolPn [/sCB Bq /contrapT Aq].
by exists q.
Qed.

Lemma openC (D : set T) : closed D -> open (~` D).
Proof.
rewrite closedE openE => Dcl t nDt; apply: contrapT.
by rewrite /interior nbhs_nearE => /Dcl.
Qed.

Lemma closed_closure (A : set T) : closed (closure A).
Proof. by move=> p clclAp B /nbhs_interior /clclAp [q [clAq /clAq]]. Qed.

End Closed.

Lemma closed_comp {T U : topologicalType} (f : T -> U) (D : set U) :
  {in ~` f @^-1` D, continuous f} -> closed D -> closed (f @^-1` D).
Proof.
rewrite !closedE=> f_continuous D_cl x /= xDf.
apply: D_cl; apply: contra_not xDf => fxD.
have NDfx : ~ D (f x).
  by move: fxD; rewrite -nbhs_nearE nbhsE => - [A [[??]]]; apply.
by apply: f_continuous fxD; rewrite inE.
Qed.

Lemma closed_cvg_loc {T} {U : topologicalType} {F} {FF : ProperFilter F}
  (f : T -> U) (D : U -> Prop) :
  forall y, f @ F --> y -> F (f @^-1` D) -> closed D -> D y.
Proof.
move=> y Ffy Df; apply => A /Ffy /=; rewrite nbhs_filterE.
by move=> /(filterI Df); apply: filter_ex.
Qed.

Lemma closed_cvg {T} {U : topologicalType} {F} {FF : ProperFilter F}
  (f : T -> U) (D : U -> Prop) :
  forall y, f @ F --> y -> (forall x, D (f x)) -> closed D -> D y.
Proof.
by move=> y fy FDf; apply: (closed_cvg_loc fy); apply: filterE.
Qed.

Section closure_lemmas.
Variable T : topologicalType.
Implicit Types E A B U : set T.

Lemma closure_subset A B : A `<=` B -> closure A `<=` closure B.
Proof. by move=> ? ? CAx ?; move/CAx; exact/subsetI_neq0. Qed.

Lemma closureE A : closure A = \bigcap_(B in [set B | closed B /\ A `<=` B]) B.
Proof.
rewrite eqEsubset; split=> [x ? B [cB AB]|]; first exact/cB/(closure_subset AB).
by move=> x; apply; split; [exact: closed_closure|exact: subset_closure].
Qed.

Lemma closureC E :
  ~` closure E = \bigcup_(x in [set U | open U /\ U `<=` ~` E]) x.
Proof.
rewrite closureE setC_bigcap eqEsubset; split => t [U [? EU Ut]].
  by exists (~` U) => //; split; [exact: openC|exact: subsetC].
by rewrite -(setCK E); exists (~` U)=> //; split; [exact:closedC|exact:subsetC].
Qed.

Lemma closure_id E : closed E <-> E = closure E.
Proof.
split=> [?|->]; last exact: closed_closure.
rewrite eqEsubset; split => //; exact: subset_closure.
Qed.

Lemma preimage_closure {X Y : topologicalType} (f : X -> Y) (U:set Y) :
  continuous f ->
  closure (f @^-1` U) `<=` f @^-1` (closure U) .
Proof.
rewrite ?closureEnbhs => cstF x /=. 
rewrite ?meets_globallyl /= => meetx P nbhsP.
apply: (nonempty_preimage (f:=f)); rewrite preimage_setI /=.
by apply: meetx; apply: nbhs_comp.
Qed.

Lemma continuous_image_closure {X Y : topologicalType} (f : X -> Y) (U:set X) :
  continuous f -> (f @` closure U) `<=` closure  (f @` U) .
Proof.
move=> ctsF y /= [x + <-].
rewrite ?closureEnbhs /= ?meets_globallyl => nbhdx Q nbhsfx.
apply: (nonempty_preimage (f:=f)); rewrite preimage_setI.
apply: subsetI_neq0;
  last by (apply: nbhdx; apply: nbhs_comp => //=; apply: nbhsfx).
- move=> z  Uz /=; exists z; tauto.
- by [].
Qed.

End closure_lemmas.

(** ** Compact sets *)

Section Compact.

Context {T : topologicalType}.

Definition cluster (F : set (set T)) := [set p : T | F `#` nbhs p].

Lemma cluster_nbhs t : cluster (nbhs t) t.
Proof. by move=> A B /nbhs_singleton At /nbhs_singleton Bt; exists t. Qed.

Lemma clusterEonbhs F : cluster F = [set p | F `#` open_nbhs p].
Proof. by under eq_fun do rewrite -meets_openr. Qed.

Lemma clusterE F : cluster F = \bigcap_(A in F) (closure A).
Proof. by rewrite predeqE => p; split=> cF ????; apply: cF. Qed.

Lemma closureEcluster E : closure E = cluster (globally E).
Proof. by rewrite closureEnbhs. Qed.

Lemma cvg_cluster F G : F --> G -> cluster F `<=` cluster G.
Proof. by move=> sGF p Fp P Q GP Qp; apply: Fp Qp; apply: sGF. Qed.

Lemma cluster_cvgE F :
  ProperFilter F ->
  cluster F = [set p | exists2 G, ProperFilter G & G --> p /\ F `<=` G].
Proof.
move=> FF; rewrite predeqE => p.
split=> [clFp|[G Gproper [cvGp sFG]] A B]; last first.
  by move=> /sFG GA /cvGp GB; apply: (@filter_ex _ G); apply: filterI.
exists (filter_from (\bigcup_(A in F) [set A `&` B | B in nbhs p]) id).
  apply filter_from_proper; last first.
    by move=> _ [A FA [B p_B <-]]; have := clFp _ _ FA p_B.
  apply: filter_from_filter.
    exists setT; exists setT; first exact: filterT.
    by exists setT; [apply: filterT|rewrite setIT].
  move=> _ _ [A1 FA1 [B1 p_B1 <-]] [A2 FA2 [B2 p_B2 <-]].
  exists (A1 `&` B1 `&` (A2 `&` B2)) => //; exists (A1 `&` A2).
    exact: filterI.
  by exists (B1 `&` B2); [apply: filterI|rewrite setIACA].
split.
  move=> A p_A; exists A => //; exists setT; first exact: filterT.
  by exists A => //; rewrite setIC setIT.
move=> A FA; exists A => //; exists A => //; exists setT; first exact: filterT.
by rewrite setIT.
Qed.

Definition compact A := forall (F : set (set T)),
  ProperFilter F -> F A -> A `&` cluster F !=set0.

Lemma compact0 : compact set0.
Proof. by move=> F FF /filter_ex []. Qed.

Lemma subclosed_compact (A B : set T) :
  closed A -> compact B -> A `<=` B -> compact A.
Proof.
move=> Acl Bco sAB F Fproper FA.
have [|p [Bp Fp]] := Bco F; first exact: filterS FA.
by exists p; split=> //; apply: Acl=> C Cp; apply: Fp.
Qed.

Definition hausdorff := forall p q : T, cluster (nbhs p) q -> p = q.

Typeclasses Opaque within.
Global Instance within_nbhs_proper (A : set T) p :
  infer (closure A p) -> ProperFilter (within A (nbhs p)).
Proof.
move=> clAp; apply: Build_ProperFilter => B.
by move=> /clAp [q [Aq AqsoBq]]; exists q; apply: AqsoBq.
Qed.

Lemma compact_closed (A : set T) : hausdorff -> compact A -> closed A.
Proof.
move=> hT Aco p clAp; have pA := !! @withinT _ (nbhs p) A _.
have [q [Aq clsAp_q]] := !! Aco _ _ pA; rewrite (hT p q) //.
by apply: cvg_cluster clsAp_q; apply: cvg_within.
Qed.

End Compact.
Arguments hausdorff : clear implicits.

<<<<<<< HEAD
=======
Class UltraFilter {T} (F : set (set T)) := {
  ultra_proper :> ProperFilter F ;
  max_filter : forall G : set (set T), ProperFilter G -> F `<=` G -> G = F
}.

Section UltraFilters.
Lemma ultra_cvg_clusterE (T : topologicalType) (F : set (set T)) :
  UltraFilter F -> cluster F = [set p | F --> p].
Proof.
move=> FU; rewrite predeqE => p; split.
  by rewrite cluster_cvgE => - [G GF [cvGp /max_filter <-]].
by move=> cvFp; rewrite cluster_cvgE; exists F; [apply: ultra_proper|split].
Qed.

Lemma ultraFilterLemma T (F : set (set T)) :
  ProperFilter F -> exists G, UltraFilter G /\ F `<=` G.
Proof.
move=> FF.
set filter_preordset := ({G : set (set T) & ProperFilter G /\ F `<=` G}).
set preorder := fun G1 G2 : filter_preordset => projT1 G1 `<=` projT1 G2.
suff [G Gmax] : exists G : filter_preordset, premaximal preorder G.
  have [GF sFG] := projT2 G; exists (projT1 G); split=> //; split=> // H HF sGH.
  have sFH : F `<=` H by apply: subset_trans sGH.
  have sHG : preorder (existT _ H (conj HF sFH)) G by apply: Gmax.
  by rewrite predeqE => ?; split=> [/sHG|/sGH].
have sFF : F `<=` F by [].
apply: (ZL_preorder ((existT _ F (conj FF sFF)) : filter_preordset)) =>
  [?|G H I sGH sHI ? /sGH /sHI|A Atot] //.
case: (pselect (A !=set0)) => [[G AG] | A0]; last first.
  exists (existT _ F (conj FF sFF)) => G AG.
  by have /asboolP := A0; rewrite asbool_neg => /forallp_asboolPn /(_ G).
have [GF sFG] := projT2 G.
suff UAF : ProperFilter (\bigcup_(H in A) projT1 H).
  have sFUA : F `<=` \bigcup_(H in A) projT1 H.
    by move=> B FB; exists G => //; apply: sFG.
  exists (existT _ (\bigcup_(H in A) projT1 H) (conj UAF sFUA)) => H AH B HB /=.
  by exists H.
apply Build_ProperFilter.
  by move=> B [H AH HB]; have [HF _] := projT2 H; apply: (@filter_ex _ _ HF).
split; first by exists G => //; apply: filterT.
  move=> B C [HB AHB HBB] [HC AHC HCC]; have [sHBC|sHCB] := Atot _ _ AHB AHC.
    exists HC => //; have [HCF _] := projT2 HC; apply: filterI HCC.
    exact: sHBC.
  exists HB => //; have [HBF _] := projT2 HB; apply: filterI HBB _.
  exact: sHCB.
move=> B C SBC [H AH HB]; exists H => //; have [HF _] := projT2 H.
exact: filterS HB.
Qed.

Lemma compact_ultra (T : topologicalType) :
  compact = [set A | forall F : set (set T),
  UltraFilter F -> F A -> A `&` [set p | F --> p] !=set0].
Proof.
rewrite predeqE => A; split=> Aco F FF FA.
  by have /Aco [p [?]] := FA; rewrite ultra_cvg_clusterE; exists p.
have [G [GU sFG]] := ultraFilterLemma FF.
have /Aco [p [Ap]] : G A by apply: sFG.
rewrite /= -[_ --> p]/([set _ | _] p) -ultra_cvg_clusterE.
by move=> /(cvg_cluster sFG); exists p.
Qed.

Lemma in_ultra_setVsetC T (F : set (set T)) (A : set T) :
  UltraFilter F -> F A \/ F (~` A).
Proof.
move=> FU; case: (pselect (F (~` A))) => [|nFnA]; first by right.
left; suff : ProperFilter (filter_from (F `|` [set A `&` B | B in F]) id).
  move=> /max_filter <-; last by move=> B FB; exists B => //; left.
  by exists A => //; right; exists setT; [apply: filterT|rewrite setIT].
apply filter_from_proper; last first.
  move=> B [|[C FC <-]]; first exact: filter_ex.
  apply: contrapT => /asboolP; rewrite asbool_neg => /forallp_asboolPn AC0.
  by apply: nFnA; apply: filterS FC => p Cp Ap; apply: (AC0 p).
apply: filter_from_filter.
  by exists A; right; exists setT; [apply: filterT|rewrite setIT].
move=> B C [FB|[DB FDB <-]].
  move=> [FC|[DC FDC <-]]; first by exists (B `&` C)=> //; left; apply: filterI.
  exists (A `&` (B `&` DC)); last by rewrite setICA.
  by right; exists (B `&` DC) => //; apply: filterI.
move=> [FC|[DC FDC <-]].
  exists (A `&` (DB `&` C)); last by rewrite setIA.
  by right; exists (DB `&` C) => //; apply: filterI.
exists (A `&` (DB `&` DC)); last by move=> ??; rewrite setIACA setIid.
by right; exists (DB `&` DC) => //; apply: filterI.
Qed.

Lemma ultra_image (T U : Type) (f : T -> U) (F : set (set T)) :
  UltraFilter F -> f @` setT = setT -> UltraFilter [set f @` A | A in F].
Proof.
move=> FU fsurj; split; first exact: proper_image.
move=> G GF sfFG; rewrite predeqE => A; split; last exact: sfFG.
move=> GA; exists (f @^-1` A); last by rewrite image_preimage.
have [//|FnAf] := in_ultra_setVsetC (f @^-1` A) FU.
have : G (f @` (~` (f @^-1` A))) by apply: sfFG; exists (~` (f @^-1` A)).
suff : ~ G (f @` (~` (f @^-1` A))) by [].
rewrite preimage_setC image_preimage // => GnA.
by have /filter_ex [? []] : G (A `&` (~` A)) by apply: filterI.
Qed.

End UltraFilters.

>>>>>>> df401ce3
Lemma continuous_compact (T U : topologicalType) (f : T -> U) A :
  {in A, continuous f} -> compact A -> compact (f @` A).
Proof.
move=> fcont Aco F FF FfA; set G := filter_from F (fun C => A `&` f @^-1` C).
have GF : ProperFilter G.
  apply: (filter_from_proper (filter_from_filter _ _)); first by exists (f @` A).
    move=> C1 C2 F1 F2; exists (C1 `&` C2); first exact: filterI.
    by move=> ?[?[]]; split; split.
  by move=> C /(filterI FfA) /filter_ex [_ [[p ? <-]]]; eexists p.
case: (Aco G); first by exists (f @` A) => // ? [].
move=> p [Ap clsGp]; exists (f p); split; first exact/imageP.
move=> B C FB /fcont; rewrite inE /= nbhs_filterE => /(_ Ap) p_Cf.
have : G (A `&` f @^-1` B) by exists B.
by move=> /clsGp /(_ p_Cf) [q [[]]]; exists (f q).
Qed.

<<<<<<< HEAD
=======
Lemma compact_singleton (T: topologicalType) (x : T) : compact [set x].
Proof.
  move=> F PF Fx; exists x; split; first by [].
  move=> P B nbhsB; exists x; split; last by exact: nbhs_singleton.
  have [y [Py]] : (P `&` [set x] !=set0).
    by apply: filter_ex; [exact: PF| exact: filterI].
  by move=> <-.
Qed.
  
>>>>>>> df401ce3

Definition finI (I : choiceType) T (D : set I) (f : I -> set T) :=
  forall D' : {fset I}, {subset D' <= D} ->
  \bigcap_(i in [set i | i \in D']) f i !=set0.

Lemma finI_filter (I : choiceType) T (D : set I) (f : I -> set T) :
  finI D f -> ProperFilter (filter_from (finI_from D f) id).
Proof.
move=> finIf; apply: (filter_from_proper (filter_from_filter _ _)).
- by exists setT; exists fset0 => //; rewrite predeqE.
- move=> A B [DA sDA IfA] [DB sDB IfB]; exists (A `&` B) => //.
  exists (DA `|` DB)%fset.
    by move=> ?; rewrite inE => /orP [/sDA|/sDB].
  rewrite -IfA -IfB predeqE => p; split=> [Ifp|[IfAp IfBp] i].
    by split=> i Di; apply: Ifp; rewrite /= inE Di // orbC.
  by rewrite /= inE => /orP []; [apply: IfAp|apply: IfBp].
- by move=> _ [?? <-]; apply: finIf.
Qed.

Lemma filter_finI (T : pointedType) (F : set (set T)) (D : set (set T))
  (f : set T -> set T) :
  ProperFilter F -> (forall A, D A -> F (f A)) -> finI D f.
Proof.
move=> FF sDFf D' sD; apply: (@filter_ex _ F); apply: filter_bigI.
by move=> A /sD; rewrite inE => /sDFf.
Qed.

Section Covers.

Variable T : topologicalType.

Definition cover_compact (A : set T) :=
  forall (I : choiceType) (D : set I) (f : I -> set T),
  (forall i, D i -> open (f i)) -> A `<=` \bigcup_(i in D) f i ->
  exists2 D' : {fset I}, {subset D' <= D} &
    A `<=` \bigcup_(i in [set i | i \in D']) f i.

Definition open_fam_of (A : set T) I (D : set I) (f : I -> set T) :=
  exists2 g : I -> set T, (forall i, D i -> open (g i)) &
    forall i, D i -> f i = A `&` g i.

Lemma cover_compactE :
  cover_compact =
  [set A | forall (I : choiceType) (D : set I) (f : I -> set T),
    open_fam_of A D f -> A `<=` \bigcup_(i in D) f i ->
    exists2 D' : {fset I}, {subset D' <= D} &
      A `<=` \bigcup_(i in [set i | i \in D']) f i].
Proof.
rewrite predeqE => A; split=> [Aco I D f [g gop feAg] fcov|Aco I D f fop fcov].
  have gcov : A `<=` \bigcup_(i in D) g i.
    by move=> p /fcov [i Di]; rewrite feAg // => - []; exists i.
  have [D' sD sgcov] := Aco _ _ _ gop gcov.
  exists D' => // p Ap; have /sgcov [i D'i gip] := Ap.
  by exists i => //; rewrite feAg //; have /sD := D'i; rewrite inE.
have Afcov : A `<=` \bigcup_(i in D) (A `&` f i).
  by move=> p Ap; have /fcov [i ??] := Ap; exists i.
have Afop : open_fam_of A D (fun i => A `&` f i) by exists f.
have [D' sD sAfcov] := Aco _ _ _ Afop Afcov.
by exists D' => // p /sAfcov [i ? []]; exists i.
Qed.

Definition closed_fam_of (A : set T) I (D : set I) (f : I -> set T) :=
  exists2 g : I -> set T, (forall i, D i -> closed (g i)) &
    forall i, D i -> f i = A `&` g i.

Lemma compact_In0 :
  compact = [set A | forall (I : choiceType) (D : set I) (f : I -> set T),
    closed_fam_of A D f -> finI D f -> \bigcap_(i in D) f i !=set0].
Proof.
rewrite predeqE => A; split=> [Aco I D f [g gcl feAg] finIf|Aco F FF FA].
  case: (pselect (exists i, D i)) => [[i Di] | /asboolP]; last first.
    by rewrite asbool_neg => /forallp_asboolPn D0; exists point => ? /D0.
  have [|p [Ap clfinIfp]] := Aco _ (finI_filter finIf).
    by exists (f i); [apply: finI_from1|rewrite feAg // => ? []].
  exists p => j Dj; rewrite feAg //; split=> //; apply: gcl => // B.
  by apply: clfinIfp; exists (f j); [apply: finI_from1|rewrite feAg // => ? []].
have finIAclF : finI F (fun B => A `&` closure B).
  apply: (@filter_finI _ F) => B FB.
  by apply: filterI => //; apply: filterS FB; apply: subset_closure.
have [|p AclFIp] := Aco _ _ _ _ finIAclF.
  by exists closure=> //; move=> ??; apply: closed_closure.
exists p; split=> [|B C FB p_C]; first by have /AclFIp [] := FA.
by have /AclFIp [_] := FB; move=> /(_ _ p_C).
Qed.

Lemma exists2P A (P Q : A -> Prop) :
  (exists2 x, P x & Q x) <-> exists x, P x /\ Q x.
Proof. by split=> [[x ??] | [x []]]; exists x. Qed.

Lemma compact_cover : compact = cover_compact.
Proof.
rewrite compact_In0 cover_compactE predeqE => A.
split=> [Aco I D f [g gop feAg] fcov|Aco I D f [g gcl feAg]].
  case: (pselect (exists i, D i)) => [[j Dj] | /asboolP]; last first.
    rewrite asbool_neg => /forallp_asboolPn D0.
    by exists fset0 => // ? /fcov [? /D0].
  apply/exists2P; apply: contrapT.
  move=> /asboolP; rewrite asbool_neg => /forallp_asboolPn sfncov.
  suff [p IAnfp] : \bigcap_(i in D) (A `\` f i) !=set0.
    by have /IAnfp [Ap _] := Dj; have /fcov [k /IAnfp [_]] := Ap.
  apply: Aco.
    exists (fun i => ~` g i) => i Di; first exact/closedC/gop.
    rewrite predeqE => p; split=> [[Ap nfip] | [Ap ngip]]; split=> //.
      by move=> gip; apply: nfip; rewrite feAg.
    by rewrite feAg // => - [].
  move=> D' sD.
  have /asboolP : ~ A `<=` \bigcup_(i in [set i | i \in D']) f i.
    by move=> sAIf; apply: (sfncov D').
  rewrite asbool_neg => /existsp_asboolPn [p /asboolP].
  rewrite asbool_neg => /imply_asboolPn [Ap nUfp].
  by exists p => i D'i; split=> // fip; apply: nUfp; exists i.
case: (pselect (exists i, D i)) => [[j Dj] | /asboolP]; last first.
  by rewrite asbool_neg => /forallp_asboolPn D0 => _; exists point => ? /D0.
apply: contraPP => /asboolP; rewrite asbool_neg => /forallp_asboolPn If0.
apply/asboolP; rewrite asbool_neg; apply/existsp_asboolPn.
have Anfcov : A `<=` \bigcup_(i in D) (A `\` f i).
  move=> p Ap; have /asboolP := If0 p; rewrite asbool_neg => /existsp_asboolPn.
  move=> [i /asboolP]; rewrite asbool_neg => /imply_asboolPn [Di nfip].
  by exists i.
have Anfop : open_fam_of A D (fun i => A `\` f i).
  exists (fun i => ~` g i) => i Di; first exact/openC/gcl.
  rewrite predeqE => p; split=> [[Ap nfip] | [Ap ngip]]; split=> //.
    by move=> gip; apply: nfip; rewrite feAg.
  by rewrite feAg // => - [].
have [D' sD sAnfcov] := Aco _ _ _ Anfop Anfcov.
wlog [k D'k] : D' sD sAnfcov / exists i, i \in D'.
  move=> /(_ (D' `|` [fset j])%fset); apply.
  - by move=> k; rewrite !inE => /orP [/sD|/eqP->] //; rewrite inE.
  - by move=> p /sAnfcov [i D'i Anfip]; exists i => //=; rewrite !inE D'i.
  - by exists j; rewrite !inE orbC eq_refl.
exists D' => /(_ sD) [p Ifp].
have /Ifp := D'k; rewrite feAg; last by have /sD := D'k; rewrite inE.
by move=> [/sAnfcov [i D'i [_ nfip]] _]; have /Ifp := D'i.
Qed.

End Covers.

Section separated_topologicalType.
Variable (T : topologicalType).

Local Open Scope classical_set_scope.

Definition close (x y : T) : Prop := forall M, open_nbhs y M -> closure M x.

Lemma closeEnbhs x : close x = cluster (nbhs x).
Proof.
transitivity (cluster (open_nbhs x)); last first.
  by rewrite /cluster; under eq_fun do rewrite -meets_openl.
rewrite clusterEonbhs /close funeqE => y /=; rewrite meetsC /meets.
apply/eq_forall => A; rewrite forall_swap.
by rewrite closureEonbhs/= meets_globallyl.
Qed.

Lemma closeEonbhs x : close x = [set y | open_nbhs x `#` open_nbhs y].
Proof.
by rewrite closeEnbhs; under eq_fun do rewrite -meets_openl -meets_openr.
Qed.

Lemma close_sym (x y : T) : close x y -> close y x.
Proof. by rewrite !closeEnbhs /cluster/= meetsC. Qed.

Lemma cvg_close {F} {FF : ProperFilter F} (x y : T) :
  F --> x -> F --> y -> close x y.
Proof.
by move=> /sub_meets sx /sx; rewrite closeEnbhs; apply; apply/proper_meetsxx.
Qed.

Lemma close_refl (x : T) : close x x.
Proof. exact: (@cvg_close (nbhs x)). Qed.
Hint Resolve close_refl : core.

Lemma close_cvg (F1 F2 : set (set T)) {FF2 : ProperFilter F2} :
  F1 --> F2 -> F2 --> F1 -> close (lim F1) (lim F2).
Proof.
move=> F12 F21.
have [/(cvg_trans F21) F2l|dvgF1] := pselect (cvg F1).
  by apply: (@cvg_close F2) => //; apply: cvgP F2l.
have [/(cvg_trans F12)/cvgP//|dvgF2] := pselect (cvg F2).
rewrite dvgP // dvgP //; exact/close_refl.
Qed.

Lemma cvgx_close (x y : T) : x --> y -> close x y.
Proof. exact: cvg_close. Qed.

Lemma cvgi_close T' {F} {FF : ProperFilter F} (f : T' -> set T) (l l' : T) :
  {near F, is_fun f} -> f `@ F --> l -> f `@ F --> l' -> close l l'.
Proof.
move=> f_prop fFl fFl'.
suff f_totalfun: infer {near F, is_totalfun f} by exact: cvg_close fFl fFl'.
apply: filter_app f_prop; near=> x; split=> //=; near: x.
have: (f `@ F) setT by apply: fFl; apply: filterT.
by rewrite fmapiE; apply: filterS => x [y []]; exists y.
Grab Existential Variables. all: end_near. Qed.
Definition cvg_toi_locally_close := @cvgi_close.

Lemma open_hausdorff : hausdorff T =
  (forall x y : T, x != y ->
    exists2 AB, (x \in AB.1 /\ y \in AB.2) &
                [/\ open AB.1, open AB.2 & AB.1 `&` AB.2 == set0]).
Proof.
rewrite propeqE; split => [T_filterT2|T_openT2] x y.
  have := contra_not _ _ (T_filterT2 x y); rewrite (rwP eqP) (rwP negP) => cl /cl.
  rewrite [cluster _ _](rwP forallp_asboolP) => /negP.
  rewrite forallbE => /existsp_asboolPn/=[A]/negP/existsp_asboolPn/=[B].
  rewrite [nbhs _ _ -> _](rwP imply_asboolP) => /negP.
  rewrite asbool_imply !negb_imply => /andP[/asboolP xA] /andP[/asboolP yB].
  move=> /asboolPn; rewrite -set0P => /negP; rewrite negbK => /eqP AIB_eq0.
  move: xA yB; rewrite !nbhsE.
  move=> - [oA [[oA_open oAx] oAA]] [oB [[oB_open oBx] oBB]].
  by exists (oA, oB); rewrite ?inE; split => //; apply: subsetI_eq0 AIB_eq0.
apply: contraPP => /eqP /T_openT2[[/=A B]].
rewrite !inE => - [xA yB] [Aopen Bopen /eqP AIB_eq0].
move=> /(_ A B (open_nbhs_nbhs _) (open_nbhs_nbhs _)).
by rewrite -set0P => /(_ _ _)/negP; apply.
Qed.

Hypothesis sep : hausdorff T.

Lemma closeE (x y : T) : close x y = (x = y).
Proof.
rewrite propeqE; split; last by move=> ->; exact: close_refl.
by rewrite closeEnbhs; exact: sep.
Qed.

Lemma close_eq (y x : T) : close x y -> x = y.
Proof. by rewrite closeE. Qed.

Lemma cvg_unique {F} {FF : ProperFilter F} : is_subset1 [set x : T | F --> x].
Proof. move=> Fx Fy; rewrite -closeE //; exact: (@cvg_close F). Qed.

Lemma cvg_eq (x y : T) : x --> y -> x = y.
Proof. by rewrite -closeE //; apply: cvg_close. Qed.

Lemma lim_id (x : T) : lim x = x.
Proof. by apply/esym/cvg_eq/cvg_ex; exists x. Qed.

Lemma cvg_lim {F} {FF : ProperFilter F} (l : T) : F --> l -> lim F = l.
Proof. by move=> Fl; have /cvgP Fcv := Fl; apply: (@cvg_unique F). Qed.

Lemma lim_near_cst U {F} {FF : ProperFilter F} (l : T) (f : U -> T) :
   (\forall x \near F, f x = l) -> lim (f @ F) = l.
Proof. by move=> /cvg_near_cst/cvg_lim. Qed.

Lemma lim_cst U {F} {FF : ProperFilter F} (k : T) :
   lim ((fun _ : U => k) @ F) = k.
Proof. by apply: cvg_lim; apply: cvg_cst. Qed.

Lemma cvg_map_lim {U : Type} {F} {FF : ProperFilter F} (f : U -> T) (l : T) :
  f @ F --> l -> lim (f @ F) = l.
Proof. exact: cvg_lim. Qed.

Lemma cvgi_unique {U : Type} {F} {FF : ProperFilter F} (f : U -> set T) :
  {near F, is_fun f} -> is_subset1 [set x : T | f `@ F --> x].
Proof. by move=> ffun fx fy; rewrite -closeE //; exact: cvgi_close. Qed.

Lemma cvgi_map_lim {U} {F} {FF : ProperFilter F} (f : U -> T -> Prop) (l : T) :
  F (fun x : U => is_subset1 (f x)) ->
  f `@ F --> l -> lim (f `@ F) = l.
Proof.
move=> f_prop fl; apply: get_unique => // l' fl'; exact: cvgi_unique _ fl' fl.
Qed.

End separated_topologicalType.

Section connected_sets.
Variable T : topologicalType.
Implicit Types A B C D : set T.

Definition connected A :=
  forall B, B !=set0 -> (exists2 C, open C & B = A `&` C) ->
  (exists2 C, closed C & B = A `&` C) -> B = A.

Lemma connected0 : connected (@set0 T).
Proof. by move=> ? ? [? ?]; rewrite set0I. Qed.

Definition separated A B :=
  (closure A) `&` B = set0 /\ A `&` (closure B) = set0.

Lemma separatedC A B : separated A B = separated B A.
Proof. by rewrite /separated andC setIC (setIC _ B). Qed.

Lemma separated_disjoint A B : separated A B -> A `&` B = set0.
Proof.
move=> AB; rewrite predeqE => x; split => // -[Ax Bx].
by move: AB; rewrite /separated => -[<- _]; split => //; apply: subset_closure.
Qed.

Lemma connectedPn A : ~ connected A <->
  exists E : bool -> set T, [/\ forall b, E b !=set0,
    A = E false `|` E true & separated (E false) (E true)].
Proof.
rewrite -propeqE; apply notLR; rewrite propeqE.
split=> [conE [E [E0 EU [E1 E2]]]|conE B B0 [C oC BAC] [D cD BAD]].
  suff : E true = A.
    move/esym/(congr1 (setD^~ (closure (E true)))); rewrite EU setDUl.
    have := @subset_closure _ (E true); rewrite -setD_eq0 => ->; rewrite setU0.
    by move/setDidPl : E2 => ->; exact/eqP/set0P.
  apply: (conE _ (E0 true)).
  - exists (~` (closure (E false))); first exact/openC/closed_closure.
    rewrite EU setIUl.
    have /subsets_disjoint -> := @subset_closure _ (E false); rewrite set0U.
    by apply/esym/setIidPl/disjoints_subset; rewrite setIC.
  - exists (closure (E true)); first exact: closed_closure.
    by rewrite EU setIUl E2 set0U; exact/esym/setIidPl/subset_closure.
apply: contrapT => AF; apply: conE.
exists (fun i => if i is false then A `\` C else A `&` C); split.
- case=> /=; first by rewrite -BAC.
  apply/set0P/eqP => /disjoints_subset; rewrite setCK => EC.
  by apply: AF; rewrite BAC; exact/setIidPl.
- by rewrite setDE -setIUr setUCl setIT.
- split.
  + rewrite setIC; apply/disjoints_subset; rewrite closureC => x [? ?].
    by exists C => //; split=> //; rewrite setDE setCI setCK; right.
  + apply/disjoints_subset => y -[Ay Cy].
    rewrite -BAC BAD=> /closureI[_]; rewrite -(proj1 (@closure_id _ _) cD)=> Dy.
    by have : B y; [by rewrite BAD; split|rewrite BAC => -[]].
Qed.

Lemma connectedP A : connected A <->
  forall E : bool -> set T, ~ [/\ forall b, E b !=set0,
    A = E false `|` E true & separated (E false) (E true)].
Proof.
rewrite -propeqE forallNE; apply: notRL; rewrite propeqE; exact: connectedPn.
Qed.

Lemma connected_subset A B C : separated A B -> C `<=` A `|` B ->
  connected C -> C `<=` A \/ C `<=` B.
Proof.
move=> AB CAB; have -> : C = (C `&` A) `|` (C `&` B).
  rewrite predeqE => x; split=> [Cx|[] [] //].
  by have [Ax|Bx] := CAB _ Cx; [left|right].
move/connectedP/(_ (fun b => if b then C `&` B else C `&` A)) => /not_and3P[]//.
  by move/existsNP => [b /set0P/negP/negPn]; case: b => /eqP ->;
    rewrite !(setU0,set0U); [left|right]; apply: subIset; right.
case/not_andP => /eqP/set0P[x []].
- move=> /closureI[cCx cAx] [Cx Bx]; exfalso.
  by move: AB; rewrite /separated => -[] + _; apply/eqP/set0P; exists x.
- move=> [Cx Ax] /closureI[cCx cBx]; exfalso.
  by move: AB; rewrite /separated => -[] _; apply/eqP/set0P; exists x.
Qed.

Lemma bigcup_connected I (A : I -> set T) (P : I -> Prop) :
  \bigcap_(i in P) (A i) !=set0 -> (forall i, P i -> connected (A i)) ->
  connected (\bigcup_(i in P) (A i)).
Proof.
move=> [c AIc] cA; have [[i Pi]|] := pselect (exists i, P i); last first.
  move/forallNP => P0.
  rewrite (_ : P = set0) ?bigcup_set0; first exact: connected0.
  by rewrite predeqE => x; split => //; exact: P0.
apply/connectedP => [E [E0 EU sE]].
wlog E0c : E E0 EU sE / E false c.
  move=> G; have : (\bigcup_(i in P) A i) c by exists i => //; exact: AIc.
  rewrite EU => -[E0c|E1c]; first exact: G.
  by apply: (G (E \o negb)) => //;
    [case => /=|rewrite EU setUC|rewrite separatedC].
move: (E0 true) => /set0P/eqP; apply.
have [/eqP //|/set0P[d E1d]] := boolP (E true == set0).
have : \bigcup_(i in P) A i `<=` E false.
  suff AE : forall i, P i -> A i `<=` E false by move=> x [j ? ?]; exact: (AE j).
  move=> j Pj.
  move: (@connected_subset _ _ (A j) sE).
  rewrite -EU => /(_ (bigcup_sup _) (cA _ Pj)) [//| | AjE1]; first exact.
  exfalso; have E1c := AjE1 _ (AIc _ Pj).
  by move/separated_disjoint : sE; apply/eqP/set0P; exists c.
rewrite EU subUset => -[_] /(_ _ E1d) E0d; exfalso.
by move/separated_disjoint : sE; apply/eqP/set0P; exists d.
Qed.

Definition connected_component (x : T) :=
  \bigcup_(X in [set C | connected C /\ C x]) X.

Lemma component_connected (x : T) : connected (connected_component x).
Proof. by apply: bigcup_connected; [exists x => C []|move=> C []]. Qed.

End connected_sets.

Lemma connected_continuous_connected (T U : topologicalType) (f : T -> U) A :
  connected A -> continuous f -> connected (f @` A).
Proof.
move=> cA cf; apply contrapT => /connectedPn[E [E0 fAE sE]].
set AfE := fun b => A `&` f @^-1` E b.
suff sAfE : separated (AfE false) (AfE true).
  move: cA; apply/connectedPn; exists AfE; split => //.
  - move=> b; case: (E0 b) => /= u Ebu.
    have [t Et ftu] : (f @` A) u by rewrite fAE; case: b Ebu; [right|left].
    by exists t; split => //=; rewrite /preimage ftu.
  - by rewrite -setIUr -preimage_setU -fAE; exact/esym/setIidPl/preimage_image.
suff cI0 : forall b, closure (AfE b) `&` AfE (~~ b) = set0.
  by rewrite /separated cI0 setIC cI0.
move=> b.
have [fAfE cEIE] :
    f @` AfE (~~ b) = E (~~ b) /\ closure (E b) `&` E (~~ b) = set0.
  split; last by case: sE => ? ?; case: b => //; rewrite setIC.
  rewrite eqEsubset; split.
    apply: (subset_trans sub_image_setI).
    by apply subIset; right; exact: image_preimage_subset.
  move=> u Ebu.
  have [t [At ftu]] : exists t, A t /\ f t = u.
    suff [t At ftu] : (f @` A) u by exists t.
    by rewrite fAE; case: b Ebu; [left|right].
  by exists t => //; split => //=; rewrite /preimage ftu.
have ? : f @` closure (AfE b) `<=` closure (E b).
  have /(@image_subset _ _ f) : closure (AfE b) `<=` f @^-1` closure (E b).
    have /closure_id -> : closed (f @^-1` closure (E b)).
      by apply closed_comp => //; exact: closed_closure.
    apply: closure_subset.
    have /(@preimage_subset _ _ f) A0cA0 := @subset_closure _ (E b).
    by apply: subset_trans A0cA0; apply: subIset; right.
  by move/subset_trans; apply; exact: image_preimage_subset.
apply/eqP/negPn/negP/set0P => -[t [? ?]].
have : f @` closure (AfE b) `&` f @` AfE (~~ b) = set0.
  by rewrite fAfE; exact: subsetI_eq0 cEIE.
by rewrite predeqE => /(_ (f t)) [fcAfEb] _; apply fcAfEb; split; exists t.
Qed.

(** * Uniform spaces *)

Local Notation "B \o A" :=
  ([set xy | exists2 z, A (xy.1, z) & B (z, xy.2)]) : classical_set_scope.

Local Notation "A ^-1" := ([set xy | A (xy.2, xy.1)]) : classical_set_scope.

Local Notation "'to_set' A x" := ([set y | A (x, y)])
  (at level 0, A at level 0) : classical_set_scope.

Definition nbhs_ {T T'} (ent : set (set (T * T'))) (x : T) :=
  filter_from ent (fun A => to_set A x).

Lemma nbhs_E {T T'} (ent : set (set (T * T'))) x :
  nbhs_ ent x = filter_from ent (fun A => to_set A x).
Proof. by []. Qed.

Module Uniform.

Record mixin_of (M : Type) (nbhs : M -> set (set M)) := Mixin {
  entourage : (M * M -> Prop) -> Prop ;
  ax1 : Filter entourage ;
  ax2 : forall A, entourage A -> [set xy | xy.1 = xy.2] `<=` A ;
  ax3 : forall A, entourage A -> entourage (A^-1)%classic ;
  ax4 : forall A, entourage A -> exists2 B, entourage B & B \o B `<=` A ;
  ax5 : nbhs = nbhs_ entourage
}.

Record class_of (M : Type) := Class {
  base : Topological.class_of M;
  mixin : mixin_of (Filtered.nbhs_op base)
}.

Section ClassDef.

Structure type := Pack { sort; _ : class_of sort }.
Local Coercion sort : type >-> Sortclass.
Variables (T : Type) (cT : type).
Definition class := let: Pack _ c := cT return class_of cT in c.

Definition clone c of phant_id class c := @Pack T c.
Let xT := let: Pack T _ := cT in T.
Notation xclass := (class : class_of xT).
Local Coercion base : class_of >-> Topological.class_of.
Local Coercion mixin : class_of >-> mixin_of.

Definition pack nbhs (m : @mixin_of T nbhs) :=
  fun bT (b : Topological.class_of T) of phant_id (@Topological.class bT) b =>
  fun m'   of phant_id m (m' : @mixin_of T (Filtered.nbhs_op b)) =>
  @Pack T (@Class _ b m').

Definition eqType := @Equality.Pack cT xclass.
Definition choiceType := @Choice.Pack cT xclass.
Definition pointedType := @Pointed.Pack cT xclass.
Definition filteredType := @Filtered.Pack cT cT xclass.
Definition topologicalType := @Topological.Pack cT xclass.

End ClassDef.

Module Exports.

Coercion sort : type >-> Sortclass.
Coercion base : class_of >-> Topological.class_of.
Coercion mixin : class_of >-> mixin_of.
Coercion eqType : type >-> Equality.type.
Canonical eqType.
Coercion choiceType : type >-> Choice.type.
Canonical choiceType.
Coercion pointedType : type >-> Pointed.type.
Canonical pointedType.
Coercion filteredType : type >-> Filtered.type.
Canonical filteredType.
Coercion topologicalType : type >-> Topological.type.
Canonical topologicalType.
Notation uniformType := type.
Notation UniformType T m := (@pack T _ m _ _ idfun _ idfun).
Notation UniformMixin := Mixin.
Notation "[ 'uniformType' 'of' T 'for' cT ]" :=  (@clone T cT _ idfun)
  (at level 0, format "[ 'uniformType'  'of'  T  'for'  cT ]") : form_scope.
Notation "[ 'uniformType' 'of' T ]" := (@clone T _ _ id)
  (at level 0, format "[ 'uniformType'  'of'  T ]") : form_scope.

End Exports.

End Uniform.

Export Uniform.Exports.

Section UniformTopology.

Program Definition topologyOfEntourageMixin (T : Type)
  (nbhs : T -> set (set T)) (m : Uniform.mixin_of nbhs) :
  Topological.mixin_of nbhs := topologyOfFilterMixin _ _ _.
Next Obligation.
rewrite (Uniform.ax5 m) nbhs_E; apply filter_from_proper; last first.
  by move=> A entA; exists p; apply: Uniform.ax2 entA _ _.
apply: filter_from_filter.
  by exists setT; apply: @filterT (Uniform.ax1 m).
move=> A B entA entB; exists (A `&` B) => //.
exact: (@filterI _ _ (Uniform.ax1 m)).
Qed.
Next Obligation.
move: H; rewrite (Uniform.ax5 m) nbhs_E  => - [B entB sBpA].
by apply: sBpA; apply: Uniform.ax2 entB _ _.
Qed.
Next Obligation.
move: H; rewrite (Uniform.ax5 m) nbhs_E => - [B entB sBpA].
have /Uniform.ax4 [C entC sC2B] := entB.
exists C => // q Cpq; rewrite nbhs_E; exists C => // r Cqr.
by apply/sBpA/sC2B; exists q.
Qed.

End UniformTopology.

Definition entourage {M : uniformType} := Uniform.entourage (Uniform.class M).

Lemma nbhs_entourageE {M : uniformType} : nbhs_ (@entourage M) = nbhs.
Proof. by case: M=> [?[?[]]]. Qed.

Lemma filter_from_entourageE {M : uniformType} x :
  filter_from (@entourage M) (fun A => to_set A x) = nbhs x.
Proof. by rewrite -nbhs_entourageE. Qed.

Module Export NbhsEntourage.
Definition nbhs_simpl :=
  (nbhs_simpl,@filter_from_entourageE,@nbhs_entourageE).
End NbhsEntourage.

Lemma nbhsP {M : uniformType} (x : M) P :
  nbhs x P <-> nbhs_ entourage x P.
Proof. by rewrite nbhs_simpl. Qed.

Section uniformType1.
Context {M : uniformType}.

Lemma entourage_refl (A : set (M * M)) x :
  entourage A -> A (x, x).
Proof. by move=> entA; apply: Uniform.ax2 entA _ _. Qed.

Global Instance entourage_filter : ProperFilter (@entourage M).
Proof.
apply Build_ProperFilter; last exact: Uniform.ax1.
by move=> A entA; exists (point, point); apply: entourage_refl.
Qed.

Lemma entourageT : entourage (@setT (M * M)).
Proof. exact: filterT. Qed.

Lemma entourage_inv (A : set (M * M)) : entourage A -> entourage (A^-1)%classic.
Proof. exact: Uniform.ax3. Qed.

Lemma entourage_split_ex (A : set (M * M)) :
  entourage A -> exists2 B, entourage B & B \o B `<=` A.
Proof. exact: Uniform.ax4. Qed.

Definition split_ent (A : set (M * M)) :=
  get (entourage `&` [set B | B \o B `<=` A]).

Lemma split_entP (A : set (M * M)) : entourage A ->
  entourage (split_ent A) /\ split_ent A \o split_ent A `<=` A.
Proof. by move/entourage_split_ex/exists2P/getPex. Qed.

Lemma entourage_split_ent (A : set (M * M)) : entourage A ->
  entourage (split_ent A).
Proof. by move=> /split_entP []. Qed.

Lemma subset_split_ent (A : set (M * M)) : entourage A ->
  split_ent A \o split_ent A `<=` A.
Proof. by move=> /split_entP []. Qed.

Lemma entourage_split (z x y : M) A : entourage A ->
  split_ent A (x,z) -> split_ent A (z,y) -> A (x,y).
Proof. by move=> /subset_split_ent sA ??; apply: sA; exists z. Qed.

Lemma nbhs_entourage (x : M) A : entourage A -> nbhs x (to_set A x).
Proof. by move=> ?; apply/nbhsP; exists A. Qed.

Lemma cvg_entourageP F (FF : Filter F) (p : M) :
  F --> p <-> forall A, entourage A -> \forall q \near F, A (p, q).
Proof. by rewrite -filter_fromP !nbhs_simpl. Qed.

Lemma cvg_entourage {F} {FF : Filter F} (y : M) :
  F --> y -> forall A, entourage A -> \forall y' \near F, A (y,y').
Proof. by move/cvg_entourageP. Qed.

Lemma cvg_app_entourageP T (f : T -> M) F (FF : Filter F) p :
  f @ F --> p <-> forall A, entourage A -> \forall t \near F, A (p, f t).
Proof. exact: cvg_entourageP. Qed.

End uniformType1.

Hint Extern 0 (entourage (split_ent _)) => exact: entourage_split_ent : core.
Hint Extern 0 (entourage (get _)) => exact: entourage_split_ent : core.
Arguments entourage_split {M} z {x y A}.
Hint Extern 0 (nbhs _ (to_set _ _)) => exact: nbhs_entourage : core.

Lemma continuous_withinNx {U V : uniformType} (f : U -> V) x :
  {for x, continuous f} <-> f @ nbhs' x --> f x.
Proof.
split=> - cfx P /= fxP.
  rewrite /nbhs' !near_simpl near_withinE.
  by rewrite /nbhs'; apply: cvg_within; apply: cfx.
rewrite !nbhs_nearE !near_map !near_nbhs in fxP *; have /= := cfx P fxP.
rewrite !near_simpl near_withinE near_simpl => Pf; near=> y.
by have [->|] := eqVneq y x; [by apply: nbhs_singleton|near: y].
Grab Existential Variables. all: end_near. Qed.

Section uniform_closeness.

Variable (U : uniformType).

Lemma open_nbhs_entourage (x : U) (A : set (U * U)) :
  entourage A -> open_nbhs x (to_set A x)^°.
Proof.
move=> entA; split; first exact: open_interior.
by apply: nbhs_singleton; apply: nbhs_interior; apply: nbhs_entourage.
Qed.

Lemma entourage_close (x y : U) : close x y = forall A, entourage A -> A (x, y).
Proof.
rewrite propeqE; split=> [cxy A entA|cxy].
  have /entourage_split_ent entsA := entA; rewrite closeEnbhs in cxy.
  have yl := nbhs_entourage _ (entourage_inv entsA).
  have yr := nbhs_entourage _ entsA.
  have [z [zx zy]] := cxy _ _ (yr x) (yl y).
  exact: (entourage_split z).
rewrite closeEnbhs => A B /nbhsP[E1 entE1 sE1A] /nbhsP[E2 entE2 sE2B].
by exists y; split;[apply: sE1A; apply: cxy|apply: sE2B; apply: entourage_refl].
Qed.

Lemma close_trans (y x z : U) : close x y -> close y z -> close x z.
Proof.
rewrite !entourage_close => cxy cyz A entA.
exact: entourage_split (cxy _ _) (cyz _ _).
Qed.

Lemma close_cvgxx (x y : U) : close x y -> x --> y.
Proof.
rewrite entourage_close => cxy P /= /nbhsP[A entA sAP].
apply/nbhsP; exists (split_ent A) => // z xz; apply: sAP.
apply: (entourage_split x) => //.
by have := cxy _ (entourage_inv (entourage_split_ent entA)).
Qed.

Lemma cvg_closeP (F : set (set U)) (l : U) : ProperFilter F ->
  F --> l <-> ([cvg F in U] /\ close (lim F) l).
Proof.
move=> FF; split=> [Fl|[cvF]Cl].
  by have /cvgP := Fl; split=> //; apply: (@cvg_close _ F).
by apply: cvg_trans (close_cvgxx Cl).
Qed.

End uniform_closeness.

Definition unif_continuous (U V : uniformType) (f : U -> V) :=
  (fun xy => (f xy.1, f xy.2)) @ entourage --> entourage.

(** product of two uniform spaces *)

Section prod_Uniform.

Context {U V : uniformType}.
Implicit Types A : set ((U * V) * (U * V)).

Definition prod_ent :=
  [set A : set ((U * V) * (U * V)) |
    filter_prod (@entourage U) (@entourage V)
    [set ((xy.1.1,xy.2.1),(xy.1.2,xy.2.2)) | xy in A]].

Lemma prod_entP (A : set (U * U)) (B : set (V * V)) :
  entourage A -> entourage B ->
  prod_ent [set xy | A (xy.1.1, xy.2.1) /\ B (xy.1.2, xy.2.2)].
Proof.
move=> entA entB; exists (A,B) => // xy ABxy.
by exists ((xy.1.1, xy.2.1),(xy.1.2,xy.2.2)); rewrite /= -!surjective_pairing.
Qed.

Lemma prod_ent_filter : Filter prod_ent.
Proof.
have prodF := filter_prod_filter (@entourage_filter U) (@entourage_filter V).
split; rewrite /prod_ent; last 1 first.
- by move=> A B sAB /=; apply: filterS => ? [xy /sAB ??]; exists xy.
- rewrite -setMT; apply: prod_entP filterT filterT.
move=> A B /= entA entB; apply: filterS (filterI entA entB) => xy [].
move=> [zt Azt ztexy] [zt' Bzt' zt'exy]; exists zt => //; split=> //.
move/eqP: ztexy; rewrite -zt'exy !xpair_eqE.
by rewrite andbACA -!xpair_eqE -!surjective_pairing => /eqP->.
Qed.

Lemma prod_ent_refl A : prod_ent A -> [set xy | xy.1 = xy.2] `<=` A.
Proof.
move=> [B [entB1 entB2] sBA] xy /eqP.
rewrite [_.1]surjective_pairing [xy.2]surjective_pairing xpair_eqE.
move=> /andP [/eqP xy1e /eqP xy2e].
have /sBA : (B.1 `*` B.2) ((xy.1.1, xy.2.1), (xy.1.2, xy.2.2)).
  by rewrite xy1e xy2e; split=> /=; apply: entourage_refl.
move=> [zt Azt /eqP]; rewrite !xpair_eqE.
by rewrite andbACA -!xpair_eqE -!surjective_pairing => /eqP<-.
Qed.

Lemma prod_ent_inv A : prod_ent A -> prod_ent (A^-1)%classic.
Proof.
move=> [B [/entourage_inv entB1 /entourage_inv entB2] sBA].
have:= prod_entP entB1 entB2; rewrite /prod_ent/=; apply: filterS.
move=> _ [p /(sBA (_,_)) [[x y] ? xyE] <-]; exists (y,x) => //; move/eqP: xyE.
by rewrite !xpair_eqE => /andP[/andP[/eqP-> /eqP->] /andP[/eqP-> /eqP->]].
Qed.

Lemma prod_ent_split A : prod_ent A -> exists2 B, prod_ent B & B \o B `<=` A.
Proof.
move=> [B [entB1 entB2]] sBA; exists [set xy | split_ent B.1 (xy.1.1,xy.2.1) /\
  split_ent B.2 (xy.1.2,xy.2.2)].
  by apply: prod_entP; apply: entourage_split_ent.
move=> xy [uv /= [hB1xyuv1 hB2xyuv1] [hB1xyuv2 hB2xyuv2]].
have /sBA : (B.1 `*` B.2) ((xy.1.1, xy.2.1),(xy.1.2,xy.2.2)).
  by split=> /=; apply: subset_split_ent => //; [exists uv.1|exists uv.2].
move=> [zt Azt /eqP]; rewrite !xpair_eqE andbACA -!xpair_eqE.
by rewrite -!surjective_pairing => /eqP<-.
Qed.

Lemma prod_ent_nbhsE : nbhs = nbhs_ prod_ent.
Proof.
rewrite predeq2E => xy A; split=> [[B []] | [B [C [entC1 entC2] sCB] sBA]].
  rewrite -!nbhs_entourageE => - [C1 entC1 sCB1] [C2 entC2 sCB2] sBA.
  exists [set xy | C1 (xy.1.1, xy.2.1) /\ C2 (xy.1.2, xy.2.2)].
    exact: prod_entP.
  by move=> uv [/= /sCB1 Buv1 /sCB2 /(conj Buv1) /sBA].
exists (to_set (C.1) (xy.1), to_set (C.2) (xy.2)).
  by rewrite -!nbhs_entourageE; split; [exists C.1|exists C.2].
move=> uv [/= Cxyuv1 Cxyuv2]; apply: sBA.
have /sCB : (C.1 `*` C.2) ((xy.1,uv.1),(xy.2,uv.2)) by [].
move=> [zt Bzt /eqP]; rewrite !xpair_eqE andbACA -!xpair_eqE.
by rewrite /= -!surjective_pairing => /eqP<-.
Qed.

Definition prod_uniformType_mixin :=
  Uniform.Mixin prod_ent_filter prod_ent_refl prod_ent_inv prod_ent_split
  prod_ent_nbhsE.

End prod_Uniform.

Canonical prod_uniformType (U V : uniformType) :=
  UniformType (U * V) (@prod_uniformType_mixin U V).

(** matrices *)

Section matrix_Uniform.

Variables (m n : nat) (T : uniformType).

Implicit Types A : set ('M[T]_(m, n) * 'M[T]_(m, n)).

Definition mx_ent :=
  filter_from
  [set P : 'I_m -> 'I_n -> set (T * T) | forall i j, entourage (P i j)]
  (fun P => [set MN : 'M[T]_(m, n) * 'M[T]_(m, n) |
    forall i j, P i j (MN.1 i j, MN.2 i j)]).

Lemma mx_ent_filter : Filter mx_ent.
Proof.
apply: filter_from_filter => [|A B entA entB].
  by exists (fun _ _ => setT) => _ _; apply: filterT.
exists (fun i j => A i j `&` B i j); first by move=> ??; apply: filterI.
by move=> MN ABMN; split=> i j; have [] := ABMN i j.
Qed.

Lemma mx_ent_refl A : mx_ent A -> [set MN | MN.1 = MN.2] `<=` A.
Proof.
move=> [B entB sBA] MN MN1e2; apply: sBA => i j.
by rewrite MN1e2; apply: entourage_refl.
Qed.

Lemma mx_ent_inv A : mx_ent A -> mx_ent (A^-1)%classic.
Proof.
move=> [B entB sBA]; exists (fun i j => ((B i j)^-1)%classic).
  by move=> i j; apply: entourage_inv.
by move=> MN BMN; apply: sBA.
Qed.

Lemma mx_ent_split A : mx_ent A -> exists2 B, mx_ent B & B \o B `<=` A.
Proof.
move=> [B entB sBA].
have Bsplit : forall i j, exists C, entourage C /\ C \o C `<=` B i j.
  by move=> ??; apply/exists2P/entourage_split_ex.
exists [set MN : 'M[T]_(m, n) * 'M[T]_(m, n) |
  forall i j, get [set C | entourage C /\ C \o C `<=` B i j]
  (MN.1 i j, MN.2 i j)].
  by exists (fun i j => get [set C | entourage C /\ C \o C `<=` B i j]).
move=> MN [P CMN1P CPMN2]; apply/sBA => i j.
have /getPex [_] := Bsplit i j; apply; exists (P i j); first exact: CMN1P.
exact: CPMN2.
Qed.

Lemma mx_ent_nbhsE : nbhs = nbhs_ mx_ent.
Proof.
rewrite predeq2E => M A; split.
  move=> [B]; rewrite -nbhs_entourageE => M_B sBA.
  set sB := fun i j => [set C | entourage C /\ to_set C (M i j) `<=` B i j].
  have {}M_B : forall i j, sB i j !=set0 by move=> ??; apply/exists2P/M_B.
  exists [set MN : 'M[T]_(m, n) * 'M[T]_(m, n) | forall i j,
    get (sB i j) (MN.1 i j, MN.2 i j)].
    by exists (fun i j => get (sB i j)) => // i j; have /getPex [] := M_B i j.
  move=> N CMN; apply/sBA => i j; have /getPex [_] := M_B i j; apply.
  exact/CMN.
move=> [B [C entC sCB] sBA]; exists (fun i j => to_set (C i j) (M i j)).
  by rewrite -nbhs_entourageE => i j; exists (C i j).
by move=> N CMN; apply/sBA/sCB.
Qed.

Definition matrix_uniformType_mixin :=
  Uniform.Mixin mx_ent_filter mx_ent_refl mx_ent_inv mx_ent_split
  mx_ent_nbhsE.

Canonical matrix_uniformType :=
  UniformType 'M[T]_(m, n) matrix_uniformType_mixin.

End matrix_Uniform.

Lemma cvg_mx_entourageP (T : uniformType) m n (F : set (set 'M[T]_(m,n)))
  (FF : Filter F) (M : 'M[T]_(m,n)) :
  F --> M <->
  forall A, entourage A -> \forall N \near F,
  forall i j, A (M i j, (N : 'M[T]_(m,n)) i j).
Proof.
split.
  by rewrite filter_fromP => FM A ?; apply: (FM (fun i j => to_set A (M i j))).
move=> FM; apply/cvg_entourageP => A [P entP sPA]; near=> N.
apply: sPA => /=; near: N; set Q := \bigcap_ij P ij.1 ij.2.
apply: filterS (FM Q _); first by move=> N QN i j; apply: (QN _ _ (i, j)).
have -> : Q =
  \bigcap_(ij in [set k | k \in [fset x in predT]%fset]) P ij.1 ij.2.
  by rewrite predeqE => t; split=> Qt ij _; apply: Qt => //=; rewrite !inE.
by apply: filter_bigI => ??; apply: entP.
Grab Existential Variables. all: end_near. Qed.

(** Functional metric spaces *)

Definition entourage_set (U : uniformType) (A : set ((set U) * (set U))) :=
  exists2 B, entourage B & forall PQ, A PQ -> forall p q,
    PQ.1 p -> PQ.2 q -> B (p,q).
Canonical set_filter_source (U : uniformType) :=
  @Filtered.Source Prop _ U (fun A => nbhs_ (@entourage_set U) A).

(** * PseudoMetric spaces defined using balls *)

Definition entourage_ {R : numDomainType} {T T'} (ball : T -> R -> set T') :=
  @filter_from R _ [set x | 0 < x] (fun e => [set xy | ball xy.1 e xy.2]).

Lemma entourage_E {R : numDomainType} {T T'} (ball : T -> R -> set T') :
  entourage_ ball =
  @filter_from R _ [set x | 0 < x] (fun e => [set xy | ball xy.1 e xy.2]).
Proof. by []. Qed.

Module PseudoMetric.

Record mixin_of (R : numDomainType) (M : Type) (entourage : set (set (M * M))) := Mixin {
  ball : M -> R -> M -> Prop ;
  ax1 : forall x (e : R), 0 < e -> ball x e x ;
  ax2 : forall x y (e : R), ball x e y -> ball y e x ;
  ax3 : forall x y z e1 e2, ball x e1 y -> ball y e2 z -> ball x (e1 + e2) z;
  ax4 : entourage = entourage_ ball
}.

Record class_of (R : numDomainType) (M : Type) := Class {
  base : Uniform.class_of M;
  mixin : mixin_of R (Uniform.entourage base)
}.

Section ClassDef.
Variable R : numDomainType.
Structure type := Pack { sort; _ : class_of R sort }.
Local Coercion sort : type >-> Sortclass.
Variables (T : Type) (cT : type).
Definition class := let: Pack _ c := cT return class_of R cT in c.

Definition clone c of phant_id class c := @Pack T c.
Let xT := let: Pack T _ := cT in T.
Notation xclass := (class : class_of R xT).
Local Coercion base : class_of >-> Uniform.class_of.
Local Coercion mixin : class_of >-> mixin_of.

Definition pack ent (m : @mixin_of R T ent) :=
  fun bT (b : Uniform.class_of T) of phant_id (@Uniform.class bT) b =>
  fun m'   of phant_id m (m' : @mixin_of R T (Uniform.entourage b)) =>
  @Pack T (@Class R _ b m').

Definition eqType := @Equality.Pack cT xclass.
Definition choiceType := @Choice.Pack cT xclass.
Definition pointedType := @Pointed.Pack cT xclass.
Definition filteredType := @Filtered.Pack cT cT xclass.
Definition topologicalType := @Topological.Pack cT xclass.
Definition uniformType := @Uniform.Pack cT xclass.

End ClassDef.

Module Exports.

Coercion sort : type >-> Sortclass.
Coercion base : class_of >-> Uniform.class_of.
Coercion mixin : class_of >-> mixin_of.
Coercion eqType : type >-> Equality.type.
Canonical eqType.
Coercion choiceType : type >-> Choice.type.
Canonical choiceType.
Coercion pointedType : type >-> Pointed.type.
Canonical pointedType.
Coercion filteredType : type >-> Filtered.type.
Canonical filteredType.
Coercion topologicalType : type >-> Topological.type.
Canonical topologicalType.
Coercion uniformType : type >-> Uniform.type.
Canonical uniformType.
Notation pseudoMetricType := type.
Notation PseudoMetricType T m := (@pack _ T _ m _ _ idfun _ idfun).
Notation PseudoMetricMixin := Mixin.
Notation "[ 'pseudoMetricType' R 'of' T 'for' cT ]" := (@clone R T cT _ idfun)
  (at level 0, format "[ 'pseudoMetricType'  R  'of'  T  'for'  cT ]") : form_scope.
Notation "[ 'pseudoMetricType' R 'of' T ]" := (@clone R T _ _ id)
  (at level 0, format "[ 'pseudoMetricType'  R  'of'  T ]") : form_scope.

End Exports.

End PseudoMetric.

Export PseudoMetric.Exports.

Section PseudoMetricUniformity.

Lemma my_ball_le (R : numDomainType) (M : Type) (ent : set (set (M * M))) (m : PseudoMetric.mixin_of R ent) :
  forall (x : M), {homo PseudoMetric.ball m x : e1 e2 / e1 <= e2 >-> e1 `<=` e2}.
Proof.
move=> x e1 e2 le12 y xe1_y.
move: le12; rewrite le_eqVlt => /orP [/eqP <- //|].
rewrite -subr_gt0 => lt12.
rewrite -[e2](subrK e1); apply: PseudoMetric.ax3 xe1_y.
suff : PseudoMetric.ball m x (PosNum lt12)%:num x by [].
exact: PseudoMetric.ax1.
Qed.

Obligation Tactic := idtac.
Program Definition uniformityOfBallMixin (R : numFieldType) (T : Type)
  (ent : set (set (T * T))) (nbhs : T -> set (set T)) (nbhsE : nbhs = nbhs_ ent)
  (m : PseudoMetric.mixin_of R ent) : Uniform.mixin_of nbhs :=
  UniformMixin _ _ _ _ nbhsE.
Next Obligation.
move=> R T ent nbhs nbhsE m; rewrite (PseudoMetric.ax4 m).
apply: filter_from_filter; first by exists 1.
move=> _ _ /posnumP[e1] /posnumP[e2]; exists (Num.min e1 e2)%:num => //.
by rewrite subsetI; split=> ?; apply: my_ball_le;
  rewrite -leEsub le_minl lexx ?orbT.
Qed.
Next Obligation.
move=> R T ent nbhs nbhsE m A; rewrite (PseudoMetric.ax4 m).
move=> [e egt0 sbeA] xy xey.
apply: sbeA; rewrite /= xey; exact: PseudoMetric.ax1.
Qed.
Next Obligation.
move=> R T ent nbhs nbhsE m A; rewrite (PseudoMetric.ax4 m) => - [e egt0 sbeA].
by exists e => // xy xye; apply: sbeA; apply: PseudoMetric.ax2.
Qed.
Next Obligation.
move=> R T ent nbhs nbhsE m A; rewrite (PseudoMetric.ax4 m).
move=> [_/posnumP[e] sbeA].
exists [set xy | PseudoMetric.ball m xy.1 (e%:num / 2) xy.2].
  by exists (e%:num / 2).
move=> xy [z xzhe zyhe]; apply: sbeA.
by rewrite [e%:num]splitr; apply: PseudoMetric.ax3 zyhe.
Qed.

End PseudoMetricUniformity.

Definition ball {R : numDomainType} {M : pseudoMetricType R} := PseudoMetric.ball (PseudoMetric.class M).

Lemma entourage_ballE {R : numDomainType} {M : pseudoMetricType R} : entourage_ (@ball R M) = entourage.
Proof. by case: M=> [?[?[]]]. Qed.

Lemma entourage_from_ballE {R : numDomainType} {M : pseudoMetricType R} :
  @filter_from R _ [set x : R | 0 < x]
    (fun e => [set xy | @ball R M xy.1 e xy.2]) = entourage.
Proof. by rewrite -entourage_ballE. Qed.

Lemma entourage_ball {R : numDomainType} (M : pseudoMetricType R)
  (e : {posnum R}) : entourage [set xy : M * M | ball xy.1 e%:num xy.2].
Proof. by rewrite -entourage_ballE; exists e%:num. Qed.
Hint Resolve entourage_ball : core.

Definition nbhs_ball_ {R : numDomainType} {T T'} (ball : T -> R -> set T')
  (x : T) := @filter_from R _ [set e | e > 0] (ball x).

Definition nbhs_ball {R : numDomainType} {M : pseudoMetricType R} :=
  nbhs_ball_ (@ball R M).

Lemma nbhs_ballE {R : numDomainType} {M : pseudoMetricType R} : (@nbhs_ball R M) = nbhs.
Proof.
rewrite predeq2E => x P; rewrite -nbhs_entourageE; split.
  by move=> [_/posnumP[e] sbxeP]; exists [set xy | ball xy.1 e%:num xy.2].
rewrite -entourage_ballE; move=> [A [e egt0 sbeA] sAP].
by exists e => // ??; apply/sAP/sbeA.
Qed.

Lemma filter_from_ballE {R : numDomainType} {M : pseudoMetricType R} x :
  @filter_from R _ [set x : R | 0 < x] (@ball R M x) = nbhs x.
Proof. by rewrite -nbhs_ballE. Qed.

Module Export NbhsBall.
Definition nbhs_simpl := (nbhs_simpl,@filter_from_ballE,@nbhs_ballE).
End NbhsBall.

Lemma nbhs_ballP {R : numDomainType} {M : pseudoMetricType R} (x : M) P :
  nbhs x P <-> nbhs_ball x P.
Proof. by rewrite nbhs_simpl. Qed.

Lemma ball_center {R : numDomainType} (M : pseudoMetricType R) (x : M)
  (e : {posnum R}) : ball x e%:num x.
Proof. exact: PseudoMetric.ax1. Qed.
Hint Resolve ball_center : core.

Section pseudoMetricType_numDomainType.
Context {R : numDomainType} {M : pseudoMetricType R}.

Lemma ballxx (x : M) (e : R) : 0 < e -> ball x e x.
Proof. by move=> e_gt0; apply: ball_center (PosNum e_gt0). Qed.

Lemma ball_sym (x y : M) (e : R) : ball x e y -> ball y e x.
Proof. exact: PseudoMetric.ax2. Qed.

Lemma ball_triangle (y x z : M) (e1 e2 : R) :
  ball x e1 y -> ball y e2 z -> ball x (e1 + e2) z.
Proof. exact: PseudoMetric.ax3. Qed.

Lemma nbhsx_ballx (x : M) (eps : {posnum R}) : nbhs x (ball x eps%:num).
Proof. by apply/nbhs_ballP; exists eps%:num. Qed.

Lemma open_nbhs_ball (x : M) (eps : {posnum R}) : open_nbhs x ((ball x eps%:num)^°).
Proof.
split; first exact: open_interior.
by apply: nbhs_singleton; apply: nbhs_interior; apply:nbhsx_ballx.
Qed.

Lemma le_ball (x : M) (e1 e2 : R) : e1 <= e2 -> ball x e1 `<=` ball x e2.
Proof.
move=> le12 y. case: comparableP le12 => [lte12 _|//|//|->//].
by rewrite -[e2](subrK e1); apply/ball_triangle/ballxx; rewrite subr_gt0.
Qed.

Global Instance entourage_proper_filter : ProperFilter (@entourage M).
Proof.
apply: Build_ProperFilter; rewrite -entourage_ballE => A [_/posnumP[e] sbeA].
by exists (point, point); apply: sbeA; apply: ballxx.
Qed.

Lemma near_ball (y : M) (eps : {posnum R}) :
   \forall y' \near y, ball y eps%:num y'.
Proof. exact: nbhsx_ballx. Qed.

Lemma cvg_ballP {F} {FF : Filter F} (y : M) :
  F --> y <-> forall eps : R, 0 < eps -> \forall y' \near F, ball y eps y'.
Proof. by rewrite -filter_fromP !nbhs_simpl /=. Qed.

Definition cvg_to_locally := @cvg_ballP.

Lemma cvg_ballPpos {F} {FF : Filter F} (y : M) :
  F --> y <-> forall eps : {posnum R}, \forall y' \near F, ball y eps%:num y'.
Proof.
by split => [/cvg_ballP|] pos; [case|apply/cvg_ballP=> _/posnumP[eps] //].
Qed.

Lemma cvg_ball {F} {FF : Filter F} (y : M) :
  F --> y -> forall eps : R, 0 < eps -> \forall y' \near F, ball y eps y'.
Proof. by move/cvg_ballP. Qed.

Lemma app_cvg_locally T {F} {FF : Filter F} (f : T -> M) y :
  f @ F --> y <-> forall eps : R, 0 < eps -> \forall x \near F, ball y eps (f x).
Proof. exact: cvg_ballP. Qed.

Lemma cvgi_ballP T {F} {FF : Filter F} (f : T -> M -> Prop) y :
  f `@ F --> y <->
  forall eps : R, 0 < eps -> \forall x \near F, exists z, f x z /\ ball y eps z.
Proof.
split=> [Fy _/posnumP[eps] |Fy P] /=; first exact/Fy/nbhsx_ballx.
move=> /nbhs_ballP[_ /posnumP[eps] subP].
rewrite near_simpl near_mapi; near=> x.
have [//|z [fxz yz]] := near (Fy _ (posnum_gt0 eps)) x.
by exists z => //; split => //; apply: subP.
Unshelve. all: end_near. Qed.
Definition cvg_toi_locally := @cvgi_ballP.

Lemma cvgi_ball T {F} {FF : Filter F} (f : T -> M -> Prop) y :
  f `@ F --> y ->
  forall eps : R, 0 < eps -> F [set x | exists z, f x z /\ ball y eps z].
Proof. by move/cvgi_ballP. Qed.

End pseudoMetricType_numDomainType.
Hint Resolve nbhsx_ballx : core.
Hint Resolve close_refl : core.
Arguments close_cvg {T} F1 F2 {FF2} _.

Section pseudoMetricType_numFieldType.
Context {R : numFieldType} {M : pseudoMetricType R}.

Lemma ball_split (z x y : M) (e : R) :
  ball x (e / 2) z -> ball z (e / 2) y -> ball x e y.
Proof. by move=> /ball_triangle h /h; rewrite -splitr. Qed.

Lemma ball_splitr (z x y : M) (e : R) :
  ball z (e / 2) x -> ball z (e / 2) y -> ball x e y.
Proof. by move=> /ball_sym /ball_split; apply. Qed.

Lemma ball_splitl (z x y : M) (e : R) :
  ball x (e / 2) z -> ball y (e / 2) z -> ball x e y.
Proof. by move=> bxz /ball_sym /(ball_split bxz). Qed.

Lemma ball_close (x y : M) :
  close x y = forall eps : {posnum R}, ball x eps%:num y.
Proof.
rewrite propeqE; split => [cxy eps|cxy].
  have := cxy _ (open_nbhs_ball _ (eps%:num/2)%:pos).
  rewrite closureEonbhs/= meetsC meets_globallyr.
  move/(_ _ (open_nbhs_ball _ (eps%:num/2)%:pos)) => [z [zx zy]].
  by apply: (@ball_splitl z); apply: interior_subset.
rewrite closeEnbhs => B A /nbhs_ballP[_/posnumP[e2 e2B]]
  /nbhs_ballP[_/posnumP[e1 e1A]].
by exists y; split; [apply/e2B|apply/e1A; exact: ballxx].
Qed.

End pseudoMetricType_numFieldType.

Section ball_hausdorff.
Variables (R : numDomainType) (T : pseudoMetricType R).

Lemma ball_hausdorff : hausdorff T =
  forall (a b : T), a != b ->
  exists r : {posnum R} * {posnum R}, ball a r.1%:num `&` ball b r.2%:num == set0.
Proof.
rewrite propeqE open_hausdorff; split => T2T a b /T2T[[/=]].
  move=> A B; rewrite 2!inE => [[aA bB] [oA oB /eqP ABeq0]].
  have /nbhs_ballP[_/posnumP[r] rA]: nbhs a A by apply: open_nbhs_nbhs.
  have /nbhs_ballP[_/posnumP[s] rB]: nbhs b B by apply: open_nbhs_nbhs.
  by exists (r, s) => /=; rewrite (subsetI_eq0 _ _ ABeq0).
move=> r s /eqP brs_eq0; exists ((ball a r%:num)^°, (ball b s%:num)^°) => /=.
  split; by rewrite inE; apply: nbhs_singleton; apply: nbhs_interior;
            apply/nbhs_ballP; apply: in_filter_from.
split; do ?by apply: open_interior.
by rewrite (subsetI_eq0 _ _ brs_eq0)//; apply: interior_subset.
Qed.
End ball_hausdorff.

Section entourages.
Variable R : numDomainType.
Lemma unif_continuousP (U V : pseudoMetricType R) (f : U -> V) :
  unif_continuous f <->
  forall e, e > 0 -> exists2 d, d > 0 &
    forall x, ball x.1 d x.2 -> ball (f x.1) e (f x.2).
Proof.
have fappF : Filter ((fun xy => (f xy.1, f xy.2)) @ entourage_ ball).
  by rewrite entourage_ballE; apply: fmap_filter.
by rewrite /unif_continuous -!entourage_ballE filter_fromP.
Qed.
End entourages.

(** ** Specific pseudoMetric spaces *)

(** matrices *)
Section matrix_PseudoMetric.
Variables (m n : nat) (R : numDomainType) (T : pseudoMetricType R).
Implicit Types x y : 'M[T]_(m, n).
Definition mx_ball x (e : R) y := forall i j, ball (x i j) e (y i j).
Lemma mx_ball_center x (e : R) : 0 < e -> mx_ball x e x.
Proof. by move=> ???; apply: ballxx. Qed.
Lemma mx_ball_sym x y (e : R) : mx_ball x e y -> mx_ball y e x.
Proof. by move=> xe_y ??; apply/ball_sym/xe_y. Qed.
Lemma mx_ball_triangle x y z (e1 e2 : R) :
  mx_ball x e1 y -> mx_ball y e2 z -> mx_ball x (e1 + e2) z.
Proof.
by move=> xe1_y ye2_z ??; apply: ball_triangle; [apply: xe1_y| apply: ye2_z].
Qed.

(* TODO: useful? see bigminr_gtrP in normedtype.v *)
Lemma ltr_bigminr (I : finType) (f : I -> {posnum R}) (x0 x : {posnum R}) :
  x < x0 -> (forall i, x < f i) -> x < \big[Num.min/x0]_i f i.
Proof.
move=> ltx0 ltxf; elim/big_ind: _ => // y z ltxy ltxz.
by rewrite lt_minr ltxy ltxz.
Qed.

(* TODO: see bigminr_ler in normedtype.v *)
Lemma bigminr_ler (I : finType) (f : I -> {posnum R}) (x0 : {posnum R}) i :
  \big[Num.min/x0]_j f j <= f i.
Proof.
have := mem_index_enum i; rewrite unlock; elim: (index_enum I) => //= j l ihl.
by rewrite inE => /orP [/eqP->|/ihl leminlfi];
  rewrite le_minl ?lexx // leminlfi orbC.
Qed.

Lemma mx_entourage : entourage = entourage_ mx_ball.
Proof.
rewrite predeqE=> A; split; last first.
  move=> [_/posnumP[e] sbeA].
  by exists (fun _ _ => [set xy | ball xy.1 e%:num xy.2]).
move=> [P]; rewrite -entourage_ballE => entP sPA.
set diag := fun (e : {posnum R}) => [set xy : T * T | ball xy.1 e%:num xy.2].
exists (\big[Num.min/1%:pos]_i \big[Num.min/1%:pos]_j xget 1%:pos
  (fun e : {posnum R} => diag e `<=` P i j))%:num => //.
move=> MN MN_min; apply: sPA => i j.
have /(xgetPex 1%:pos): exists e : {posnum R}, diag e `<=` P i j.
  by have [_/posnumP[e]] := entP i j; exists e.
apply; apply: le_ball (MN_min i j).
by apply: le_trans (bigminr_ler _ _ i) _; apply: bigminr_ler.
Qed.
Definition matrix_pseudoMetricType_mixin :=
  PseudoMetric.Mixin mx_ball_center mx_ball_sym mx_ball_triangle mx_entourage.
Canonical matrix_pseudoMetricType :=
  PseudoMetricType 'M[T]_(m, n) matrix_pseudoMetricType_mixin.
End matrix_PseudoMetric.

(** product of two pseudoMetric spaces *)
Section prod_PseudoMetric.
Context {R : numDomainType} {U V : pseudoMetricType R}.
Implicit Types (x y : U * V).
Definition prod_point : U * V := (point, point).
Definition prod_ball x (eps : R) y :=
  ball (fst x) eps (fst y) /\ ball (snd x) eps (snd y).
Lemma prod_ball_center x (eps : R) : 0 < eps -> prod_ball x eps x.
Proof. by move=> /posnumP[?]. Qed.
Lemma prod_ball_sym x y (eps : R) : prod_ball x eps y -> prod_ball y eps x.
Proof. by move=> [bxy1 bxy2]; split; apply: ball_sym. Qed.
Lemma prod_ball_triangle x y z (e1 e2 : R) :
  prod_ball x e1 y -> prod_ball y e2 z -> prod_ball x (e1 + e2) z.
Proof.
by move=> [bxy1 bxy2] [byz1 byz2]; split; apply: ball_triangle; eassumption.
Qed.
Lemma prod_entourage : entourage = entourage_ prod_ball.
Proof.
rewrite predeqE => P; split; last first.
  move=> [_/posnumP[e] sbeP].
  exists ([set xy | ball xy.1 e%:num xy.2],
          [set xy | ball xy.1 e%:num xy.2]) => //=.
  move=> [[a b] [c d]] [bab bcd]; exists ((a, c), (b, d))=> //=.
  exact: sbeP.
move=> [[A B]] /=; rewrite -!entourage_ballE.
move=> [[_/posnumP[eA] sbA] [_/posnumP[eB] sbB] sABP].
exists (Num.min eA eB)%:num => // - [[a b] [c d] [/= bac bbd]].
suff /sABP [] : (A `*` B) ((a, c), (b, d)) by move=> [[??] [??]] ? [<-<-<-<-].
split; [apply: sbA|apply: sbB] => /=.
  by apply: le_ball bac; rewrite -leEsub le_minl lexx.
by apply: le_ball bbd; rewrite -leEsub le_minl lexx orbT.
Qed.
Definition prod_pseudoMetricType_mixin :=
  PseudoMetric.Mixin prod_ball_center prod_ball_sym prod_ball_triangle prod_entourage.
End prod_PseudoMetric.
Canonical prod_pseudoMetricType (R : numDomainType) (U V : pseudoMetricType R) :=
  PseudoMetricType (U * V) (@prod_pseudoMetricType_mixin R U V).

Section Nbhs_fct2.
Context {T : Type} {R : numDomainType} {U V : pseudoMetricType R}.
Lemma cvg_ball2P {F : set (set U)} {G : set (set V)}
  {FF : Filter F} {FG : Filter G} (y : U) (z : V):
  (F, G) --> (y, z) <->
  forall eps : R, eps > 0 -> \forall y' \near F & z' \near G,
                ball y eps y' /\ ball z eps z'.
Proof. exact: cvg_ballP. Qed.
End Nbhs_fct2.

(** Functional metric spaces *)

(** ** Complete uniform spaces *)

Definition cauchy {T : uniformType} (F : set (set T)) := (F, F) --> entourage.

Lemma cvg_cauchy {T : uniformType} (F : set (set T)) : Filter F ->
  [cvg F in T] -> cauchy F.
Proof.
move=> FF cvF A entA; have /entourage_split_ex [B entB sB2A] := entA.
exists (to_set ((B^-1)%classic) (lim F), to_set B (lim F)).
  split=> /=; apply: cvF; rewrite /= -nbhs_entourageE; last by exists B.
  by exists (B^-1)%classic => //; apply: entourage_inv.
by move=> ab [/= Balima Blimb]; apply: sB2A; exists (lim F).
Qed.

Module Complete.
Definition axiom (T : uniformType) :=
  forall (F : set (set T)), ProperFilter F -> cauchy F -> F --> lim F.
Section ClassDef.
Record class_of (T : Type) := Class {
  base : Uniform.class_of T ;
  mixin : axiom (Uniform.Pack base)
}.
Local Coercion base : class_of >-> Uniform.class_of.
Local Coercion mixin : class_of >-> Complete.axiom.
Structure type := Pack { sort; _ : class_of sort }.
Local Coercion sort : type >-> Sortclass.
Variables (T : Type) (cT : type).
Definition class := let: Pack _ c := cT return class_of cT in c.
Definition clone c of phant_id class c := @Pack T c.
Let xT := let: Pack T _ := cT in T.
Notation xclass := (class : class_of xT).
Definition pack b0 (m0 : axiom (@Uniform.Pack T b0)) :=
  fun bT b of phant_id (@Uniform.class bT) b =>
  fun m of phant_id m m0 => @Pack T (@Class T b m).
Definition eqType := @Equality.Pack cT xclass.
Definition choiceType := @Choice.Pack cT xclass.
Definition pointedType := @Pointed.Pack cT xclass.
Definition filteredType := @Filtered.Pack cT cT xclass.
Definition topologicalType := @Topological.Pack cT xclass.
Definition uniformType := @Uniform.Pack cT xclass.
End ClassDef.
Module Exports.
Coercion base : class_of >-> Uniform.class_of.
Coercion mixin : class_of >-> axiom.
Coercion sort : type >-> Sortclass.
Coercion eqType : type >-> Equality.type.
Canonical eqType.
Coercion choiceType : type >-> Choice.type.
Canonical choiceType.
Coercion pointedType : type >-> Pointed.type.
Canonical pointedType.
Coercion filteredType : type >-> Filtered.type.
Canonical filteredType.
Coercion topologicalType : type >-> Topological.type.
Canonical topologicalType.
Coercion uniformType : type >-> Uniform.type.
Canonical uniformType.
Notation completeType := type.
Notation "[ 'completeType' 'of' T 'for' cT ]" :=  (@clone T cT _ idfun)
  (at level 0, format "[ 'completeType'  'of'  T  'for'  cT ]") : form_scope.
Notation "[ 'completeType' 'of' T ]" := (@clone T _ _ id)
  (at level 0, format "[ 'completeType'  'of'  T ]") : form_scope.
Notation CompleteType T m := (@pack T _ m _ _ idfun _ idfun).
End Exports.
End Complete.
Export Complete.Exports.

Section completeType1.

Context {T : completeType}.

Lemma cauchy_cvg (F : set (set T)) (FF : ProperFilter F) :
  cauchy F -> cvg F.
Proof. by case: T F FF => [? [?]]. Qed.

Lemma cauchy_cvgP (F : set (set T)) (FF : ProperFilter F) : cauchy F <-> cvg F.
Proof. by split=> [/cauchy_cvg|/cvg_cauchy]. Qed.

End completeType1.
Arguments cauchy_cvg {T} F {FF} _.
Arguments cauchy_cvgP {T} F {FF}.

Section matrix_Complete.

Variables (T : completeType) (m n : nat).

Lemma mx_complete (F : set (set 'M[T]_(m, n))) :
  ProperFilter F -> cauchy F -> cvg F.
Proof.
move=> FF Fc.
have /(_ _ _) /cauchy_cvg /cvg_app_entourageP cvF :
  cauchy ((fun M : 'M[T]_(m, n) => M _ _) @ F).
  move=> i j A /= entA; rewrite near_simpl -near2E near_map2.
  by apply: Fc; exists (fun _ _ => A).
apply/cvg_ex.
set Mlim := \matrix_(i, j) (lim ((fun M : 'M[T]_(m, n) => M i j) @ F) : T).
exists Mlim; apply/cvg_mx_entourageP => A entA; near=> M => i j; near F => M'.
apply: subset_split_ent => //; exists (M' i j) => /=.
  by near: M'; rewrite mxE; apply: cvF.
move: (i) (j); near: M'; near: M; apply: nearP_dep; apply: Fc.
by exists (fun _ _ => (split_ent A)^-1%classic) => ?? //; apply: entourage_inv.
Grab Existential Variables. all: end_near. Qed.

Canonical matrix_completeType := CompleteType 'M[T]_(m, n) mx_complete.

End matrix_Complete.

(** ** Complete pseudoMetric spaces *)

Definition cauchy_ex {R : numDomainType} {T : pseudoMetricType R} (F : set (set T)) :=
  forall eps : R, 0 < eps -> exists x, F (ball x eps).

Definition cauchy_ball {R : numDomainType} {T : pseudoMetricType R} (F : set (set T)) :=
  forall e, e > 0 -> \forall x & y \near F, ball x e y.

Lemma cauchy_ballP (R : numDomainType) (T  : pseudoMetricType R)
    (F : set (set T)) (FF : Filter F) :
  cauchy_ball F <-> cauchy F.
Proof.
split=> cauchyF; last first.
  by move=> _/posnumP[eps]; apply/cauchyF/entourage_ball.
move=> U; rewrite -entourage_ballE => - [_/posnumP[eps] xyepsU].
by near=> x; apply: xyepsU; near: x; apply: cauchyF.
Grab Existential Variables. all: end_near. Qed.
Arguments cauchy_ballP {R T} F {FF}.

Lemma cauchy_exP (R : numFieldType) (T : pseudoMetricType R)
    (F : set (set T)) (FF : Filter F) :
  cauchy_ex F -> cauchy F.
Proof.
move=> Fc A; rewrite !nbhs_simpl /= -entourage_ballE => -[_/posnumP[e] sdeA].
have /Fc [z /= Fze] := [gt0 of e%:num / 2]; near=> x y; apply: sdeA => /=.
by apply: (@ball_splitr _ _ z); [near: x|near: y].
Grab Existential Variables. all: end_near. Qed.
Arguments cauchy_exP {R T} F {FF}.

Lemma cauchyP (R : numFieldType) (T : pseudoMetricType R)
    (F : set (set T)) (PF : ProperFilter F) :
  cauchy F <-> cauchy_ex F.
Proof.
split=> [Fcauchy _/posnumP[e] |/cauchy_exP//].
near F => x; exists x; near: x; apply: (@nearP_dep _ _ F F).
exact/Fcauchy/entourage_ball.
Grab Existential Variables. all: end_near. Qed.
Arguments cauchyP {R T} F {PF}.

Module CompletePseudoMetric.
Section ClassDef.
Variable R : numDomainType.
Record class_of (T : Type) := Class {
  base : PseudoMetric.class_of R T;
  mixin : Complete.axiom (Uniform.Pack base)
}.
Local Coercion base : class_of >-> PseudoMetric.class_of.
Definition base2 T m := Complete.Class (@mixin T m).
Local Coercion base2 : class_of >-> Complete.class_of.

Structure type := Pack { sort; _ : class_of sort }.
Local Coercion sort : type >-> Sortclass.
Variables (T : Type) (cT : type).
Definition class := let: Pack _ c := cT return class_of cT in c.
Definition clone c of phant_id class c := @Pack T c.
Let xT := let: Pack T _ := cT in T.
Notation xclass := (class : class_of xT).
Definition pack :=
  fun bT b & phant_id (@PseudoMetric.class R bT) (b : PseudoMetric.class_of R T) =>
  fun mT m & phant_id (Complete.class mT) (@Complete.Class T b m) =>
  Pack (@Class T b m).
Definition eqType := @Equality.Pack cT xclass.
Definition choiceType := @Choice.Pack cT xclass.
Definition pointedType := @Pointed.Pack cT xclass.
Definition filteredType := @Filtered.Pack cT cT xclass.
Definition topologicalType := @Topological.Pack cT xclass.
Definition uniformType := @Uniform.Pack cT xclass.
Definition completeType := @Complete.Pack cT xclass.
Definition pseudoMetricType := @PseudoMetric.Pack R cT xclass.
Definition pseudoMetric_completeType := @Complete.Pack pseudoMetricType xclass.
End ClassDef.
Module Exports.
Coercion base : class_of >-> PseudoMetric.class_of.
Coercion mixin : class_of >-> Complete.axiom.
Coercion base2 : class_of >-> Complete.class_of.
Coercion sort : type >-> Sortclass.
Coercion eqType : type >-> Equality.type.
Canonical eqType.
Coercion choiceType : type >-> Choice.type.
Canonical choiceType.
Coercion pointedType : type >-> Pointed.type.
Canonical pointedType.
Coercion filteredType : type >-> Filtered.type.
Canonical filteredType.
Coercion topologicalType : type >-> Topological.type.
Canonical topologicalType.
Coercion uniformType : type >-> Uniform.type.
Canonical uniformType.
Coercion completeType : type >-> Complete.type.
Canonical completeType.
Coercion pseudoMetricType : type >-> PseudoMetric.type.
Canonical pseudoMetricType.
Canonical pseudoMetric_completeType.
Notation completePseudoMetricType := type.
Notation "[ 'completePseudoMetricType' 'of' T 'for' cT ]" :=  (@clone T cT _ idfun)
  (at level 0, format "[ 'completePseudoMetricType'  'of'  T  'for'  cT ]") : form_scope.
Notation "[ 'completePseudoMetricType' 'of' T ]" := (@clone T _ _ id)
  (at level 0, format "[ 'completePseudoMetricType'  'of'  T ]") : form_scope.
Notation CompletePseudoMetricType T m := (@pack _ T _ _ id _ _ id).
End Exports.
End CompletePseudoMetric.
Export CompletePseudoMetric.Exports.

Canonical matrix_completePseudoMetricType (R : numFieldType)
  (T : completePseudoMetricType R) (m n : nat) :=
  CompletePseudoMetricType 'M[T]_(m, n) mx_complete.

Definition pointed_of_zmodule (R : zmodType) : pointedType := PointedType R 0.

Definition ball_
  (R : numDomainType) (V : zmodType) (norm : V -> R) (x : V) (e : R) :=
  [set y | norm (x - y) < e].
Arguments ball_ {R} {V} norm x e%R y /.

Global Instance ball_filter (R : realFieldType) (t : R) : Filter
  [set P | exists2 i : R, 0 < i & ball_ Num.norm t i `<=` P].
Proof.
apply Build_Filter; [by exists 1 | move=> P Q | move=> P Q PQ]; rewrite /mkset.
- move=> -[x x0 xP] [y ? yQ]; exists (Num.min x y); first by rewrite lt_minr x0.
  move=> z tz; split.
  by apply xP; rewrite /= (lt_le_trans tz) // le_minl lexx.
  by apply yQ; rewrite /= (lt_le_trans tz) // le_minl lexx orbT.
- by move=> -[x ? xP]; exists x => //; apply: (subset_trans xP).
Qed.

Definition filtered_of_normedZmod (K : numDomainType) (R : normedZmodType K)
  : filteredType R := Filtered.Pack (Filtered.Class
    (@Pointed.class (pointed_of_zmodule R))
    (nbhs_ball_ (ball_ (fun x => `|x|)))).

Section pseudoMetric_of_normedDomain.
Variables (K : numDomainType) (R : normedZmodType K).
Lemma ball_norm_center (x : R) (e : K) : 0 < e -> ball_ Num.norm x e x.
Proof. by move=> ? /=; rewrite subrr normr0. Qed.
Lemma ball_norm_symmetric (x y : R) (e : K) :
  ball_ Num.norm x e y -> ball_ Num.norm y e x.
Proof. by rewrite /= distrC. Qed.
Lemma ball_norm_triangle (x y z : R) (e1 e2 : K) :
  ball_ Num.norm x e1 y -> ball_ Num.norm y e2 z -> ball_ Num.norm x (e1 + e2) z.
Proof.
move=> /= ? ?; rewrite -(subr0 x) -(subrr y) opprD opprK (addrA x _ y) -addrA.
by rewrite (le_lt_trans (ler_norm_add _ _)) // ltr_add.
Qed.
Definition pseudoMetric_of_normedDomain
  : PseudoMetric.mixin_of K (@entourage_ K R R (ball_ (fun x => `|x|)))
  := PseudoMetricMixin ball_norm_center ball_norm_symmetric ball_norm_triangle erefl.
Lemma nbhs_ball_normE :
  @nbhs_ball_ K R R (ball_ Num.norm) = nbhs_ (entourage_ (ball_ Num.norm)).
Proof.
rewrite /nbhs_ entourage_E predeq2E => x A; split.
  move=> [e egt0 sbeA].
  by exists [set xy | ball_ Num.norm xy.1 e xy.2] => //; exists e.
by move=> [E [e egt0 sbeE] sEA]; exists e => // ??; apply/sEA/sbeE.
Qed.
End pseudoMetric_of_normedDomain.

Module regular_topology.

Section regular_topology.
Local Canonical pointedType (R : zmodType) : pointedType :=
  [pointedType of R^o for pointed_of_zmodule R].
Local Canonical filteredType (R : numDomainType) : filteredType R :=
  [filteredType R of R^o for filtered_of_normedZmod R].
Local Canonical topologicalType (R : numFieldType) : topologicalType :=
  TopologicalType R^o (topologyOfEntourageMixin (uniformityOfBallMixin
      (@nbhs_ball_normE _ _) (pseudoMetric_of_normedDomain _))).
Local Canonical uniformType (R : numFieldType) : uniformType :=
  UniformType R^o (uniformityOfBallMixin
                     (@nbhs_ball_normE _ _) (pseudoMetric_of_normedDomain _)).
Local Canonical pseudoMetricType (R : numFieldType) :=
  PseudoMetricType R^o (@pseudoMetric_of_normedDomain R R).
End regular_topology.

Module Exports.
Canonical pointedType.
Canonical filteredType.
Canonical topologicalType.
Canonical uniformType.
Canonical pseudoMetricType.
End Exports.

End regular_topology.
Export regular_topology.Exports.

Module numFieldTopology.

Section realType.
Variable (R : realType).
Local Canonical real_pointedType := [pointedType of R for [pointedType of R^o]].
Local Canonical real_filteredType :=
  [filteredType R of R for [filteredType R of R^o]].
Local Canonical real_topologicalType :=
  [topologicalType of R for [topologicalType of R^o]].
Local Canonical real_uniformType := [uniformType of R for [uniformType of R^o]].
Local Canonical real_pseudoMetricType :=
  [pseudoMetricType R of R for [pseudoMetricType R of R^o]].
End realType.

Section rcfType.
Variable (R : rcfType).
Local Canonical rcf_pointedType := [pointedType of R for [pointedType of R^o]].
Local Canonical rcf_filteredType :=
  [filteredType R of R for [filteredType R of R^o]].
Local Canonical rcf_topologicalType :=
  [topologicalType of R for [topologicalType of R^o]].
Local Canonical rcf_uniformType := [uniformType of R for [uniformType of R^o]].
Local Canonical rcf_pseudoMetricType :=
  [pseudoMetricType R of R for [pseudoMetricType R of R^o]].
End rcfType.

Section archiFieldType.
Variable (R : archiFieldType).
Local Canonical archiField_pointedType :=
  [pointedType of R for [pointedType of R^o]].
Local Canonical archiField_filteredType :=
  [filteredType R of R for [filteredType R of R^o]].
Local Canonical archiField_topologicalType :=
  [topologicalType of R for [topologicalType of R^o]].
Local Canonical archiField_uniformType :=
  [uniformType of R for [uniformType of R^o]].
Local Canonical archiField_pseudoMetricType :=
  [pseudoMetricType R of R for [pseudoMetricType R of R^o]].
End archiFieldType.

Section realFieldType.
Variable (R : realFieldType).
Local Canonical realField_pointedType :=
  [pointedType of R for [pointedType of R^o]].
Local Canonical realField_filteredType :=
  [filteredType R of R for [filteredType R of R^o]].
Local Canonical realField_topologicalType :=
  [topologicalType of R for [topologicalType of R^o]].
Local Canonical realField_uniformType :=
  [uniformType of R for [uniformType of R^o]].
Local Canonical realField_pseudoMetricType :=
  [pseudoMetricType R of R for [pseudoMetricType R of R^o]].
Definition pointed_latticeType := [latticeType of realField_pointedType].
Definition pointed_distrLatticeType :=
  [distrLatticeType of realField_pointedType].
Definition pointed_orderType := [orderType of realField_pointedType].
Definition pointed_realDomainType :=
  [realDomainType of realField_pointedType].
Definition filtered_latticeType := [latticeType of realField_filteredType].
Definition filtered_distrLatticeType :=
  [distrLatticeType of realField_filteredType].
Definition filtered_orderType := [orderType of realField_filteredType].
Definition filtered_realDomainType :=
  [realDomainType of realField_filteredType].
Definition topological_latticeType :=
  [latticeType of realField_topologicalType].
Definition topological_distrLatticeType :=
  [distrLatticeType of realField_topologicalType].
Definition topological_orderType := [orderType of realField_topologicalType].
Definition topological_realDomainType :=
  [realDomainType of realField_topologicalType].
Definition uniform_latticeType := [latticeType of realField_uniformType].
Definition uniform_distrLatticeType :=
  [distrLatticeType of realField_uniformType].
Definition uniform_orderType := [orderType of realField_uniformType].
Definition uniform_realDomainType := [realDomainType of realField_uniformType].
Definition pseudoMetric_latticeType :=
  [latticeType of realField_pseudoMetricType].
Definition pseudoMetric_distrLatticeType :=
  [distrLatticeType of realField_pseudoMetricType].
Definition pseudoMetric_orderType := [orderType of realField_pseudoMetricType].
Definition pseudoMetric_realDomainType :=
  [realDomainType of realField_pseudoMetricType].
End realFieldType.

Section numClosedFieldType.
Variable (R : numClosedFieldType).
Local Canonical numClosedField_pointedType :=
  [pointedType of R for [pointedType of R^o]].
Local Canonical numClosedField_filteredType :=
  [filteredType R of R for [filteredType R of R^o]].
Local Canonical numClosedField_topologicalType :=
  [topologicalType of R for [topologicalType of R^o]].
Local Canonical numClosedField_uniformType :=
  [uniformType of R for [uniformType of R^o]].
Local Canonical numClosedField_pseudoMetricType :=
  [pseudoMetricType R of R for [pseudoMetricType R of R^o]].
Definition pointed_decFieldType :=
  [decFieldType of numClosedField_pointedType].
Definition pointed_closedFieldType :=
  [closedFieldType of numClosedField_pointedType].
Definition filtered_decFieldType :=
  [decFieldType of numClosedField_filteredType].
Definition filtered_closedFieldType :=
  [closedFieldType of numClosedField_filteredType].
Definition topological_decFieldType :=
  [decFieldType of numClosedField_topologicalType].
Definition topological_closedFieldType :=
  [closedFieldType of numClosedField_topologicalType].
Definition uniform_decFieldType := [decFieldType of numClosedField_uniformType].
Definition uniform_closedFieldType :=
  [closedFieldType of numClosedField_uniformType].
Definition pseudoMetric_decFieldType :=
  [decFieldType of numClosedField_pseudoMetricType].
Definition pseudoMetric_closedFieldType :=
  [closedFieldType of numClosedField_pseudoMetricType].
End numClosedFieldType.

Section numFieldType.
Variable (R : numFieldType).
Local Canonical numField_pointedType :=
  [pointedType of R for [pointedType of R^o]].
Local Canonical numField_filteredType :=
  [filteredType R of R for [filteredType R of R^o]].
Local Canonical numField_topologicalType :=
  [topologicalType of R for [topologicalType of R^o]].
Local Canonical numField_uniformType :=
  [uniformType of R for [uniformType of R^o]].
Local Canonical numField_pseudoMetricType :=
  [pseudoMetricType R of R for [pseudoMetricType R of R^o]].
Definition pointed_ringType := [ringType of numField_pointedType].
Definition pointed_comRingType := [comRingType of numField_pointedType].
Definition pointed_unitRingType := [unitRingType of numField_pointedType].
Definition pointed_comUnitRingType := [comUnitRingType of numField_pointedType].
Definition pointed_idomainType := [idomainType of numField_pointedType].
Definition pointed_fieldType := [fieldType of numField_pointedType].
Definition pointed_porderType := [porderType of numField_pointedType].
Definition pointed_numDomainType := [numDomainType of numField_pointedType].
Definition filtered_ringType := [ringType of numField_filteredType].
Definition filtered_comRingType := [comRingType of numField_filteredType].
Definition filtered_unitRingType := [unitRingType of numField_filteredType].
Definition filtered_comUnitRingType :=
  [comUnitRingType of numField_filteredType].
Definition filtered_idomainType := [idomainType of numField_filteredType].
Definition filtered_fieldType := [fieldType of numField_filteredType].
Definition filtered_porderType := [porderType of numField_filteredType].
Definition filtered_numDomainType := [numDomainType of numField_filteredType].
Definition topological_ringType := [ringType of numField_topologicalType].
Definition topological_comRingType := [comRingType of numField_topologicalType].
Definition topological_unitRingType :=
  [unitRingType of numField_topologicalType].
Definition topological_comUnitRingType :=
  [comUnitRingType of numField_topologicalType].
Definition topological_idomainType := [idomainType of numField_topologicalType].
Definition topological_fieldType := [fieldType of numField_topologicalType].
Definition topological_porderType := [porderType of numField_topologicalType].
Definition topological_numDomainType :=
  [numDomainType of numField_topologicalType].
Definition uniform_ringType := [ringType of numField_uniformType].
Definition uniform_comRingType := [comRingType of numField_uniformType].
Definition uniform_unitRingType := [unitRingType of numField_uniformType].
Definition uniform_comUnitRingType := [comUnitRingType of numField_uniformType].
Definition uniform_idomainType := [idomainType of numField_uniformType].
Definition uniform_fieldType := [fieldType of numField_uniformType].
Definition uniform_porderType := [porderType of numField_uniformType].
Definition uniform_numDomainType := [numDomainType of numField_uniformType].
Definition pseudoMetric_ringType := [ringType of numField_pseudoMetricType].
Definition pseudoMetric_comRingType :=
  [comRingType of numField_pseudoMetricType].
Definition pseudoMetric_unitRingType :=
  [unitRingType of numField_pseudoMetricType].
Definition pseudoMetric_comUnitRingType :=
  [comUnitRingType of numField_pseudoMetricType].
Definition pseudoMetric_idomainType :=
  [idomainType of numField_pseudoMetricType].
Definition pseudoMetric_fieldType := [fieldType of numField_pseudoMetricType].
Definition pseudoMetric_porderType := [porderType of numField_pseudoMetricType].
Definition pseudoMetric_numDomainType :=
  [numDomainType of numField_pseudoMetricType].
End numFieldType.

Module Exports.
(* realType *)
Canonical real_pointedType.
Canonical real_filteredType.
Canonical real_topologicalType.
Canonical real_uniformType.
Canonical real_pseudoMetricType.
Coercion real_pointedType : realType >-> pointedType.
Coercion real_filteredType : realType >-> filteredType.
Coercion real_topologicalType : realType >-> topologicalType.
Coercion real_uniformType : realType >-> uniformType.
Coercion real_pseudoMetricType : realType >-> pseudoMetricType.
(* rcfType *)
Canonical rcf_pointedType.
Canonical rcf_filteredType.
Canonical rcf_topologicalType.
Canonical rcf_uniformType.
Canonical rcf_pseudoMetricType.
Coercion rcf_pointedType : rcfType >-> pointedType.
Coercion rcf_filteredType : rcfType >-> filteredType.
Coercion rcf_topologicalType : rcfType >-> topologicalType.
Coercion rcf_uniformType : rcfType >-> uniformType.
Coercion rcf_pseudoMetricType : rcfType >-> pseudoMetricType.
(* archiFieldType *)
Canonical archiField_pointedType.
Canonical archiField_filteredType.
Canonical archiField_topologicalType.
Canonical archiField_uniformType.
Canonical archiField_pseudoMetricType.
Coercion archiField_pointedType : archiFieldType >-> pointedType.
Coercion archiField_filteredType : archiFieldType >-> filteredType.
Coercion archiField_topologicalType : archiFieldType >-> topologicalType.
Coercion archiField_uniformType : archiFieldType >-> uniformType.
Coercion archiField_pseudoMetricType : archiFieldType >-> pseudoMetricType.
(* realFieldType *)
Canonical realField_pointedType.
Canonical realField_filteredType.
Canonical realField_topologicalType.
Canonical realField_uniformType.
Canonical realField_pseudoMetricType.
Canonical pointed_latticeType.
Canonical pointed_distrLatticeType.
Canonical pointed_orderType.
Canonical pointed_realDomainType.
Canonical filtered_latticeType.
Canonical filtered_distrLatticeType.
Canonical filtered_orderType.
Canonical filtered_realDomainType.
Canonical topological_latticeType.
Canonical topological_distrLatticeType.
Canonical topological_orderType.
Canonical topological_realDomainType.
Canonical uniform_latticeType.
Canonical uniform_distrLatticeType.
Canonical uniform_orderType.
Canonical uniform_realDomainType.
Canonical pseudoMetric_latticeType.
Canonical pseudoMetric_distrLatticeType.
Canonical pseudoMetric_orderType.
Canonical pseudoMetric_realDomainType.
Coercion realField_pointedType : realFieldType >-> pointedType.
Coercion realField_filteredType : realFieldType >-> filteredType.
Coercion realField_topologicalType : realFieldType >-> topologicalType.
Coercion realField_uniformType : realFieldType >-> uniformType.
Coercion realField_pseudoMetricType : realFieldType >-> pseudoMetricType.
(* numClosedFieldType *)
Canonical numClosedField_pointedType.
Canonical numClosedField_filteredType.
Canonical numClosedField_topologicalType.
Canonical numClosedField_uniformType.
Canonical numClosedField_pseudoMetricType.
Canonical pointed_decFieldType.
Canonical pointed_closedFieldType.
Canonical filtered_decFieldType.
Canonical filtered_closedFieldType.
Canonical topological_decFieldType.
Canonical topological_closedFieldType.
Canonical uniform_decFieldType.
Canonical uniform_closedFieldType.
Canonical pseudoMetric_decFieldType.
Canonical pseudoMetric_closedFieldType.
Coercion numClosedField_pointedType : numClosedFieldType >-> pointedType.
Coercion numClosedField_filteredType : numClosedFieldType >-> filteredType.
Coercion numClosedField_topologicalType :
  numClosedFieldType >-> topologicalType.
Coercion numClosedField_uniformType : numClosedFieldType >-> uniformType.
Coercion numClosedField_pseudoMetricType :
  numClosedFieldType >-> pseudoMetricType.
(* numFieldType *)
Canonical numField_pointedType.
Canonical numField_filteredType.
Canonical numField_topologicalType.
Canonical numField_uniformType.
Canonical numField_pseudoMetricType.
Canonical pointed_ringType.
Canonical pointed_comRingType.
Canonical pointed_unitRingType.
Canonical pointed_comUnitRingType.
Canonical pointed_idomainType.
Canonical pointed_fieldType.
Canonical pointed_porderType.
Canonical pointed_numDomainType.
Canonical filtered_ringType.
Canonical filtered_comRingType.
Canonical filtered_unitRingType.
Canonical filtered_comUnitRingType.
Canonical filtered_idomainType.
Canonical filtered_fieldType.
Canonical filtered_porderType.
Canonical filtered_numDomainType.
Canonical topological_ringType.
Canonical topological_comRingType.
Canonical topological_unitRingType.
Canonical topological_comUnitRingType.
Canonical topological_idomainType.
Canonical topological_fieldType.
Canonical topological_porderType.
Canonical topological_numDomainType.
Canonical uniform_ringType.
Canonical uniform_comRingType.
Canonical uniform_unitRingType.
Canonical uniform_comUnitRingType.
Canonical uniform_idomainType.
Canonical uniform_fieldType.
Canonical uniform_porderType.
Canonical uniform_numDomainType.
Canonical pseudoMetric_ringType.
Canonical pseudoMetric_comRingType.
Canonical pseudoMetric_unitRingType.
Canonical pseudoMetric_comUnitRingType.
Canonical pseudoMetric_idomainType.
Canonical pseudoMetric_fieldType.
Canonical pseudoMetric_porderType.
Canonical pseudoMetric_numDomainType.
Coercion numField_pointedType : numFieldType >-> pointedType.
Coercion numField_filteredType : numFieldType >-> filteredType.
Coercion numField_topologicalType : numFieldType >-> topologicalType.
Coercion numField_uniformType : numFieldType >-> uniformType.
Coercion numField_pseudoMetricType : numFieldType >-> pseudoMetricType.
End Exports.

End numFieldTopology.
Import numFieldTopology.Exports.

Global Instance Proper_nbhs'_regular_numFieldType (R : numFieldType) (x : R^o) :
  ProperFilter (nbhs' x).
Proof.
apply: Build_ProperFilter => A /nbhs_ballP[_/posnumP[e] Ae].
exists (x + e%:num / 2); apply: Ae; last first.
  by rewrite eq_sym addrC -subr_eq subrr eq_sym.
rewrite /ball /= opprD addrA subrr distrC subr0 ger0_norm //.
by rewrite {2}(splitr e%:num) ltr_spaddl.
Qed.

<<<<<<< HEAD
Lemma compact_singleton (T: topologicalType) (x : T) : compact [set x].
Proof.
  move=> F PF Fx; exists x; split; first by [].
  move=> P B nbhsB; exists x; split; last by exact: nbhs_singleton.
  have [y [Py]] : (P `&` [set x] !=set0) by
    apply: filter_ex; [exact: PF| exact: filterI].
  by move=> <-.
Qed.
  

Lemma filter_image (T U : Type) (f : T -> U) (F : set (set T)) :
  Filter F -> f @` setT = setT -> Filter [set f @` A | A in F].
Proof.
move=> FF fsurj; split.
- by exists setT => //; apply: filterT.
- move=> _ _ [A FA <-] [B FB <-].
  exists (f @^-1` (f @` A `&` f @` B)); last by rewrite image_preimage.
  have sAB : A `&` B `<=` f @^-1` (f @` A `&` f @` B).
    by move=> x [Ax Bx]; split; exists x.
  by apply: filterS sAB _; apply: filterI.
- move=> A B sAB [C FC fC_eqA].
  exists (f @^-1` B); last by rewrite image_preimage.
  by apply: filterS FC => p Cp; apply: sAB; rewrite -fC_eqA; exists p.
Qed.

Lemma proper_image (T U : Type) (f : T -> U) (F : set (set T)) :
  ProperFilter F -> f @` setT = setT -> ProperFilter [set f @` A | A in F].
Proof.
move=> FF fsurj; apply Build_ProperFilter; last exact: filter_image.
by move=> _ [A FA <-]; have /filter_ex [p Ap] := FA; exists (f p); exists p.
Qed.

(* Special notation for functions, considered as converging uniformly
   over their whole domain *)
Section DomainUniform.
Context (U : choiceType) (V : uniformType).

Definition fct_DomainUniform := U -> V.

Canonical fct_DomainUniformFilteredType:=
  [filteredType fct_DomainUniform of fct_DomainUniform for fct_uniformType U V].
Canonical fct_DomainUniformTopologicalType :=
  [topologicalType of fct_DomainUniform for fct_uniformType U V].
Canonical fct_DomainUniformUniformType :=
  [uniformType of fct_DomainUniform for fct_uniformType U V].

Definition unif_fun (f : U -> V) : fct_DomainUniform := f.

End DomainUniform.

Notation "'{unif,' U -> V }" := (fct_DomainUniform U V) : classical_set_scope.

(* We define our notation using these conversion functions
   to convince the coq syntax printer to use this syntax.
   Otherwise you get
     (F --> f) -> (F --> F)
   when you really want
     {unif, F --> f} -> {ptws, F --> f}
*)
Notation "'{unif,' F --> f }" :=
  (F --> unif_fun f) : classical_set_scope.

Lemma unif_cvgE
    {U : choiceType} {V : uniformType}
    (F : set (set (U -> V)))
    (f : U -> V) :
  {unif, F --> f} = (F --> (f : {unif, U -> V})).
Proof. by []. Qed.

Section DomainRestrictions.
Context {U : Type}.
Variable (A : pred U) (V : Type).

Definition explode (f : U -> V) := [set g : U -> V | {in A, f =1 g}].

Notation eq_on := (explode) (only parsing).

Definition explode_set (X : set (U -> V)) := \bigcup_(f in X) explode f.

Lemma explode_ref f : explode f f. Proof. by []. Qed.

Lemma explodeP f g : explode f g = {in A, f =1 g}. Proof. by []. Qed.

Lemma explode_trans f g h : explode f g -> explode g h -> explode f h.
Proof. by move=> fg gh ? ?; rewrite fg // gh. Qed.

Lemma explode_sym f g : explode f g -> explode g f .
Proof. by move=> fg ? ?; rewrite fg. Qed.

Lemma explode_setT : explode_set setT = setT.
Proof. by rewrite eqEsubset; split => f // _; exists f. Qed.

Lemma explode_subset_id P : P `<=` explode_set P.
Proof. by move=> f ?; exists f. Qed.

Definition restricted (F : set (set (U -> V))) := filter_from F explode_set.

Definition explode_pair (fg : (U -> V) * (U -> V)) :=
  explode fg.1 `*` explode fg.2.

Definition explode_pairs (X : set ((U -> V) * (U -> V))) :=
  \bigcup_(f in X) explode_pair f.

Definition restrict_ent (E : set (set ((U -> V) * (U -> V)))) :=
  [set Q | (exists P, E P /\ explode_pairs P `<=` Q)].

End DomainRestrictions.

Definition patch {U V} (A : pred U) (f g : U -> V) u :=
  if u \in A then g u else f u.

Definition restrict {U : Type} {V : pointedType} (A : pred U) (f : U -> V) :=
  patch A (fun=> point) f.

Section RestrictionTopology.
Context {U : choiceType}.
Variable (A : pred U) (V : uniformType).

Definition restricted_nbhs_filter (p : U -> V) := restricted A [filter of p].

Definition restricted_ent := restrict_ent A (@fct_ent U V).

Lemma fct_ent_restricted_ent I :
  fct_ent I -> restricted_ent (explode_pairs A I).
Proof.
move=> eI; case: (eI) => J eJ subI; exists (explode_pairs A I); split.
- by apply: (filterS _ eI) => fg Ifg; exists fg.
- move=> t [x [y Iy]] [/= /explode_trans yx1 /explode_trans yx2] [/= xt1 xt2].
  exists y => //; split; [exact: yx1 | exact: yx2].
Qed.

Let patch := @patch U V A.
Lemma explode_patch f g : explode A g (patch f g).
Proof. by move=> u uA; rewrite /patch /topology.patch uA. Qed.

Lemma explode_set_monotone : {homo (explode_set (V:=V) A) : P Q / P `<=` Q}.
Proof. by move=> P Q PQ f [g ? ?]; exists g => //; exact: PQ. Qed.

Lemma explode_rhs_subset (B : V * V -> Prop) I f : entourage B ->
  let B' := [set fg | (forall u, B (fg.1 u, fg.2 u))] in
  B' `<=` I ->
  [set y | explode_pairs A B' (f, y)] `<=` explode_set A [set y | I (f, y)].
Proof.
move=> eB /= subI t /= Ep.
exists (patch f t) => /=; last exact/explode_sym/explode_patch.
apply: subI => /= u; rewrite /patch/topology.patch.
have [uA|uA] := ifPn; last exact: entourage_refl.
by move: Ep => [f't'] /= L [/= <- // <-].
Qed.

Lemma explode_rhs_eq (B : V * V -> Prop) f :
  entourage B ->
  let B' := [set fg | (forall t:U, B(fg.1 t, fg.2 t))] in
  [set y | explode_pairs A B' (f, y)] =
    explode_set A [set y | B' (f,y)].
Proof.
by move=> eB B'; rewrite eqEsubset; split => [|g [g' ? ?]];
  [exact: (@explode_rhs_subset B B' f) | exists (f, g')].
Qed.

Lemma restricted_ent_eq :
  restricted_nbhs_filter = nbhs_ (restricted_ent).
Proof.
rewrite funeqE => f; rewrite eqEsubset; split.
- move=> P [Q fQ eQsubP].
  have : (nbhs f Q) := fQ.
  rewrite nbhsP /= => /exists2P [I [[B L1]]].
  set B' := [set fg | forall u, B (fg.1 u, fg.2 u)].
  move=> L2 /explode_set_monotone eAsubeQ.
  exists (explode_pairs A B').
    by apply: fct_ent_restricted_ent; exists B.
  apply: (subset_trans _ eQsubP).
  apply: (subset_trans _ eAsubeQ).
  exact: explode_rhs_subset.
- move=> P [rI [I [? eAsubrI] rIsubP]].
  exists [set y | I (f, y)].
    by exists I.
  apply: (subset_trans _ rIsubP) => g [g' /= gI] E.
  by apply: eAsubrI; exists (f, g').
Qed.

Lemma restricted_ent_filter : Filter restricted_ent.
Proof.
apply Build_Filter.
- by exists setT; split; apply: filterT.
- move => P Q [P' [? eP'P]] [Q' [? eQ'Q]].
  exists (P' `&` Q'); split; first exact: filterI.
  move=> fg [/= f'g' [? ?] ?].
  by split; [apply: eP'P | apply: eQ'Q]; exists f'g'.
- move => P Q S [P' [eP' eP'P]]; exists P'; split => //.
  exact: (subset_trans eP'P).
Qed.

Section restricted_uniformMixin.
Local Obligation Tactic := idtac.
Program Definition restricted_uniformMixin := @UniformMixin (U -> V)
  restricted_nbhs_filter restricted_ent restricted_ent_filter
  _ _ _ restricted_ent_eq.
Next Obligation.
move=> E [I [eI eAsubA0]] -[f g /=] ->.
by apply: eAsubA0; exists (g, g) => //; exact: entourage_refl.
Qed.
Next Obligation.
move=> E; case => [I [/fct_ent_inv eI eAsubA0]].
exists [set xy | I(xy.2, xy.1)]; split=> // fg [[f' g'] /= ?] [/= ? ?].
by apply: eAsubA0; exists (g',f').
Qed.
Next Obligation.
move=> E.
case=> [I [/fct_ent_split [J [/= B eB eBsubJ]] JsubI eIsubA0]].
pose B' := [set fg : (U -> V) * (U -> V) | (forall u, B (fg.1 u, fg.2 u))].
exists (explode_pairs A B'); first by apply: fct_ent_restricted_ent; exists B.
apply: (subset_trans _ eIsubA0).
move=> fh /= [g [[f' g1']] X1 [/= E1' E1]] [[g2' h'] Y1 [/= E2 E2']].
exists (patch g1' f', patch g1' h'); last first.
   split; [exact/(explode_trans _ E1')/explode_sym/explode_patch|
           exact/(explode_trans _ E2')/explode_sym/explode_patch].
rewrite /patch/topology.patch; apply: JsubI => /=.
exists g1'; apply eBsubJ => /= u; have [uA|uA] := ifPn _ => //.
- exact: entourage_refl.
- by rewrite E1 // -E2.
- exact: entourage_refl.
Qed.
End restricted_uniformMixin.

Definition restricted_filteredType :=
  FilteredType (U -> V) (U -> V) restricted_nbhs_filter.

Definition restricted_topologicalType_mixin :=
  @topologyOfEntourageMixin (U -> V)
    restricted_nbhs_filter restricted_uniformMixin.

(* need the dummy A so it doesn't lose the A parameter, which
   we need for the topology. *)
Definition fct_Restricted := let _ := A in U -> V.

Definition restricted_topologicalType :=
  TopologicalType (restricted_filteredType) (restricted_topologicalType_mixin) .

(* This is a topology on U -> V, but we only want this to be canonical on the *)
(* more specific type fct_Restricted A U V                                    *)
Definition restricted_uniformType:=
  UniformType (restricted_topologicalType) (restricted_uniformMixin).

Canonical fct_RestrictedFilteredType:=
  [filteredType fct_Restricted of fct_Restricted for restricted_uniformType].
Canonical fct_RestrictedTopologicalType :=
  [topologicalType of fct_Restricted for restricted_uniformType].
Canonical fct_RestrictedUniformType :=
  [uniformType of fct_Restricted for restricted_uniformType].

End RestrictionTopology.

Definition restrict_fun {U : choiceType} A (V : uniformType)
  (f : U -> V) : fct_Restricted A V := f.

Notation eq_on := explode.

Notation "'{restricted' A -> V }" := (fct_Restricted A V) : classical_set_scope.

Notation "'{restricted' A , F --> f }" :=
  (F --> (restrict_fun A f)) : classical_set_scope.

Lemma restricted_cvgE {U : choiceType} {V : uniformType}
    (F : set (set (U -> V))) A (f : U -> V) :
  {restricted A, F --> f} = (F --> (f : restricted_uniformType A V)).
Proof. by []. Qed.


Definition fct_Pointwise U (V: topologicalType) := U -> V.
Canonical fct_PointwiseFilteredType U V :=
  [filteredType fct_Pointwise U V of fct_Pointwise U V for @product_topologicalType U (fun=> V)].
Canonical fct_PointwiseTopologicalType U V :=
  [topologicalType of fct_Pointwise U V for @product_topologicalType U (fun=> V)].

Notation "'{ptws,' U -> V }" := (fct_Pointwise U V).
Definition ptws_fun
  {U : Type} {V : topologicalType}
  (f : U -> V) : {ptws, U -> V} := f.

Notation "'{ptws,' F --> f }" := (F --> (ptws_fun f)) : classical_set_scope.

Lemma ptws_cvgE {U : Type} {V : topologicalType}
    (F : set (set(U -> V))) (f : U -> V) :
  {ptws, F --> f} = (F --> (f : {ptws, U -> V})).
Proof. by []. Qed.

Lemma ptws_uniform_cvg {U : choiceType} {V : uniformType} (f : U -> V)
    (F : set (set (U -> V))) : Filter F ->
  {unif, F --> f} -> {ptws, F --> f}.
Proof.
move=> FF; rewrite cvg_sup => W i.
rewrite cvg_image.
- move=> C /=.
  rewrite -nbhs_entourageE nbhs_filterE => -[B eB BsubC].
  suff sub2 : @^~ i @` [set g | forall u, B (f u, g u)] `<=` to_set B (f i).
  set l := (x in x _); suff weakL : forall X Y, X `<=` Y -> l X -> l Y.
  apply: (weakL _ _ (subset_trans sub2 BsubC)).
  + exists [set g : U -> V | forall u, B (f u, g u)] => //.
    by apply W; exists [set fg | forall u, B (fg.1 u, fg.2 u)]; [exists B|].
  + move=> X Y /setUidPl XsubY [P FP EX].
    exists ( P `|` [set g : U -> V | exists v, Y v /\ g = cst v]).
      by apply: (@filterS _ _ _ P) => //= t ?; left.
    rewrite image_setU EX setUC.
    rewrite [x in x `|` _](_ : _ = Y) //.
    rewrite eqEsubset; split.
    * by move => t /= [/= h [/= v [? ->] <-]].
    * by move => t ?; exists (cst t) => //; exists t.
  + by move => v [/= g] + <-; apply.
- by rewrite eqEsubset; split => v // _; exists (cst v).
Qed.

Lemma ptws_unif_nbhs {U : choiceType} {V : uniformType} f : 
    nbhs (f : {unif, U -> V}) `=>` nbhs (f : {ptws, U -> V}).
Proof.
  move: (@ptws_uniform_cvg U V f (nbhs (f : {unif, U -> V}))).
  apply; apply cvg_id.
Qed.

(*
Lemma restrict_ptws_continuous {U : choiceType} {V : uniformType} (A: set U): 
  continuous (restrict A : {ptws, U -> V} -> {ptws, U -> V}).
Proof.
  move=> f; apply/cvg_sup; first by apply:fmap_filter; apply: nbhs_filter.
  move=> i; apply/cvg_image; first by apply:fmap_filter; apply: nbhs_filter.
  - by rewrite eqEsubset; split => //= t /= _; exists (fun=> t) => //=.
  - move=> Q /= nbhsQ; exists [set f | Q(f i)] => //=.
    + 
    + rewrite eqEsubset; split => g /=.
      * by move=> [? ? <-].
      * by move=> Qg; exists (fun=> g); tauto.
Admitted.
*)


Section Restriction_DependentPairs.
Context {U : choiceType} {V : uniformType} .
Variables (A : pred U).
Definition restrict_dep (f : U -> V) : { x : U | x \in A } -> V :=
  fun u => f (projT1 u).

Lemma eq_on_restrict_dep (f g : U -> V) :
  eq_on A f g <-> restrict_dep f = restrict_dep g.
Proof.
split=> [eq_f_g | Rfg u uA].
- by rewrite funeqE => -[u uA]; exact: eq_f_g.
- by rewrite (_ : f u = restrict_dep f (exist _ u uA)) // Rfg.
Qed.

Lemma explode_restrict (F : set (set (U -> V))) P : Filter F ->
  explode_set A P = [set a | (restrict_dep @` P) (restrict_dep a)].
Proof.
by rewrite eqEsubset; split => f /= -[g Pg /eq_on_restrict_dep ?]; exists g.
Qed.

Lemma cvg_restrict_dep (f : U -> V) (F : set (set (U -> V))) : Filter F ->
  {restricted A, F --> f} <-> {unif, restrict_dep @ F --> (restrict_dep f)}.
Proof.
move=> FF; split.
- move=> cvgF P' /= [I' [B eB BsubI'] I'subP'].
  apply: (filterS I'subP').
  apply: cvgF => /=.
  rewrite /nbhs /= /restricted_nbhs_filter /= /restricted /=.
  exists ([set g | forall u, B (f u, g u) ])=> /=.
    by exists [set fg | forall t, B (fg.1 t, fg.2 t)] => //=; exists B.
  rewrite (explode_restrict _ FF) => //=.
  move => g /= [/= h] Bfh /eq_on_restrict_dep eq_on.
  apply: BsubI' => /=; rewrite /restrict_dep /unif_fun.
  by case=> /= u Au; rewrite -eq_on ?in_setE.
- move=> rcvgF P [/= Q [I [B eB BsubI] /(@image_subset _ _ restrict_dep) IsubQ QsubP]].
  apply: (filterS QsubP).
  rewrite (explode_restrict _ FF) //.
  apply: rcvgF => /=.
  apply: (filterS IsubQ).
  exists ([set fg | (forall t, B (fg.1 t, fg.2 t))]); first by exists B.
  move => /= g Bg.
  exists (fun u => if pselect (u \in A) is left p then g (exist _ u p) else f u).
  + apply: BsubI => /= t.
    case: pselect => [At|]; last by move=> _; exact: entourage_refl.
    rewrite /restrict_fun.
    set t' := (x in B (_, g x)).
    rewrite (_ : f t = restrict_dep f t') //.
    exact: Bg.
  + rewrite funeqE => -[t At].
    rewrite /restrict_dep /=; case: pselect => // At_; congr (g (exist _ _ _)).
    exact/Prop_irrelevance.
Qed.
End Restriction_DependentPairs.

Lemma restrictInE (U : Type) (V : pointedType) (A : pred U) (f:U -> V) t:
  A t -> restrict A f t = f t.
Proof.
  by rewrite /restrict/patch unfold_in => ->.
Qed.

Lemma restrictNotInE (U : Type) (V : pointedType) (A : pred U) (f:U -> V) t:
  ~A t -> restrict A f t = point.
Proof.
  by rewrite /restrict/patch unfold_in => /negP ?; rewrite /if_expr ifN.
Qed.

Ltac pull1 :=
  match goal with 
  | |- (?X -> _) -> _ => let n := fresh in have : X;[| move=> n => /(_ n)]
  end.

Section RestrictLemmas.
Context {U : choiceType} {V : uniformType} .

Section FixedA.
Variables (A : pred U).

Lemma eq_on_close  (f g : {restricted A -> V}) :
  eq_on A f g -> close f g.
Proof.
rewrite (entourage_close f g) /=.
by move=> G I [/= J [eJ]]; apply; exists (f, f) => //; exact: fct_ent_refl.
Qed.

Lemma hausdorrf_close_eq_on (f g : {restricted A -> V}) :
  hausdorff V -> (close f g = eq_on A f g).
Proof.
move=> hV.
rewrite propeqE; split; last exact: eq_on_close.
rewrite entourage_close => C u uA; apply: hV.
rewrite /cluster -nbhs_entourageE /= => X Y [X' eX X'X] [Y' eY Y'Y].
exists (g u); split; [apply: X'X| apply: Y'Y]; last exact: entourage_refl.
have : explode_pairs A [set fg  | forall u, X' (fg.1 u, fg.2 u)] (f, g).
  apply: C; exists [set fg | (forall u, X' (fg.1 u, fg.2 u))]; split => //.
  by exists X'.
by move=> [/= fg1 /(_ u)/= ? [/= <- // <-]].
Qed.

Lemma explode_set_subset (B : pred U) (P : set (U -> V)) :
  A `<=` B -> explode_set B P `<=` explode_set A P.
Proof.
by move=> AB f [g ? E]; exists g => // t tA; rewrite E //; apply/AB.
Qed.

Lemma cvg_restricted_subset (f : U -> V) (F : set (set (U -> V))) (B : pred U) :
  {subset A <= B} -> {restricted B, F --> f} -> {restricted A, F --> f} .
Proof.
move => AsubB + P/= => /(_ P) /= W [/= I nI eIsubP].
apply: W; apply: (filterS eIsubP); apply: filterS.
- by apply: (@explode_set_subset B).
- by exists I.
Qed.

Definition extend_dep (f : {x | x \in A } -> V) (u : U) :=
  if pselect (u \in A) is left w then f (exist _ u w) else point.

Open Scope fun_scope.
Lemma extend_restrict_dep :
  (extend_dep \o (@restrict_dep _ _ A)) = restrict A.
Proof.
rewrite funeq2E => f u /=.
rewrite /restrict_dep /restrict /extend_dep /patch.
by case: pselect => [/= ->//|/negP/negbTE ->].
Qed.

Lemma restrict_dep_restrict :
  (restrict_dep (A := A) (V:=V)) \o restrict A = (restrict_dep (A:=A) (V:=V)).
Proof.
rewrite funeq2E => f -[u Au] /=.
by rewrite /restrict_dep /restrict /extend_dep /patch /= Au.
Qed.

Lemma restricted_restrict_cvg (F : set (set (U -> V))) (f : U -> V) : Filter F ->
  {restricted A, F --> f} <-> {unif, restrict A @ F --> restrict A f }.
Proof.
move=> FF; rewrite cvg_restrict_dep /unif_fun.
split.
- rewrite -extend_restrict_dep.
  move /(@cvg_app _ _ _ _ extend_dep) => D.
  apply: cvg_trans; first exact: D.
  move=> P //= [I [B entB] /= BsubI IsubP].
  exists ([set fg | (forall t, B (fg.1 t, fg.2 t))]);
      first by exists B.
  move=> g //= Bg; apply: IsubP; apply: BsubI => t //=.
  by rewrite /extend_dep; case pselect => //= ?; apply: entourage_refl.
- move /(@cvg_app _ _ _ _ (restrict_dep (A:=A) (V:=V))).
  rewrite fmap_comp restrict_dep_restrict => D.
  apply: cvg_trans; first exact: D.
  move=> P //= [I [B entB] /= BsubI IsubP].
  exists ([set fg | (forall t, B (fg.1 t, fg.2 t))]);
      first by exists B.
  move=> g //= Bg; apply: IsubP; apply: BsubI => [[u Au]] //=.
  rewrite /restrict_dep //=.
  by move: Au (Bg u); rewrite /restrict/patch => ->.
Qed.

Lemma cvg_restricted_entourageP F f:
  Filter F -> 
  {restricted A, F --> f} <->
  (forall E : set (V * V), entourage E -> \forall q \near F, 
      forall t, A t -> E (f t, q t)).
Proof.
move=> FF; split.
- move=> /restricted_restrict_cvg/cvg_entourageP cvgF E entE.
  move/(_ [set fg | forall t, E( fg.1 t, fg.2 t)]): cvgF.
  (pull1; first by exists E); rewrite /unif_fun.
  near_simpl=> FErestrict; near=> q => t At.
  rewrite -(restrictInE f At) -(restrictInE q At).
  exact: (near FErestrict).
- move=> Ecvg; apply/restricted_restrict_cvg/cvg_entourageP => G [E entE EsubG].
  near_simpl.
  move: (Ecvg E entE) => inAE; near=> q.
  apply: EsubG => /= t.
  case (pselect (A t)) => ?.
  + rewrite /unif_fun ?restrictInE //; exact: (near inAE).
  + rewrite /unif_fun ?restrictNotInE //. exact: entourage_refl.
Grab Existential Variables. end_near. end_near. Qed.
End FixedA.

Lemma explode_setT_eq P : explode_set (V:=V) (U:=U) predT P = P.
Proof.
rewrite eqEsubset; split; last by move => f ? /=; exists f.
- move=> f [g Pg E]; suff -> : f = g by [].
  by rewrite funeqE => u; rewrite E //= in_setE.
Qed.

Lemma cvg_restricted_setT (f : U -> V) (F : set (set (U -> V))) :
  Filter F -> {restricted predT, F --> f} = {unif, F --> f}.
Proof.
rewrite /restrict_fun /cvg_to /= /filter_of {1}/nbhs /=
  /restricted_nbhs_filter /restricted /= => FF.
apply: propext; split.
- by apply: subset_trans => P /= N; exists P => //; rewrite explode_setT_eq.
- move=> ufF A /= [/= B N]; rewrite explode_setT_eq => BA.
  by apply: (filterS BA); apply: ufF.
Qed.

Lemma explodeU A B (f : U -> V) :
  explode [predU A & B] f = explode A f `&` explode B f.
Proof.
rewrite eqEsubset; split=> [g|g [Afg Bfg] t].
- by move=> fg; split => t tA; rewrite fg // !inE tA ?(orbT,orTb).
- by rewrite !inE => /orP[tA|tB]; [rewrite Afg|rewrite Bfg].
Qed.

Lemma explode_setU A B (P : set (U -> V)) :
  explode_set [predU A & B] P `<=` explode_set A P `&` explode_set B P.
Proof. by move=> f [g Pg]; rewrite explodeU => -[Agf Bgf]; split; exists g. Qed.

Lemma explode_pairsU (A B : pred U) (C : set (V * V)) :
  let C' := [set fg | (forall u, C (fg.1 u, fg.2 u))] in
  explode_pairs [predU A & B] C' = explode_pairs A C' `&` explode_pairs B C'.
Proof.
move=> /=; rewrite eqEsubset; split.
- by move=> fg [fg' fgC [fg1 fg2]]; split; exists fg' => //; split => u uA;
    rewrite ?(fg1, fg2) // !inE uA ?(orbT,orTb).
- move=> fg [] [[f1 g1] L [/= Af1 Ag1]] [[f2 g2] R [/= Bf2 Bg2]].
  exists (patch A f2 f1, patch A g2 g1) => /=.
  + by move=> u; rewrite /patch; have [|] /= := ifPn _.
  + split; move=> u; rewrite /patch /= !inE;
    have [uA|uA] := ifPn _ => /= uAB.
    * by rewrite Af1 // inE.
    * by rewrite Bf2.
    * by rewrite Ag1 // in_setE.
    * by rewrite Bg2.
Qed.

(* NB: of general interest? *)
Lemma to_setI_restrict_fun (f : U -> V) (A B : pred U)
    (eA eB : set ((U -> V) * (U -> V))) :
  to_set (eA `&` eB) (restrict_fun [predU A & B] f) = to_set eA f `&` to_set eB f.
Proof. by []. Qed.

Lemma cvg_restrictedU (f : U -> V) (F : set (set (U -> V))) A B : Filter F ->
  {restricted A, F --> f} -> {restricted B, F --> f} ->
  {restricted [predU A & B], F --> f}.
Proof.
move=> FF AFf BFf Q /= [/= Q' /= [I [C eC S] /explode_set_monotone S1] M].
apply: (filterS M); apply: (filterS (S1 _)).
apply: (filterS (explode_rhs_subset eC S)).
rewrite explode_pairsU // to_setI_restrict_fun.
apply: filterI; [apply: AFf| apply: BFf]; by
  exists [set y | forall u, C (f u, y u)];
    [exists [set x | forall u, C (x.1 u, x.2 u)]; [exists C|] |
     rewrite explode_rhs_eq].
Qed.

Lemma cvg_restricted_pred0 (F : set (set (U -> V))) (f : U -> V) : Filter F ->
  {restricted pred0, F --> f}.
Proof.
move=> FF P [/= P' [I eI IfP'] R].
suff -> : P = setT by apply filterT.
rewrite eqEsubset; split => //=.
apply: subset_trans R => g _; exists f => //.
by apply: IfP'; apply: fct_ent_refl.
Qed.

End RestrictLemmas.

Section RestrictedFamilies.
Context {U : choiceType} {V : uniformType}.

Definition fct_UniformFamily (fam : (pred U) -> Prop) := U -> V.

Definition family_cvg_topologicalType (fam : pred U -> Prop) :=
  @sup_topologicalType _ (sigT fam)
  (fun k => Topological.class (restricted_uniformType (projT1 k) V)).

Definition restrict_fam fam (f : U -> V) : fct_UniformFamily fam := f.

Canonical fct_UniformFamilyFilteredType fam :=
  [filteredType fct_UniformFamily fam of fct_UniformFamily fam
    for family_cvg_topologicalType fam].
Canonical fct_UniformFamilyTopologicalType fam :=
  [topologicalType of fct_UniformFamily fam for family_cvg_topologicalType fam].

Local Notation "'{family' fam , F --> f }" :=
  (F --> (restrict_fam fam f)) : classical_set_scope.

Lemma fam_cvgP (fam : pred U -> Prop) (F : set (set (U -> V))) (f : U -> V) :
  Filter F -> {family fam, F --> f} <->
  (forall A : pred U, fam A -> {restricted A, F --> f }).
Proof.
split; first by move=> /cvg_sup + A FA; move/(_ (existT _ _ FA)).
by move=> famFf /=; apply/cvg_sup => [[? ?] FA]; apply: famFf.
Qed.

Lemma family_cvg_subset (famA famB : pred U -> Prop) (F : set (set (U -> V)))
    (f : U -> V) : Filter F ->
  famA `<=` famB -> {family famB, F --> f} -> {family famA, F --> f}.
Proof.
by move=> FF S /fam_cvgP famBFf; apply/fam_cvgP => A ?; apply/famBFf/S.
Qed.

Definition finCover (I : choiceType) (F : I -> pred U) (A : pred U) :=
  exists D : {fset I}, {subset A <= \bigcup_(i in [set i | i \in D]) F i}.

(* NB: of general interest? *)
Lemma bigcup_setU1 {T : choiceType} (F : T -> set U) (x : T) (X : {fset T}) :
  \bigcup_(i in [set j | j \in x |` X]%fset) F i =
  F x `|` \bigcup_(i in [set j | j \in X]) F i.
Proof.
rewrite eqEsubset; split => [u|u [?|[/= t ? ?]]].
- by move=> [/= t /fset1UP [->| ?] ?]; [left|right; exists t].
- by exists x => //; apply/fset1UP; left.
- by exists t => //; apply/fset1UP; right.
Qed.

Lemma family_cvg_finite_covers (famA famB : pred U -> Prop)
  (F : set (set (U -> V))) (f : U -> V) : Filter F ->
  (forall P, famA P ->
    exists (I : choiceType) f, (forall i, famB (f i)) /\ @finCover I f P) ->
  {family famB, F --> f} -> {family famA, F --> f}.
Proof.
move=> FF ex_finCover /fam_cvgP rFf; apply/fam_cvgP => A famAA.
move: ex_finCover => /(_ _ famAA) [R [g [g_famB [D]]]].
move/cvg_restricted_subset; apply.
move: D; apply: finSet_rect => X IH.
have [/eqP ->|/set0P[x /= xX]] := boolP ([set i | i \in X] == set0).
  rewrite (_ : in_set _ = pred0); last first.
    by rewrite bigcup_set0 funeqE => u; rewrite /in_set /= asboolF.
  exact: cvg_restricted_pred0.
rewrite (_ : in_set _ = [predU g x & \bigcup_(i in [set i | i \in (X `\ x)%fset]) g i]); last first.
  rewrite /in_set funeqE => u /=; rewrite -[in LHS](fsetD1K xX) bigcup_setU1.
  apply/asboolP/idP => [[gxu|gu]|/orP[gxu|]].
  - by apply/orP; left.
  - by apply/orP; right; rewrite inE.
  - by left.
  - by rewrite inE; right.
apply: cvg_restrictedU.
- exact/rFf/g_famB.
- exact/IH/fproperD1.
Qed.
End RestrictedFamilies.

Notation "'{family' fam , U -> V }" :=  (@fct_UniformFamily U V fam).
Notation "'{family' fam , F --> f }" :=
  (F --> (restrict_fam fam f)) : classical_set_scope.

Lemma fam_cvgE {U : topologicalType} {V : uniformType} 
    (F : set (set (U -> V)))
    (f : U -> V) fam :
  {family fam, F --> f} = (F --> (f : {family fam, U -> V})).
Proof. by []. Qed.

Definition compactly_in {U : topologicalType} (A : set U) :=
  [set B | B `<=` A /\ compact B].

Lemma compact_cvg_within_compact {U : topologicalType} {V : uniformType}
    (C : pred U) (F : set (set (U -> V))) (f : U -> V) :
  Filter F -> compact C ->
  {restricted C, F --> f} <-> {family (compactly_in C), F --> f}.
Proof.
move=> FF CC.
apply: (iff_trans _ (iff_sym (fam_cvgP _ _ FF))); split.
- by move=> CFf D [/cvg_restricted_subset + _]; apply.
- by apply; split.
Qed.
=======

>>>>>>> df401ce3

Definition singletons {X : eqType} (P : pred X) : Prop := exists x, P = eq_op x.

Lemma ptws_cvg_family_singleton {U : topologicalType} {V : uniformType} F (f: U -> V):
  Filter F ->
  {ptws, F --> f} = {family (@singletons U), F --> f}.
Proof.
move=> FF; rewrite propeqE fam_cvgP cvg_sup /ptws_fun; split.
- rewrite /singletons /= => + A [x /= ->] => /(_ x) Ff; apply/cvg_restricted_entourageP => E entE.
  near=> q => t /eqP <-; near:q; apply: Ff => /=.
  move: (nbhs_entourage (f x) entE).
  rewrite nbhsE /= => [[B [onbhsB BsubE]]].
  exists [set q | B (q x)];split;[|split] => //=.
  + exists B; first by case: onbhsB.
    by [].
  + by apply: nbhs_singleton; apply: open_nbhs_nbhs.
  + by move=> q /= Bq; apply BsubE.
- move=> + x => /(_ (eq_op x)); pull1; first by exists x.
  move=> /cvg_restricted_entourageP Ef => /= P /= [P' [[A oA /= <- /=] [Afx AsubP]]].
  rewrite openE /interior in oA; case/nbhsP: (oA (f x) (Afx))=> E entE EsubA.
  move:(Ef _ entE) => EF.
  by near=> g; apply: AsubP; apply: EsubA; apply (near EF).
Grab Existential Variables. end_near. end_near. Qed.

Lemma ptws_cvg_compact_family {X : topologicalType} {Y : uniformType} F (f: X -> Y):
  ProperFilter F -> {family compact, F --> f} -> {ptws, F --> f}.
Proof.
move=> PF; rewrite ptws_cvg_family_singleton; apply: family_cvg_subset.
move=> A [x ->]; rewrite [z in compact z](_: _ = [set x]); first exact: compact_singleton.
rewrite predeqE => y /=; split; by [move/eqP => -> | by move->].
Qed.

Global Instance Proper_nbhs'_numFieldType (R : numFieldType) (x : R) :
  ProperFilter (nbhs' x).
Proof.
apply: Build_ProperFilter => A /nbhs_ballP[_/posnumP[e] Ae].
exists (x + e%:num / 2)%R; apply: Ae; last first.
  by rewrite eq_sym addrC -subr_eq subrr eq_sym.
rewrite /ball /= opprD addrA subrr distrC subr0 ger0_norm //.
by rewrite {2}(splitr e%:num) ltr_spaddl.
Qed.

Section density.

Definition dense (T : topologicalType) (S : set T) :=
  forall (O : set T), O !=set0 -> open O ->  O `&` S !=set0.

Lemma denseNE (T : topologicalType) (S : set T) : ~ dense S ->
  exists O, (exists x, open_nbhs x O) /\ (O `&` S = set0).
Proof.
rewrite /dense /open_nbhs.
move=> /existsNP[X /not_implyP[[x Xx] /not_implyP[ Ox /forallNP A]]].
by exists X; split; [exists x | rewrite -subset0; apply/A].
Qed.

End density.<|MERGE_RESOLUTION|>--- conflicted
+++ resolved
@@ -2478,8 +2478,6 @@
 End Compact.
 Arguments hausdorff : clear implicits.
 
-<<<<<<< HEAD
-=======
 Class UltraFilter {T} (F : set (set T)) := {
   ultra_proper :> ProperFilter F ;
   max_filter : forall G : set (set T), ProperFilter G -> F `<=` G -> G = F
@@ -2580,7 +2578,6 @@
 
 End UltraFilters.
 
->>>>>>> df401ce3
 Lemma continuous_compact (T U : topologicalType) (f : T -> U) A :
   {in A, continuous f} -> compact A -> compact (f @` A).
 Proof.
@@ -2597,8 +2594,6 @@
 by move=> /clsGp /(_ p_Cf) [q [[]]]; exists (f q).
 Qed.
 
-<<<<<<< HEAD
-=======
 Lemma compact_singleton (T: topologicalType) (x : T) : compact [set x].
 Proof.
   move=> F PF Fx; exists x; split; first by [].
@@ -2608,7 +2603,6 @@
   by move=> <-.
 Qed.
   
->>>>>>> df401ce3
 
 Definition finI (I : choiceType) T (D : set I) (f : I -> set T) :=
   forall D' : {fset I}, {subset D' <= D} ->
@@ -4515,703 +4509,7 @@
 by rewrite {2}(splitr e%:num) ltr_spaddl.
 Qed.
 
-<<<<<<< HEAD
-Lemma compact_singleton (T: topologicalType) (x : T) : compact [set x].
-Proof.
-  move=> F PF Fx; exists x; split; first by [].
-  move=> P B nbhsB; exists x; split; last by exact: nbhs_singleton.
-  have [y [Py]] : (P `&` [set x] !=set0) by
-    apply: filter_ex; [exact: PF| exact: filterI].
-  by move=> <-.
-Qed.
-  
-
-Lemma filter_image (T U : Type) (f : T -> U) (F : set (set T)) :
-  Filter F -> f @` setT = setT -> Filter [set f @` A | A in F].
-Proof.
-move=> FF fsurj; split.
-- by exists setT => //; apply: filterT.
-- move=> _ _ [A FA <-] [B FB <-].
-  exists (f @^-1` (f @` A `&` f @` B)); last by rewrite image_preimage.
-  have sAB : A `&` B `<=` f @^-1` (f @` A `&` f @` B).
-    by move=> x [Ax Bx]; split; exists x.
-  by apply: filterS sAB _; apply: filterI.
-- move=> A B sAB [C FC fC_eqA].
-  exists (f @^-1` B); last by rewrite image_preimage.
-  by apply: filterS FC => p Cp; apply: sAB; rewrite -fC_eqA; exists p.
-Qed.
-
-Lemma proper_image (T U : Type) (f : T -> U) (F : set (set T)) :
-  ProperFilter F -> f @` setT = setT -> ProperFilter [set f @` A | A in F].
-Proof.
-move=> FF fsurj; apply Build_ProperFilter; last exact: filter_image.
-by move=> _ [A FA <-]; have /filter_ex [p Ap] := FA; exists (f p); exists p.
-Qed.
-
-(* Special notation for functions, considered as converging uniformly
-   over their whole domain *)
-Section DomainUniform.
-Context (U : choiceType) (V : uniformType).
-
-Definition fct_DomainUniform := U -> V.
-
-Canonical fct_DomainUniformFilteredType:=
-  [filteredType fct_DomainUniform of fct_DomainUniform for fct_uniformType U V].
-Canonical fct_DomainUniformTopologicalType :=
-  [topologicalType of fct_DomainUniform for fct_uniformType U V].
-Canonical fct_DomainUniformUniformType :=
-  [uniformType of fct_DomainUniform for fct_uniformType U V].
-
-Definition unif_fun (f : U -> V) : fct_DomainUniform := f.
-
-End DomainUniform.
-
-Notation "'{unif,' U -> V }" := (fct_DomainUniform U V) : classical_set_scope.
-
-(* We define our notation using these conversion functions
-   to convince the coq syntax printer to use this syntax.
-   Otherwise you get
-     (F --> f) -> (F --> F)
-   when you really want
-     {unif, F --> f} -> {ptws, F --> f}
-*)
-Notation "'{unif,' F --> f }" :=
-  (F --> unif_fun f) : classical_set_scope.
-
-Lemma unif_cvgE
-    {U : choiceType} {V : uniformType}
-    (F : set (set (U -> V)))
-    (f : U -> V) :
-  {unif, F --> f} = (F --> (f : {unif, U -> V})).
-Proof. by []. Qed.
-
-Section DomainRestrictions.
-Context {U : Type}.
-Variable (A : pred U) (V : Type).
-
-Definition explode (f : U -> V) := [set g : U -> V | {in A, f =1 g}].
-
-Notation eq_on := (explode) (only parsing).
-
-Definition explode_set (X : set (U -> V)) := \bigcup_(f in X) explode f.
-
-Lemma explode_ref f : explode f f. Proof. by []. Qed.
-
-Lemma explodeP f g : explode f g = {in A, f =1 g}. Proof. by []. Qed.
-
-Lemma explode_trans f g h : explode f g -> explode g h -> explode f h.
-Proof. by move=> fg gh ? ?; rewrite fg // gh. Qed.
-
-Lemma explode_sym f g : explode f g -> explode g f .
-Proof. by move=> fg ? ?; rewrite fg. Qed.
-
-Lemma explode_setT : explode_set setT = setT.
-Proof. by rewrite eqEsubset; split => f // _; exists f. Qed.
-
-Lemma explode_subset_id P : P `<=` explode_set P.
-Proof. by move=> f ?; exists f. Qed.
-
-Definition restricted (F : set (set (U -> V))) := filter_from F explode_set.
-
-Definition explode_pair (fg : (U -> V) * (U -> V)) :=
-  explode fg.1 `*` explode fg.2.
-
-Definition explode_pairs (X : set ((U -> V) * (U -> V))) :=
-  \bigcup_(f in X) explode_pair f.
-
-Definition restrict_ent (E : set (set ((U -> V) * (U -> V)))) :=
-  [set Q | (exists P, E P /\ explode_pairs P `<=` Q)].
-
-End DomainRestrictions.
-
-Definition patch {U V} (A : pred U) (f g : U -> V) u :=
-  if u \in A then g u else f u.
-
-Definition restrict {U : Type} {V : pointedType} (A : pred U) (f : U -> V) :=
-  patch A (fun=> point) f.
-
-Section RestrictionTopology.
-Context {U : choiceType}.
-Variable (A : pred U) (V : uniformType).
-
-Definition restricted_nbhs_filter (p : U -> V) := restricted A [filter of p].
-
-Definition restricted_ent := restrict_ent A (@fct_ent U V).
-
-Lemma fct_ent_restricted_ent I :
-  fct_ent I -> restricted_ent (explode_pairs A I).
-Proof.
-move=> eI; case: (eI) => J eJ subI; exists (explode_pairs A I); split.
-- by apply: (filterS _ eI) => fg Ifg; exists fg.
-- move=> t [x [y Iy]] [/= /explode_trans yx1 /explode_trans yx2] [/= xt1 xt2].
-  exists y => //; split; [exact: yx1 | exact: yx2].
-Qed.
-
-Let patch := @patch U V A.
-Lemma explode_patch f g : explode A g (patch f g).
-Proof. by move=> u uA; rewrite /patch /topology.patch uA. Qed.
-
-Lemma explode_set_monotone : {homo (explode_set (V:=V) A) : P Q / P `<=` Q}.
-Proof. by move=> P Q PQ f [g ? ?]; exists g => //; exact: PQ. Qed.
-
-Lemma explode_rhs_subset (B : V * V -> Prop) I f : entourage B ->
-  let B' := [set fg | (forall u, B (fg.1 u, fg.2 u))] in
-  B' `<=` I ->
-  [set y | explode_pairs A B' (f, y)] `<=` explode_set A [set y | I (f, y)].
-Proof.
-move=> eB /= subI t /= Ep.
-exists (patch f t) => /=; last exact/explode_sym/explode_patch.
-apply: subI => /= u; rewrite /patch/topology.patch.
-have [uA|uA] := ifPn; last exact: entourage_refl.
-by move: Ep => [f't'] /= L [/= <- // <-].
-Qed.
-
-Lemma explode_rhs_eq (B : V * V -> Prop) f :
-  entourage B ->
-  let B' := [set fg | (forall t:U, B(fg.1 t, fg.2 t))] in
-  [set y | explode_pairs A B' (f, y)] =
-    explode_set A [set y | B' (f,y)].
-Proof.
-by move=> eB B'; rewrite eqEsubset; split => [|g [g' ? ?]];
-  [exact: (@explode_rhs_subset B B' f) | exists (f, g')].
-Qed.
-
-Lemma restricted_ent_eq :
-  restricted_nbhs_filter = nbhs_ (restricted_ent).
-Proof.
-rewrite funeqE => f; rewrite eqEsubset; split.
-- move=> P [Q fQ eQsubP].
-  have : (nbhs f Q) := fQ.
-  rewrite nbhsP /= => /exists2P [I [[B L1]]].
-  set B' := [set fg | forall u, B (fg.1 u, fg.2 u)].
-  move=> L2 /explode_set_monotone eAsubeQ.
-  exists (explode_pairs A B').
-    by apply: fct_ent_restricted_ent; exists B.
-  apply: (subset_trans _ eQsubP).
-  apply: (subset_trans _ eAsubeQ).
-  exact: explode_rhs_subset.
-- move=> P [rI [I [? eAsubrI] rIsubP]].
-  exists [set y | I (f, y)].
-    by exists I.
-  apply: (subset_trans _ rIsubP) => g [g' /= gI] E.
-  by apply: eAsubrI; exists (f, g').
-Qed.
-
-Lemma restricted_ent_filter : Filter restricted_ent.
-Proof.
-apply Build_Filter.
-- by exists setT; split; apply: filterT.
-- move => P Q [P' [? eP'P]] [Q' [? eQ'Q]].
-  exists (P' `&` Q'); split; first exact: filterI.
-  move=> fg [/= f'g' [? ?] ?].
-  by split; [apply: eP'P | apply: eQ'Q]; exists f'g'.
-- move => P Q S [P' [eP' eP'P]]; exists P'; split => //.
-  exact: (subset_trans eP'P).
-Qed.
-
-Section restricted_uniformMixin.
-Local Obligation Tactic := idtac.
-Program Definition restricted_uniformMixin := @UniformMixin (U -> V)
-  restricted_nbhs_filter restricted_ent restricted_ent_filter
-  _ _ _ restricted_ent_eq.
-Next Obligation.
-move=> E [I [eI eAsubA0]] -[f g /=] ->.
-by apply: eAsubA0; exists (g, g) => //; exact: entourage_refl.
-Qed.
-Next Obligation.
-move=> E; case => [I [/fct_ent_inv eI eAsubA0]].
-exists [set xy | I(xy.2, xy.1)]; split=> // fg [[f' g'] /= ?] [/= ? ?].
-by apply: eAsubA0; exists (g',f').
-Qed.
-Next Obligation.
-move=> E.
-case=> [I [/fct_ent_split [J [/= B eB eBsubJ]] JsubI eIsubA0]].
-pose B' := [set fg : (U -> V) * (U -> V) | (forall u, B (fg.1 u, fg.2 u))].
-exists (explode_pairs A B'); first by apply: fct_ent_restricted_ent; exists B.
-apply: (subset_trans _ eIsubA0).
-move=> fh /= [g [[f' g1']] X1 [/= E1' E1]] [[g2' h'] Y1 [/= E2 E2']].
-exists (patch g1' f', patch g1' h'); last first.
-   split; [exact/(explode_trans _ E1')/explode_sym/explode_patch|
-           exact/(explode_trans _ E2')/explode_sym/explode_patch].
-rewrite /patch/topology.patch; apply: JsubI => /=.
-exists g1'; apply eBsubJ => /= u; have [uA|uA] := ifPn _ => //.
-- exact: entourage_refl.
-- by rewrite E1 // -E2.
-- exact: entourage_refl.
-Qed.
-End restricted_uniformMixin.
-
-Definition restricted_filteredType :=
-  FilteredType (U -> V) (U -> V) restricted_nbhs_filter.
-
-Definition restricted_topologicalType_mixin :=
-  @topologyOfEntourageMixin (U -> V)
-    restricted_nbhs_filter restricted_uniformMixin.
-
-(* need the dummy A so it doesn't lose the A parameter, which
-   we need for the topology. *)
-Definition fct_Restricted := let _ := A in U -> V.
-
-Definition restricted_topologicalType :=
-  TopologicalType (restricted_filteredType) (restricted_topologicalType_mixin) .
-
-(* This is a topology on U -> V, but we only want this to be canonical on the *)
-(* more specific type fct_Restricted A U V                                    *)
-Definition restricted_uniformType:=
-  UniformType (restricted_topologicalType) (restricted_uniformMixin).
-
-Canonical fct_RestrictedFilteredType:=
-  [filteredType fct_Restricted of fct_Restricted for restricted_uniformType].
-Canonical fct_RestrictedTopologicalType :=
-  [topologicalType of fct_Restricted for restricted_uniformType].
-Canonical fct_RestrictedUniformType :=
-  [uniformType of fct_Restricted for restricted_uniformType].
-
-End RestrictionTopology.
-
-Definition restrict_fun {U : choiceType} A (V : uniformType)
-  (f : U -> V) : fct_Restricted A V := f.
-
-Notation eq_on := explode.
-
-Notation "'{restricted' A -> V }" := (fct_Restricted A V) : classical_set_scope.
-
-Notation "'{restricted' A , F --> f }" :=
-  (F --> (restrict_fun A f)) : classical_set_scope.
-
-Lemma restricted_cvgE {U : choiceType} {V : uniformType}
-    (F : set (set (U -> V))) A (f : U -> V) :
-  {restricted A, F --> f} = (F --> (f : restricted_uniformType A V)).
-Proof. by []. Qed.
-
-
-Definition fct_Pointwise U (V: topologicalType) := U -> V.
-Canonical fct_PointwiseFilteredType U V :=
-  [filteredType fct_Pointwise U V of fct_Pointwise U V for @product_topologicalType U (fun=> V)].
-Canonical fct_PointwiseTopologicalType U V :=
-  [topologicalType of fct_Pointwise U V for @product_topologicalType U (fun=> V)].
-
-Notation "'{ptws,' U -> V }" := (fct_Pointwise U V).
-Definition ptws_fun
-  {U : Type} {V : topologicalType}
-  (f : U -> V) : {ptws, U -> V} := f.
-
-Notation "'{ptws,' F --> f }" := (F --> (ptws_fun f)) : classical_set_scope.
-
-Lemma ptws_cvgE {U : Type} {V : topologicalType}
-    (F : set (set(U -> V))) (f : U -> V) :
-  {ptws, F --> f} = (F --> (f : {ptws, U -> V})).
-Proof. by []. Qed.
-
-Lemma ptws_uniform_cvg {U : choiceType} {V : uniformType} (f : U -> V)
-    (F : set (set (U -> V))) : Filter F ->
-  {unif, F --> f} -> {ptws, F --> f}.
-Proof.
-move=> FF; rewrite cvg_sup => W i.
-rewrite cvg_image.
-- move=> C /=.
-  rewrite -nbhs_entourageE nbhs_filterE => -[B eB BsubC].
-  suff sub2 : @^~ i @` [set g | forall u, B (f u, g u)] `<=` to_set B (f i).
-  set l := (x in x _); suff weakL : forall X Y, X `<=` Y -> l X -> l Y.
-  apply: (weakL _ _ (subset_trans sub2 BsubC)).
-  + exists [set g : U -> V | forall u, B (f u, g u)] => //.
-    by apply W; exists [set fg | forall u, B (fg.1 u, fg.2 u)]; [exists B|].
-  + move=> X Y /setUidPl XsubY [P FP EX].
-    exists ( P `|` [set g : U -> V | exists v, Y v /\ g = cst v]).
-      by apply: (@filterS _ _ _ P) => //= t ?; left.
-    rewrite image_setU EX setUC.
-    rewrite [x in x `|` _](_ : _ = Y) //.
-    rewrite eqEsubset; split.
-    * by move => t /= [/= h [/= v [? ->] <-]].
-    * by move => t ?; exists (cst t) => //; exists t.
-  + by move => v [/= g] + <-; apply.
-- by rewrite eqEsubset; split => v // _; exists (cst v).
-Qed.
-
-Lemma ptws_unif_nbhs {U : choiceType} {V : uniformType} f : 
-    nbhs (f : {unif, U -> V}) `=>` nbhs (f : {ptws, U -> V}).
-Proof.
-  move: (@ptws_uniform_cvg U V f (nbhs (f : {unif, U -> V}))).
-  apply; apply cvg_id.
-Qed.
-
-(*
-Lemma restrict_ptws_continuous {U : choiceType} {V : uniformType} (A: set U): 
-  continuous (restrict A : {ptws, U -> V} -> {ptws, U -> V}).
-Proof.
-  move=> f; apply/cvg_sup; first by apply:fmap_filter; apply: nbhs_filter.
-  move=> i; apply/cvg_image; first by apply:fmap_filter; apply: nbhs_filter.
-  - by rewrite eqEsubset; split => //= t /= _; exists (fun=> t) => //=.
-  - move=> Q /= nbhsQ; exists [set f | Q(f i)] => //=.
-    + 
-    + rewrite eqEsubset; split => g /=.
-      * by move=> [? ? <-].
-      * by move=> Qg; exists (fun=> g); tauto.
-Admitted.
-*)
-
-
-Section Restriction_DependentPairs.
-Context {U : choiceType} {V : uniformType} .
-Variables (A : pred U).
-Definition restrict_dep (f : U -> V) : { x : U | x \in A } -> V :=
-  fun u => f (projT1 u).
-
-Lemma eq_on_restrict_dep (f g : U -> V) :
-  eq_on A f g <-> restrict_dep f = restrict_dep g.
-Proof.
-split=> [eq_f_g | Rfg u uA].
-- by rewrite funeqE => -[u uA]; exact: eq_f_g.
-- by rewrite (_ : f u = restrict_dep f (exist _ u uA)) // Rfg.
-Qed.
-
-Lemma explode_restrict (F : set (set (U -> V))) P : Filter F ->
-  explode_set A P = [set a | (restrict_dep @` P) (restrict_dep a)].
-Proof.
-by rewrite eqEsubset; split => f /= -[g Pg /eq_on_restrict_dep ?]; exists g.
-Qed.
-
-Lemma cvg_restrict_dep (f : U -> V) (F : set (set (U -> V))) : Filter F ->
-  {restricted A, F --> f} <-> {unif, restrict_dep @ F --> (restrict_dep f)}.
-Proof.
-move=> FF; split.
-- move=> cvgF P' /= [I' [B eB BsubI'] I'subP'].
-  apply: (filterS I'subP').
-  apply: cvgF => /=.
-  rewrite /nbhs /= /restricted_nbhs_filter /= /restricted /=.
-  exists ([set g | forall u, B (f u, g u) ])=> /=.
-    by exists [set fg | forall t, B (fg.1 t, fg.2 t)] => //=; exists B.
-  rewrite (explode_restrict _ FF) => //=.
-  move => g /= [/= h] Bfh /eq_on_restrict_dep eq_on.
-  apply: BsubI' => /=; rewrite /restrict_dep /unif_fun.
-  by case=> /= u Au; rewrite -eq_on ?in_setE.
-- move=> rcvgF P [/= Q [I [B eB BsubI] /(@image_subset _ _ restrict_dep) IsubQ QsubP]].
-  apply: (filterS QsubP).
-  rewrite (explode_restrict _ FF) //.
-  apply: rcvgF => /=.
-  apply: (filterS IsubQ).
-  exists ([set fg | (forall t, B (fg.1 t, fg.2 t))]); first by exists B.
-  move => /= g Bg.
-  exists (fun u => if pselect (u \in A) is left p then g (exist _ u p) else f u).
-  + apply: BsubI => /= t.
-    case: pselect => [At|]; last by move=> _; exact: entourage_refl.
-    rewrite /restrict_fun.
-    set t' := (x in B (_, g x)).
-    rewrite (_ : f t = restrict_dep f t') //.
-    exact: Bg.
-  + rewrite funeqE => -[t At].
-    rewrite /restrict_dep /=; case: pselect => // At_; congr (g (exist _ _ _)).
-    exact/Prop_irrelevance.
-Qed.
-End Restriction_DependentPairs.
-
-Lemma restrictInE (U : Type) (V : pointedType) (A : pred U) (f:U -> V) t:
-  A t -> restrict A f t = f t.
-Proof.
-  by rewrite /restrict/patch unfold_in => ->.
-Qed.
-
-Lemma restrictNotInE (U : Type) (V : pointedType) (A : pred U) (f:U -> V) t:
-  ~A t -> restrict A f t = point.
-Proof.
-  by rewrite /restrict/patch unfold_in => /negP ?; rewrite /if_expr ifN.
-Qed.
-
-Ltac pull1 :=
-  match goal with 
-  | |- (?X -> _) -> _ => let n := fresh in have : X;[| move=> n => /(_ n)]
-  end.
-
-Section RestrictLemmas.
-Context {U : choiceType} {V : uniformType} .
-
-Section FixedA.
-Variables (A : pred U).
-
-Lemma eq_on_close  (f g : {restricted A -> V}) :
-  eq_on A f g -> close f g.
-Proof.
-rewrite (entourage_close f g) /=.
-by move=> G I [/= J [eJ]]; apply; exists (f, f) => //; exact: fct_ent_refl.
-Qed.
-
-Lemma hausdorrf_close_eq_on (f g : {restricted A -> V}) :
-  hausdorff V -> (close f g = eq_on A f g).
-Proof.
-move=> hV.
-rewrite propeqE; split; last exact: eq_on_close.
-rewrite entourage_close => C u uA; apply: hV.
-rewrite /cluster -nbhs_entourageE /= => X Y [X' eX X'X] [Y' eY Y'Y].
-exists (g u); split; [apply: X'X| apply: Y'Y]; last exact: entourage_refl.
-have : explode_pairs A [set fg  | forall u, X' (fg.1 u, fg.2 u)] (f, g).
-  apply: C; exists [set fg | (forall u, X' (fg.1 u, fg.2 u))]; split => //.
-  by exists X'.
-by move=> [/= fg1 /(_ u)/= ? [/= <- // <-]].
-Qed.
-
-Lemma explode_set_subset (B : pred U) (P : set (U -> V)) :
-  A `<=` B -> explode_set B P `<=` explode_set A P.
-Proof.
-by move=> AB f [g ? E]; exists g => // t tA; rewrite E //; apply/AB.
-Qed.
-
-Lemma cvg_restricted_subset (f : U -> V) (F : set (set (U -> V))) (B : pred U) :
-  {subset A <= B} -> {restricted B, F --> f} -> {restricted A, F --> f} .
-Proof.
-move => AsubB + P/= => /(_ P) /= W [/= I nI eIsubP].
-apply: W; apply: (filterS eIsubP); apply: filterS.
-- by apply: (@explode_set_subset B).
-- by exists I.
-Qed.
-
-Definition extend_dep (f : {x | x \in A } -> V) (u : U) :=
-  if pselect (u \in A) is left w then f (exist _ u w) else point.
-
-Open Scope fun_scope.
-Lemma extend_restrict_dep :
-  (extend_dep \o (@restrict_dep _ _ A)) = restrict A.
-Proof.
-rewrite funeq2E => f u /=.
-rewrite /restrict_dep /restrict /extend_dep /patch.
-by case: pselect => [/= ->//|/negP/negbTE ->].
-Qed.
-
-Lemma restrict_dep_restrict :
-  (restrict_dep (A := A) (V:=V)) \o restrict A = (restrict_dep (A:=A) (V:=V)).
-Proof.
-rewrite funeq2E => f -[u Au] /=.
-by rewrite /restrict_dep /restrict /extend_dep /patch /= Au.
-Qed.
-
-Lemma restricted_restrict_cvg (F : set (set (U -> V))) (f : U -> V) : Filter F ->
-  {restricted A, F --> f} <-> {unif, restrict A @ F --> restrict A f }.
-Proof.
-move=> FF; rewrite cvg_restrict_dep /unif_fun.
-split.
-- rewrite -extend_restrict_dep.
-  move /(@cvg_app _ _ _ _ extend_dep) => D.
-  apply: cvg_trans; first exact: D.
-  move=> P //= [I [B entB] /= BsubI IsubP].
-  exists ([set fg | (forall t, B (fg.1 t, fg.2 t))]);
-      first by exists B.
-  move=> g //= Bg; apply: IsubP; apply: BsubI => t //=.
-  by rewrite /extend_dep; case pselect => //= ?; apply: entourage_refl.
-- move /(@cvg_app _ _ _ _ (restrict_dep (A:=A) (V:=V))).
-  rewrite fmap_comp restrict_dep_restrict => D.
-  apply: cvg_trans; first exact: D.
-  move=> P //= [I [B entB] /= BsubI IsubP].
-  exists ([set fg | (forall t, B (fg.1 t, fg.2 t))]);
-      first by exists B.
-  move=> g //= Bg; apply: IsubP; apply: BsubI => [[u Au]] //=.
-  rewrite /restrict_dep //=.
-  by move: Au (Bg u); rewrite /restrict/patch => ->.
-Qed.
-
-Lemma cvg_restricted_entourageP F f:
-  Filter F -> 
-  {restricted A, F --> f} <->
-  (forall E : set (V * V), entourage E -> \forall q \near F, 
-      forall t, A t -> E (f t, q t)).
-Proof.
-move=> FF; split.
-- move=> /restricted_restrict_cvg/cvg_entourageP cvgF E entE.
-  move/(_ [set fg | forall t, E( fg.1 t, fg.2 t)]): cvgF.
-  (pull1; first by exists E); rewrite /unif_fun.
-  near_simpl=> FErestrict; near=> q => t At.
-  rewrite -(restrictInE f At) -(restrictInE q At).
-  exact: (near FErestrict).
-- move=> Ecvg; apply/restricted_restrict_cvg/cvg_entourageP => G [E entE EsubG].
-  near_simpl.
-  move: (Ecvg E entE) => inAE; near=> q.
-  apply: EsubG => /= t.
-  case (pselect (A t)) => ?.
-  + rewrite /unif_fun ?restrictInE //; exact: (near inAE).
-  + rewrite /unif_fun ?restrictNotInE //. exact: entourage_refl.
-Grab Existential Variables. end_near. end_near. Qed.
-End FixedA.
-
-Lemma explode_setT_eq P : explode_set (V:=V) (U:=U) predT P = P.
-Proof.
-rewrite eqEsubset; split; last by move => f ? /=; exists f.
-- move=> f [g Pg E]; suff -> : f = g by [].
-  by rewrite funeqE => u; rewrite E //= in_setE.
-Qed.
-
-Lemma cvg_restricted_setT (f : U -> V) (F : set (set (U -> V))) :
-  Filter F -> {restricted predT, F --> f} = {unif, F --> f}.
-Proof.
-rewrite /restrict_fun /cvg_to /= /filter_of {1}/nbhs /=
-  /restricted_nbhs_filter /restricted /= => FF.
-apply: propext; split.
-- by apply: subset_trans => P /= N; exists P => //; rewrite explode_setT_eq.
-- move=> ufF A /= [/= B N]; rewrite explode_setT_eq => BA.
-  by apply: (filterS BA); apply: ufF.
-Qed.
-
-Lemma explodeU A B (f : U -> V) :
-  explode [predU A & B] f = explode A f `&` explode B f.
-Proof.
-rewrite eqEsubset; split=> [g|g [Afg Bfg] t].
-- by move=> fg; split => t tA; rewrite fg // !inE tA ?(orbT,orTb).
-- by rewrite !inE => /orP[tA|tB]; [rewrite Afg|rewrite Bfg].
-Qed.
-
-Lemma explode_setU A B (P : set (U -> V)) :
-  explode_set [predU A & B] P `<=` explode_set A P `&` explode_set B P.
-Proof. by move=> f [g Pg]; rewrite explodeU => -[Agf Bgf]; split; exists g. Qed.
-
-Lemma explode_pairsU (A B : pred U) (C : set (V * V)) :
-  let C' := [set fg | (forall u, C (fg.1 u, fg.2 u))] in
-  explode_pairs [predU A & B] C' = explode_pairs A C' `&` explode_pairs B C'.
-Proof.
-move=> /=; rewrite eqEsubset; split.
-- by move=> fg [fg' fgC [fg1 fg2]]; split; exists fg' => //; split => u uA;
-    rewrite ?(fg1, fg2) // !inE uA ?(orbT,orTb).
-- move=> fg [] [[f1 g1] L [/= Af1 Ag1]] [[f2 g2] R [/= Bf2 Bg2]].
-  exists (patch A f2 f1, patch A g2 g1) => /=.
-  + by move=> u; rewrite /patch; have [|] /= := ifPn _.
-  + split; move=> u; rewrite /patch /= !inE;
-    have [uA|uA] := ifPn _ => /= uAB.
-    * by rewrite Af1 // inE.
-    * by rewrite Bf2.
-    * by rewrite Ag1 // in_setE.
-    * by rewrite Bg2.
-Qed.
-
-(* NB: of general interest? *)
-Lemma to_setI_restrict_fun (f : U -> V) (A B : pred U)
-    (eA eB : set ((U -> V) * (U -> V))) :
-  to_set (eA `&` eB) (restrict_fun [predU A & B] f) = to_set eA f `&` to_set eB f.
-Proof. by []. Qed.
-
-Lemma cvg_restrictedU (f : U -> V) (F : set (set (U -> V))) A B : Filter F ->
-  {restricted A, F --> f} -> {restricted B, F --> f} ->
-  {restricted [predU A & B], F --> f}.
-Proof.
-move=> FF AFf BFf Q /= [/= Q' /= [I [C eC S] /explode_set_monotone S1] M].
-apply: (filterS M); apply: (filterS (S1 _)).
-apply: (filterS (explode_rhs_subset eC S)).
-rewrite explode_pairsU // to_setI_restrict_fun.
-apply: filterI; [apply: AFf| apply: BFf]; by
-  exists [set y | forall u, C (f u, y u)];
-    [exists [set x | forall u, C (x.1 u, x.2 u)]; [exists C|] |
-     rewrite explode_rhs_eq].
-Qed.
-
-Lemma cvg_restricted_pred0 (F : set (set (U -> V))) (f : U -> V) : Filter F ->
-  {restricted pred0, F --> f}.
-Proof.
-move=> FF P [/= P' [I eI IfP'] R].
-suff -> : P = setT by apply filterT.
-rewrite eqEsubset; split => //=.
-apply: subset_trans R => g _; exists f => //.
-by apply: IfP'; apply: fct_ent_refl.
-Qed.
-
-End RestrictLemmas.
-
-Section RestrictedFamilies.
-Context {U : choiceType} {V : uniformType}.
-
-Definition fct_UniformFamily (fam : (pred U) -> Prop) := U -> V.
-
-Definition family_cvg_topologicalType (fam : pred U -> Prop) :=
-  @sup_topologicalType _ (sigT fam)
-  (fun k => Topological.class (restricted_uniformType (projT1 k) V)).
-
-Definition restrict_fam fam (f : U -> V) : fct_UniformFamily fam := f.
-
-Canonical fct_UniformFamilyFilteredType fam :=
-  [filteredType fct_UniformFamily fam of fct_UniformFamily fam
-    for family_cvg_topologicalType fam].
-Canonical fct_UniformFamilyTopologicalType fam :=
-  [topologicalType of fct_UniformFamily fam for family_cvg_topologicalType fam].
-
-Local Notation "'{family' fam , F --> f }" :=
-  (F --> (restrict_fam fam f)) : classical_set_scope.
-
-Lemma fam_cvgP (fam : pred U -> Prop) (F : set (set (U -> V))) (f : U -> V) :
-  Filter F -> {family fam, F --> f} <->
-  (forall A : pred U, fam A -> {restricted A, F --> f }).
-Proof.
-split; first by move=> /cvg_sup + A FA; move/(_ (existT _ _ FA)).
-by move=> famFf /=; apply/cvg_sup => [[? ?] FA]; apply: famFf.
-Qed.
-
-Lemma family_cvg_subset (famA famB : pred U -> Prop) (F : set (set (U -> V)))
-    (f : U -> V) : Filter F ->
-  famA `<=` famB -> {family famB, F --> f} -> {family famA, F --> f}.
-Proof.
-by move=> FF S /fam_cvgP famBFf; apply/fam_cvgP => A ?; apply/famBFf/S.
-Qed.
-
-Definition finCover (I : choiceType) (F : I -> pred U) (A : pred U) :=
-  exists D : {fset I}, {subset A <= \bigcup_(i in [set i | i \in D]) F i}.
-
-(* NB: of general interest? *)
-Lemma bigcup_setU1 {T : choiceType} (F : T -> set U) (x : T) (X : {fset T}) :
-  \bigcup_(i in [set j | j \in x |` X]%fset) F i =
-  F x `|` \bigcup_(i in [set j | j \in X]) F i.
-Proof.
-rewrite eqEsubset; split => [u|u [?|[/= t ? ?]]].
-- by move=> [/= t /fset1UP [->| ?] ?]; [left|right; exists t].
-- by exists x => //; apply/fset1UP; left.
-- by exists t => //; apply/fset1UP; right.
-Qed.
-
-Lemma family_cvg_finite_covers (famA famB : pred U -> Prop)
-  (F : set (set (U -> V))) (f : U -> V) : Filter F ->
-  (forall P, famA P ->
-    exists (I : choiceType) f, (forall i, famB (f i)) /\ @finCover I f P) ->
-  {family famB, F --> f} -> {family famA, F --> f}.
-Proof.
-move=> FF ex_finCover /fam_cvgP rFf; apply/fam_cvgP => A famAA.
-move: ex_finCover => /(_ _ famAA) [R [g [g_famB [D]]]].
-move/cvg_restricted_subset; apply.
-move: D; apply: finSet_rect => X IH.
-have [/eqP ->|/set0P[x /= xX]] := boolP ([set i | i \in X] == set0).
-  rewrite (_ : in_set _ = pred0); last first.
-    by rewrite bigcup_set0 funeqE => u; rewrite /in_set /= asboolF.
-  exact: cvg_restricted_pred0.
-rewrite (_ : in_set _ = [predU g x & \bigcup_(i in [set i | i \in (X `\ x)%fset]) g i]); last first.
-  rewrite /in_set funeqE => u /=; rewrite -[in LHS](fsetD1K xX) bigcup_setU1.
-  apply/asboolP/idP => [[gxu|gu]|/orP[gxu|]].
-  - by apply/orP; left.
-  - by apply/orP; right; rewrite inE.
-  - by left.
-  - by rewrite inE; right.
-apply: cvg_restrictedU.
-- exact/rFf/g_famB.
-- exact/IH/fproperD1.
-Qed.
-End RestrictedFamilies.
-
-Notation "'{family' fam , U -> V }" :=  (@fct_UniformFamily U V fam).
-Notation "'{family' fam , F --> f }" :=
-  (F --> (restrict_fam fam f)) : classical_set_scope.
-
-Lemma fam_cvgE {U : topologicalType} {V : uniformType} 
-    (F : set (set (U -> V)))
-    (f : U -> V) fam :
-  {family fam, F --> f} = (F --> (f : {family fam, U -> V})).
-Proof. by []. Qed.
-
-Definition compactly_in {U : topologicalType} (A : set U) :=
-  [set B | B `<=` A /\ compact B].
-
-Lemma compact_cvg_within_compact {U : topologicalType} {V : uniformType}
-    (C : pred U) (F : set (set (U -> V))) (f : U -> V) :
-  Filter F -> compact C ->
-  {restricted C, F --> f} <-> {family (compactly_in C), F --> f}.
-Proof.
-move=> FF CC.
-apply: (iff_trans _ (iff_sym (fam_cvgP _ _ FF))); split.
-- by move=> CFf D [/cvg_restricted_subset + _]; apply.
-- by apply; split.
-Qed.
-=======
-
->>>>>>> df401ce3
+
 
 Definition singletons {X : eqType} (P : pred X) : Prop := exists x, P = eq_op x.
 
