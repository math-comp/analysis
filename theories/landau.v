--- conflicted
+++ resolved
@@ -941,12 +941,12 @@
   f =o_F g -> [o_F f of h] =o_F g.
 Proof. by move=> ->; apply: eqoE; rewrite (littleo_bigO_eqo g). Qed.
 
-End Limit.
-Arguments littleo_bigO_eqo {K T V W X F}.
-Arguments bigO_littleo_eqo {K T V W X F}.
-
-Section Limit_realFieldType.
-Context {K : realFieldType} (*TODO: generalize to numFieldType?*) {T : Type} {V W X : normedModType K}.
+(* End Limit. *)
+(* Arguments littleo_bigO_eqo {K T V W X F}. *)
+(* Arguments bigO_littleo_eqo {K T V W X F}. *)
+
+(* Section Limit_realFieldType. *)
+(* Context {K : numFieldType} (*TODO: generalize to numFieldType?*) {T : Type} {V W X : normedModType K}. *)
 
 Lemma bigO_bigO_eqO {F : filter_on T} (g : T -> W) (f : T -> V) (h : T -> X) :
   f =O_F g -> ([O_F f of h] : _ -> _) =O_F g.
@@ -957,8 +957,11 @@
 by rewrite ler_pmul //; near: c; apply: locally_pinfty_ge.
 Unshelve. end_near. Grab Existential Variables. all: end_near. Qed.
 Arguments bigO_bigO_eqO {F}.
-End Limit_realFieldType.
-
+(* End Limit_realFieldType. *)
+
+End Limit.
+Arguments littleo_bigO_eqo {K T V W X F}.
+Arguments bigO_littleo_eqo {K T V W X F}.
 Arguments bigO_bigO_eqO {K T V W X F}.
 
 Section littleo_bigO_transitivity.
@@ -997,32 +1000,47 @@
 Lemma eqoO_trans (F : filter_on T) (f : T -> V) f' (g : T -> W) g' (h : T -> Z) :
   f = [o_F g of f'] -> g = [O_F h of g'] -> f =o_F h.
 Proof. by move=> -> ->; rewrite (littleo_bigO_eqo h). Qed.
-End littleo_bigO_transitivity.
-
-Section littleo_bigO_transitivity_realFieldType.
-Context {K : realFieldType} (*TODO: generalize to numFieldType?*) {T : Type} {V W Z : normedModType K}.
+(* End littleo_bigO_transitivity. *)
+
+(* Section littleo_bigO_transitivity_realFieldType. *)
+(* Context {K : numFieldType} (*TODO: generalize to numFieldType?*) {T : Type} {V W Z : normedModType K}. *)
 
 Lemma eqO_trans (F : filter_on T) (f : T -> V) f' (g : T -> W) g' (h : T -> Z) :
   f = [O_F g of f'] -> g = [O_F h of g'] -> f =O_F h.
 Proof. by move=> -> ->; rewrite (bigO_bigO_eqO h). Qed.
-End littleo_bigO_transitivity_realFieldType.
+(* End littleo_bigO_transitivity_realFieldType. *)
+End littleo_bigO_transitivity.
+
 
 Section rule_of_products_in_R.
-
-<<<<<<< HEAD
-Variables (R : rcfType) (pT : pointedType).
-=======
-Variables (R : realType) (pT : pointedType).
->>>>>>> 59eb1890
+(* Variables (R : realType) (pT : pointedType). *)
+(* (* TODO: generalize to R : numDomainType? *) *)
+
+(* Lemma mulo (F : filter_on pT) (h1 h2 f g : pT -> R^o) : *)
+(*   [o_F h1 of f] * [o_F h2 of g] =o_F (h1 * h2). *)
+(* Proof. *)
+(* rewrite [in RHS]littleoE // => _/posnumP[e]; near=> x. *)
+(* rewrite [`|_|]normrM -(sqr_sqrtr (ltW [gt0 of e%:num])) expr2. *)
+(* rewrite (@normrM _ (h1 x) (h2 x)) mulrACA ler_pmul //; near: x; *)
+(* by have [/= h] := littleo; apply. *)
+(* Grab Existential Variables. all: end_near. Qed. *)
+
+
+Variables (R : numClosedFieldType) (pT : pointedType).
 (* TODO: generalize to R : numDomainType? *)
 
 Lemma mulo (F : filter_on pT) (h1 h2 f g : pT -> R^o) :
   [o_F h1 of f] * [o_F h2 of g] =o_F (h1 * h2).
 Proof.
 rewrite [in RHS]littleoE // => _/posnumP[e]; near=> x.
-rewrite [`|_|]normrM -(sqr_sqrtr (ltW [gt0 of e%:num])) expr2.
-rewrite (@normrM _ (h1 x) (h2 x)) mulrACA ler_pmul //; near: x;
-by have [/= h] := littleo; apply.
+rewrite [`|_|]normrM -(sqrCK (ltW [gt0 of e%:num])) expr2 sqrtCM. 
+rewrite (@normrM _ (h1 x) (h2 x)) mulrACA ler_pmul //; near: x.
+ have [/= h] := littleo; apply.
+ by rewrite sqrtC_gt0 posnum_gt0. 
+ have [/= h] := littleo; apply.
+ by rewrite sqrtC_gt0 posnum_gt0. 
+by rewrite nnegrE; apply (ltW [gt0 of e%:num]).
+by rewrite nnegrE; apply (ltW [gt0 of e%:num]).
 Grab Existential Variables. all: end_near. Qed.
 
 Lemma mulO (F : filter_on pT) (h1 h2 f g : pT -> R^o) :
