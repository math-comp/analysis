--- conflicted
+++ resolved
@@ -422,17 +422,10 @@
 move=> cA cB A0 xy; move/normal_separatorP : normalX => urysohn_ext.
 have /(@uniform_separatorP _ R)[f [cf f01 f0 f1]] := urysohn_ext _ _ cA cB A0.
 pose g : X -> R := line_path x y \o f; exists g; split; rewrite /g /=.
-<<<<<<< HEAD
-- move=> t; apply: continuous_comp; first exact: cf.
-  apply: (@continuousD R [normedModType R of R^o]).
-    apply: continuousM; last exact: cvg_cst.
-    by apply: (@continuousB R [normedModType R of R^o]) => //; exact: cvg_cst.
-=======
   move=> t; apply: continuous_comp; first exact: cf.
   apply: (@continuousD R R^o).
     apply: continuousM; last exact: cvg_cst.
     by apply: (@continuousB R R^o) => //; exact: cvg_cst.
->>>>>>> 92585821
   by apply: continuousM; [exact: cvg_id|exact: cvg_cst].
 - by rewrite -image_comp => z /= [? /f0 -> <-]; rewrite line_path0.
 - by rewrite -image_comp => z /= [? /f1 -> <-]; rewrite line_path1.
@@ -455,50 +448,25 @@
 move: M => _/posnumP[M] ctsf fA1.
 have [] := @urysohn_ext_itv (A `&` f @^-1` `]-oo, -(1/3) * M%:num])
     (A `&` f @^-1` `[1/3 * M%:num,+oo[) (-(1/3) * M%:num) (1/3 * M%:num).
-<<<<<<< HEAD
-- by rewrite closed_setSI; exact: closed_comp.
-- by rewrite closed_setSI; apply: closed_comp => //; exact: interval_closed.
-- rewrite setIACA -preimage_setI eqEsubset; split => z // [_ []].
-  rewrite !set_itvE/= => /[swap] /le_trans /[apply].
-  by rewrite leNgt mulNr gtr_opp// mulr_gt0// divr_gt0.
-- by rewrite mulNr gtr_opp// mulr_gt0.
-=======
 - by rewrite closed_setSI//; exact: closed_comp.
 - by rewrite closed_setSI//; apply: closed_comp => //; exact: interval_closed.
 - rewrite setIACA -preimage_setI eqEsubset; split => z // [_ []].
   rewrite !set_itvE/= => /[swap] /le_trans /[apply].
   by rewrite leNgt mulNr gtrN// mulr_gt0// divr_gt0.
 - by rewrite mulNr gtrN// mulr_gt0//.
->>>>>>> 92585821
 move=> g [ctsg gL3 gR3 grng]; exists g; split => //; first last.
   by move=> x; rewrite ler_norml -mulNr; apply: grng; exists x.
 move=> x Ax; have := fA1 _ Ax; rewrite 2!ler_norml => /andP[Mfx fxM].
 have [xL|xL] := leP (f x) (-(1/3) * M%:num).
   have: [set g x | x in A `&` f@^-1` `]-oo, -(1/3) * M%:num]] (g x) by exists x.
   move/gL3=> ->; rewrite !mulNr opprK; apply/andP; split.
-<<<<<<< HEAD
-    by rewrite -ler_subl_addr -opprD -2!mulrDl natr1 divrr ?unitfE// mul1r.
-  rewrite -ler_subr_addr -2!mulrBl -(@natrB _ 2 1)// (le_trans xL)//.
-  by rewrite ler_pmul2r// ltW// gtr_opp// divr_gt0.
-=======
     by rewrite -lerBlDr -opprD -2!mulrDl natr1 divrr ?unitfE// mul1r.
   rewrite -lerBrDr -2!mulrBl -(@natrB _ 2 1)// (le_trans xL)//.
   by rewrite ler_pM2r// ltW// gtrN// divr_gt0.
->>>>>>> 92585821
 have [xR|xR] := lerP (1/3 * M%:num) (f x).
   have : [set g x | x in A `&` f@^-1` `[1/3 * M%:num, +oo[] (g x).
     by exists x => //; split => //; rewrite /= in_itv //= xR.
   move/gR3 => ->; apply/andP; split.
-<<<<<<< HEAD
-    rewrite ler_subr_addl -2!mulrBl (le_trans _ xR)// ler_pmul2r//.
-    by rewrite ler_wpmul2r ?invr_ge0 ?ler0n// ler_subl_addl natr1 ler1n.
-  by rewrite ler_subl_addl -2!mulrDl nat1r divrr ?mul1r// unitfE.
-have /andP[ng3 pg3] : -(1/3) * M%:num <= g x <= 1/3 * M%:num.
-  by apply: grng; exists x.
-rewrite ?(intrD _ 1 1) !mulrDl; apply/andP; split.
-  by rewrite opprD ler_sub// -mulNr ltW.
-by rewrite (ler_add (ltW _))// ler_oppl -mulNr.
-=======
     rewrite lerBrDl -2!mulrBl (le_trans _ xR)// ler_pM2r//.
     by rewrite ler_wpM2r ?invr_ge0 ?ler0n// lerBlDl natr1 ler1n.
   by rewrite lerBlDl -2!mulrDl nat1r divrr ?mul1r// unitfE.
@@ -507,7 +475,6 @@
 rewrite ?(intrD _ 1 1) !mulrDl; apply/andP; split.
   by rewrite opprD lerB// -mulNr ltW.
 by rewrite (lerD (ltW _))// lerNl -mulNr.
->>>>>>> 92585821
 Qed.
 
 Let tietze_step (f : X -> R) M :
@@ -537,11 +504,7 @@
 pose g_ n := projT1 (tietze_step (f_ n) (M2d3 n)).
 have fgE n : f_ n - f_ n.+1 = g_ n by rewrite /= opprB addrC subrK.
 have twothirds1 : `|2/3| < 1 :> R.
-<<<<<<< HEAD
-  by rewrite gtr0_norm //= ltr_pdivr_mulr// mul1r ltr_nat.
-=======
   by rewrite gtr0_norm //= ltr_pdivrMr// mul1r ltr_nat.
->>>>>>> 92585821
 have f_geo n : {within A, continuous f_ n} /\
     (forall x, A x -> `|f_ n x| <= geometric M%:num (2/3) n).
   elim: n => [|n [ctsN bdN]]; first by split=> //= x ?; rewrite expr0 mulr1 fbd.
@@ -553,13 +516,8 @@
 have g_bd n : forall x, `|g_ n x| <= geometric ((1/3) * M%:num) (2/3) n.
   have [ctsN bdfN] := f_geo n; rewrite /geometric /= -[_ * M%:num * _]mulrA.
   by have [_ _] := projT2 (tietze_step (f_ n) _) ctsN (MN0 n) bdfN.
-<<<<<<< HEAD
-pose h_ : nat -> [completeType of {uniform X -> _}] :=
-  @series [zmodType of {uniform X -> _}] g_.
-=======
 pose h_ : nat -> [the completeType of {uniform X -> R^o}] :=
   @series {uniform X -> _} g_.
->>>>>>> 92585821
 have cvgh' : cvg (h_ @ \oo).
   apply/cauchy_cvgP/cauchy_ballP => eps epos; near_simpl.
   suff : \forall x & x' \near \oo, (x' <= x)%N -> ball (h_ x) eps (h_ x').
@@ -571,11 +529,7 @@
   rewrite (le_lt_trans (ler_sum _ (fun i _ => g_bd i t)))// -mulr_sumr.
   rewrite -(subnKC MN) geometric_partial_tail.
   pose L := (1/3) * M%:num * ((2/3) ^+ m / (1 - (2/3))).
-<<<<<<< HEAD
-  apply: (@le_lt_trans _ _ L); first by rewrite ler_pmul2l // geometric_le_lim.
-=======
   apply: (@le_lt_trans _ _ L); first by rewrite ler_pM2l // geometric_le_lim.
->>>>>>> 92585821
   rewrite /L onem_twothirds.
   rewrite [_ ^+ _ * _ ^-1]mulrC mulrA -[x in x < _]ger0_norm; last by [].
   near: m; near_simpl; move: eps epos.
@@ -586,11 +540,7 @@
 - move=> t /set_mem At; have /pointwise_cvgP/(_ t)/(cvg_lim (@Rhausdorff _)) :=
     !! pointwise_uniform_cvg _ cvgh.
   rewrite -fmap_comp /comp /h_ => <-; apply/esym/(@cvg_lim _ (@Rhausdorff R)).
-<<<<<<< HEAD
-  apply: (@cvg_zero R [pseudoMetricNormedZmodType R of R^o]).
-=======
   apply: (@cvg_zero R [the pseudoMetricNormedZmodType R of R^o]).
->>>>>>> 92585821
   apply: norm_cvg0; under eq_fun => n.
     rewrite distrC /series /cst /= -mulN1r fct_sumE mulr_sumr.
     under [fun _ : nat => _]eq_fun => ? do rewrite mulN1r -fgE opprB.
@@ -611,20 +561,12 @@
     !! pointwise_uniform_cvg _ cvgh.
   rewrite -fmap_comp /comp /h_ => <-.
   under [fun _ : nat => _]eq_fun => ? do rewrite /series /= fct_sumE.
-<<<<<<< HEAD
-  have cvg_gt : cvg [normed series (g_^~ t)].
-=======
   have cvg_gt : cvgn [normed series (g_^~ t)].
->>>>>>> 92585821
     apply: (series_le_cvg _ _ (g_bd ^~ t) (is_cvg_geometric_series _)) => //.
     by move=> n; rewrite mulr_ge0.
   rewrite (le_trans (lim_series_norm _))//; apply: le_trans.
     exact/(lim_series_le cvg_gt _ (g_bd ^~ t))/is_cvg_geometric_series.
-<<<<<<< HEAD
-  rewrite (cvg_lim _ (cvg_geometric_series _))//.
-=======
   rewrite (cvg_lim _ (cvg_geometric_series _))//; last exact: Rhausdorff.
->>>>>>> 92585821
   by rewrite onem_twothirds mulrAC divrr ?mul1r// unitfE.
 Unshelve. all: by end_near. Qed.
 
