# This file was generated from `meta.yml`, please do not edit manually.
# Follow the instructions on https://github.com/coq-community/templates to regenerate.

opam-version: "2.0"
maintainer: "Reynald Affeldt <reynald.affeldt@aist.go.jp>"
version: "dev"

homepage: "https://github.com/math-comp/analysis"
dev-repo: "git+https://github.com/math-comp/analysis.git"
bug-reports: "https://github.com/math-comp/analysis/issues"
license: "CECILL-C"

synopsis: "An analysis library for mathematical components"
description: """
This repository contains an experimental library for real analysis for
the Coq proof-assistant and using the Mathematical Components library."""

build: [make "-C" "theories" "-j%{jobs}%"]
install: [make "-C" "theories" "install"]
depends: [
  "coq-mathcomp-classical" { = version}
<<<<<<< HEAD
  "coq-mathcomp-solvable" { (>= "1.17.0" & < "1.20~") | (= "dev") }
=======
  "coq-mathcomp-solvable" { (>= "2.0.0") | (= "dev") }
>>>>>>> 92585821
  "coq-mathcomp-field"
  "coq-mathcomp-bigenough" { (>= "1.0.0") }
]

tags: [
  "category:Mathematics/Real Calculus and Topology"
  "keyword:analysis"
  "keyword:extended real numbers"
  "keyword:filter"
  "keyword:Cantor"
  "keyword:topology"
  "keyword:real numbers"
  "keyword:sequence"
  "keyword:convexity"
  "keyword:Landau notation"
  "keyword:logarithm"
  "keyword:sin"
  "keyword:cos"
  "keyword:tangent"
  "keyword:trigonometric function"
  "keyword:exponential"
  "keyword:differentiation"
  "keyword:derivative"
  "keyword:measure theory"
  "keyword:integration"
  "keyword:Lebesgue"
  "keyword:probability"
  "logpath:mathcomp.analysis"
]
authors: [
  "Reynald Affeldt"
  "Yves Bertot"
  "Cyril Cohen"
  "Marie Kerjean"
  "Assia Mahboubi"
  "Damien Rouhling"
  "Pierre Roux"
  "Kazuhiko Sakaguchi"
  "Zachary Stone"
  "Pierre-Yves Strub"
  "Laurent Théry"
]<|MERGE_RESOLUTION|>--- conflicted
+++ resolved
@@ -19,11 +19,7 @@
 install: [make "-C" "theories" "install"]
 depends: [
   "coq-mathcomp-classical" { = version}
-<<<<<<< HEAD
-  "coq-mathcomp-solvable" { (>= "1.17.0" & < "1.20~") | (= "dev") }
-=======
   "coq-mathcomp-solvable" { (>= "2.0.0") | (= "dev") }
->>>>>>> 92585821
   "coq-mathcomp-field"
   "coq-mathcomp-bigenough" { (>= "1.0.0") }
 ]
