# Changelog (unreleased)

## [Unreleased]

### Added

- in `topology.v`:
  + lemma `globally0`
- in `normedtype.v`:
  + lemma `lipschitz_set0`, `lipschitz_set1`
- in `measure.v`:
  + lemma `measurable_fun_bigcup`
- in `sequences.v`:
  + lemma `eq_eseriesl`
- in `lebesgue_measure.v`:
  + lemma `measurable_fun_expR`

- in file `topology.v`,
  + new definitions `basis`, and `second_countable`.
  + new lemmas `clopen_countable` and `compact_countable_base`.
- in `classical_sets.v`:
  + lemmas `set_eq_le`, `set_neq_lt`
- in `set_interval.v`:
  + lemma `set_lte_bigcup`
- in `lebesgue_integral.v`:
  + lemmas `emeasurable_fun_lt`, `emeasurable_fun_le`, `emeasurable_fun_eq`,
    `emeasurable_fun_neq`
  + lemma `integral_ae_eq`
- in file `kernel.v`,
  + new definitions `kseries`, `measure_fam_uub`, `kzero`, `kdirac`,
    `prob_pointed`, `mset`, `pset`, `pprobability`, `kprobability`, `kadd`,
    `mnormalize`, `knormalize`, `kcomp`, and `mkcomp`.
  + new lemmas `eq_kernel`, `measurable_fun_kseries`, `integral_kseries`,
    `measure_fam_uubP`, `eq_sfkernel`, `kzero_uub`,
    `sfinite_kernel`, `sfinite_kernel_measure`, `finite_kernel_measure`,
    `measurable_prod_subset_xsection_kernel`,
    `measurable_fun_xsection_finite_kernel`,
    `measurable_fun_xsection_integral`,
    `measurable_fun_integral_finite_kernel`,
    `measurable_fun_integral_sfinite_kernel`, `lt0_mset`, `gt1_mset`,
    `kernel_measurable_eq_cst`, `kernel_measurable_neq_cst`, `kernel_measurable_fun_eq_cst`,
    `measurable_fun_kcomp_finite`, `mkcomp_sfinite`,
    `measurable_fun_mkcomp_sfinite`, `measurable_fun_preimage_integral`,
    `measurable_fun_integral_kernel`, and `integral_kcomp`.
  + lemma `measurable_fun_mnormalize`

### Changed

<<<<<<< HEAD
- in `lebesgue_measure.v`
  + `measurable_funrM`, `measurable_funN`, `measurable_fun_exprn`
=======
- in `lebesgue_integral.v`:
  + lemma `xsection_ndseq_closed` generalized from a measure to a family of measures
>>>>>>> 6d08bc0f

### Renamed

- in `derive.v`:
  + `Rmult_rev` -> `mulr_rev`
  + `rev_Rmult` -> `rev_mulr`
  + `Rmult_is_linear` -> `mulr_is_linear`
  + `Rmult_linear` -> `mulr_linear`
  + `Rmult_rev_is_linear` -> `mulr_rev_is_linear`
  + `Rmult_rev_linear` -> `mulr_rev_linear`
  + `Rmult_bilinear` -> `mulr_bilinear`
  + `is_diff_Rmult` -> `is_diff_mulr`

### Generalized

### Deprecated

- in `lebesgue_measure.v`:
  + lemma `measurable_fun_sqr` (use `measurable_fun_exprn` instead)
  + lemma `measurable_fun_opp` (use `measurable_funN` instead)

### Removed

- in `normedtype.v`:
  + instance `Proper_dnbhs_realType`
- in `measure.v`:
  + instances `ae_filter_algebraOfSetsType`, `ae_filter_measurableType`,
  `ae_properfilter_measurableType`
<<<<<<< HEAD
- in `lebesgue_measure.v`:
  + lemma `emeasurable_funN` (use `measurable_funT_comp`) instead
=======
- in `lebesgue_integral.v`
  + lemma `emeasurable_funN` (already in `lebesgue_measure.v`)
>>>>>>> 6d08bc0f

### Infrastructure

### Misc<|MERGE_RESOLUTION|>--- conflicted
+++ resolved
@@ -46,13 +46,10 @@
 
 ### Changed
 
-<<<<<<< HEAD
 - in `lebesgue_measure.v`
   + `measurable_funrM`, `measurable_funN`, `measurable_fun_exprn`
-=======
 - in `lebesgue_integral.v`:
   + lemma `xsection_ndseq_closed` generalized from a measure to a family of measures
->>>>>>> 6d08bc0f
 
 ### Renamed
 
@@ -81,13 +78,10 @@
 - in `measure.v`:
   + instances `ae_filter_algebraOfSetsType`, `ae_filter_measurableType`,
   `ae_properfilter_measurableType`
-<<<<<<< HEAD
 - in `lebesgue_measure.v`:
   + lemma `emeasurable_funN` (use `measurable_funT_comp`) instead
-=======
 - in `lebesgue_integral.v`
   + lemma `emeasurable_funN` (already in `lebesgue_measure.v`)
->>>>>>> 6d08bc0f
 
 ### Infrastructure
 
