# Changelog (unreleased)

## [Unreleased]

### Added

- in `unstable.v`:
  + lemma `sqrK`

<<<<<<< HEAD
- in `realfun.v`:
  + instance `is_derive1_sqrt`
- in `mathcomp_extra.v`:
  + lemmas `subrKC`, `sumr_le0`, `card_fset_sum1`
=======
- in new file `gauss_integral_unbounded`
  + add lemmas `integral0y_gauss_fin_num`,
               `integral0y_u0`,
	       `integrable0y_u`,
	       `max_y_ge0`,
	       `u_dominates`,
	       `int0yu_fin_num`,
	       `cvgy_int0yu0`,
	       `derive1_int0yuE`,
	       `derivable_int0yu`,
	       `rcvg0_int0yu`,
	       `gauss_integration`

### Changed

- in `convex.v`:
  + convex combination operator `a <| t |> b` changed from
    `(1-t)a + tb` to `ta + (1-t)b`

- in `sequences.v`:
  + lemma `subset_seqDU`

- in `measure.v`:
  + lemmas `seqDU_measurable`, `measure_gt0`
  + notations `\forall x \ae mu, P`, `f = g %[ae mu in D]`, `f = g %[ae mu]`
  + instances `ae_eq_equiv`, `comp_ae_eq`, `comp_ae_eq2`, `comp_ae_eq2'`, `sub_ae_eq2`
  + lemma `ae_eq_comp2`
  + lemma `ae_foralln`
  + lemma `ae_eqe_mul2l`

- new file `ess_sup_inf.v`:
  + lemma `measure0_ae`
  + definition `ess_esup`
  + lemmas `ess_supEae`, `ae_le_measureP`, `ess_supEmu0`, `ess_sup_ge`,
    `ess_supP`, `le_ess_sup`, `eq_ess_sup`, `ess_sup_cst`, `ess_sup_ae_cst`,
    `ess_sup_gee`, `abs_sup_eq0_ae_eq`, `abs_ess_sup_eq0`, `ess_sup_pZl`,
    `ess_supZl`, `ess_sup_eqNyP`, `ess_supD`, `ess_sup_absD`
  + notation `ess_supr`
  + lemmas `ess_supr_bounded`, `ess_sup_eqr0_ae_eq`, `ess_suprZl`,
    `ess_sup_ger`, `ess_sup_ler`, `ess_sup_cstr`, `ess_suprD`, `ess_sup_normD`
  + definition `ess_inf`
  + lemmas `ess_infEae`, `ess_infEN`, `ess_supEN`, `ess_infN`, `ess_supN`,
    `ess_infP`, `ess_inf_le`, `le_ess_inf`, `eq_ess_inf`, `ess_inf_cst`,
    `ess_inf_ae_cst`, `ess_inf_gee`, `ess_inf_pZl`, `ess_infZl`, `ess_inf_eqyP`,
    `ess_infD`
  + notation `ess_infr`
  + lemmas `ess_infr_bounded`, `ess_infrZl`, `ess_inf_ger`, `ess_inf_ler`,
    `ess_inf_cstr`

- in `simple_functions.v`:
  + lemma `mfunMn`

- in `hoelder.v`
  + lemmas `Lnorm0`, `Lnorm_cst1`
  + definition `hoelder_conjugate`
  + lemmas `hoelder_conjugate0`, `hoelder_conjugate1`, `hoelder_conjugate2`,
    `hoelder_conjugatey`, `hoelder_conjugateK`
  + lemmas `lerB_DLnorm`, `lerB_LnormD`, `eminkowski`
  + definition `finite_norm`
  + mixin `isLfunction` with field `Lfunction_finite`
  + structure `Lfunction`
  + notation `LfunType`
  + definition `Lequiv`
  + canonical `Lequiv_canonical`
  + definition `LspaceType`
  + lemma `LequivP`
  + record `LType`
  + coercion `LfunType_of_LType`
  + definition `Lspace` with notation `mu.-Lspace p`
  + lemma `Lfun_integrable`, `Lfun1_integrable`, `Lfun2_integrable_sqr`, `Lfun2_mul_Lfun1`
  + lemma `Lfun_scale`, `Lfun_cst`,
  + definitions `finLfun`, `Lfun`, `Lfun_key`
  + canonical `Lfun_keyed`
  + lemmas `sub_Lfun_mfun`, `sub_Lfun_finLfun`
  + definition `Lfun_Sub`
  + lemmas `Lfun_rect`, `Lfun_valP`, `LfuneqP`, `finite_norm_cst0`, `mfunP`, `LfunP`,
    `mfun_scaler_closed`
  + lemmas `LnormZ`, `Lfun_submod_closed`
  + lemmas `finite_norm_fine`, `ler_LnormD`,
    `LnormrN`, `fine_Lnormr_eq0`
  + lemma `fine_Lnormr_eq0`
  + lemma `Lfun_subset`, `Lfun_subset12`
  + lemma `Lfun_oppr_closed`
  + lemma `Lfun_addr_closed`
  + lemmas `poweR_Lnorm`, `oppe_Lnorm`
  + lemma `integrable_poweR`

- in `hoelder.v`:
  + lemmas `hoelder_conjugate_div`, `hoelder_div_conjugate`,
    `hoelder_Mconjugate`, `hoelder_conjugateP`,
    `hoelder_conjugate_eq1`, `hoelder_conjugate_eqNy`, `hoelder_conjugate_eqy`,
    `hoelder_conjugateNy`

- in `constructive_ereal.v`:
  + lemmas `div1e`, `divee`, `inve_eq1`, `Nyconjugate`

### Changed

- in `measure.v`:
  + notation `{ae mu, P}` (near use `{near _, _}` notation)
  + definition `ae_eq`
  + `ae_eq` lemmas now for `ringType`-valued functions (instead of `\bar R`)
>>>>>>> 82f50ea5

- in `functions.v`:
  + lemmas `fct_prodE`, `prodrfctE`

- in `exp.v:
  + lemma `norm_expR`

### Changed

### Renamed

- in `lebesgue_stieltjes_measure.v`:
  + `cumulativeNy0` -> `cumulativeNy`
  + `cumulativey1` -> `cumulativey`

### Generalized

- in `functions.v`
  + lemma `fct_sumE` (from a pointwise equality to a functional one)

### Deprecated

### Removed

- file `forms.v` (superseded by MathComp's `sesquilinear.v`)

### Infrastructure

### Misc<|MERGE_RESOLUTION|>--- conflicted
+++ resolved
@@ -7,12 +7,17 @@
 - in `unstable.v`:
   + lemma `sqrK`
 
-<<<<<<< HEAD
 - in `realfun.v`:
   + instance `is_derive1_sqrt`
 - in `mathcomp_extra.v`:
   + lemmas `subrKC`, `sumr_le0`, `card_fset_sum1`
-=======
+
+- in `functions.v`:
+  + lemmas `fct_prodE`, `prodrfctE`
+
+- in `exp.v:
+  + lemma `norm_expR`
+
 - in new file `gauss_integral_unbounded`
   + add lemmas `integral0y_gauss_fin_num`,
                `integral0y_u0`,
@@ -25,103 +30,6 @@
 	       `derivable_int0yu`,
 	       `rcvg0_int0yu`,
 	       `gauss_integration`
-
-### Changed
-
-- in `convex.v`:
-  + convex combination operator `a <| t |> b` changed from
-    `(1-t)a + tb` to `ta + (1-t)b`
-
-- in `sequences.v`:
-  + lemma `subset_seqDU`
-
-- in `measure.v`:
-  + lemmas `seqDU_measurable`, `measure_gt0`
-  + notations `\forall x \ae mu, P`, `f = g %[ae mu in D]`, `f = g %[ae mu]`
-  + instances `ae_eq_equiv`, `comp_ae_eq`, `comp_ae_eq2`, `comp_ae_eq2'`, `sub_ae_eq2`
-  + lemma `ae_eq_comp2`
-  + lemma `ae_foralln`
-  + lemma `ae_eqe_mul2l`
-
-- new file `ess_sup_inf.v`:
-  + lemma `measure0_ae`
-  + definition `ess_esup`
-  + lemmas `ess_supEae`, `ae_le_measureP`, `ess_supEmu0`, `ess_sup_ge`,
-    `ess_supP`, `le_ess_sup`, `eq_ess_sup`, `ess_sup_cst`, `ess_sup_ae_cst`,
-    `ess_sup_gee`, `abs_sup_eq0_ae_eq`, `abs_ess_sup_eq0`, `ess_sup_pZl`,
-    `ess_supZl`, `ess_sup_eqNyP`, `ess_supD`, `ess_sup_absD`
-  + notation `ess_supr`
-  + lemmas `ess_supr_bounded`, `ess_sup_eqr0_ae_eq`, `ess_suprZl`,
-    `ess_sup_ger`, `ess_sup_ler`, `ess_sup_cstr`, `ess_suprD`, `ess_sup_normD`
-  + definition `ess_inf`
-  + lemmas `ess_infEae`, `ess_infEN`, `ess_supEN`, `ess_infN`, `ess_supN`,
-    `ess_infP`, `ess_inf_le`, `le_ess_inf`, `eq_ess_inf`, `ess_inf_cst`,
-    `ess_inf_ae_cst`, `ess_inf_gee`, `ess_inf_pZl`, `ess_infZl`, `ess_inf_eqyP`,
-    `ess_infD`
-  + notation `ess_infr`
-  + lemmas `ess_infr_bounded`, `ess_infrZl`, `ess_inf_ger`, `ess_inf_ler`,
-    `ess_inf_cstr`
-
-- in `simple_functions.v`:
-  + lemma `mfunMn`
-
-- in `hoelder.v`
-  + lemmas `Lnorm0`, `Lnorm_cst1`
-  + definition `hoelder_conjugate`
-  + lemmas `hoelder_conjugate0`, `hoelder_conjugate1`, `hoelder_conjugate2`,
-    `hoelder_conjugatey`, `hoelder_conjugateK`
-  + lemmas `lerB_DLnorm`, `lerB_LnormD`, `eminkowski`
-  + definition `finite_norm`
-  + mixin `isLfunction` with field `Lfunction_finite`
-  + structure `Lfunction`
-  + notation `LfunType`
-  + definition `Lequiv`
-  + canonical `Lequiv_canonical`
-  + definition `LspaceType`
-  + lemma `LequivP`
-  + record `LType`
-  + coercion `LfunType_of_LType`
-  + definition `Lspace` with notation `mu.-Lspace p`
-  + lemma `Lfun_integrable`, `Lfun1_integrable`, `Lfun2_integrable_sqr`, `Lfun2_mul_Lfun1`
-  + lemma `Lfun_scale`, `Lfun_cst`,
-  + definitions `finLfun`, `Lfun`, `Lfun_key`
-  + canonical `Lfun_keyed`
-  + lemmas `sub_Lfun_mfun`, `sub_Lfun_finLfun`
-  + definition `Lfun_Sub`
-  + lemmas `Lfun_rect`, `Lfun_valP`, `LfuneqP`, `finite_norm_cst0`, `mfunP`, `LfunP`,
-    `mfun_scaler_closed`
-  + lemmas `LnormZ`, `Lfun_submod_closed`
-  + lemmas `finite_norm_fine`, `ler_LnormD`,
-    `LnormrN`, `fine_Lnormr_eq0`
-  + lemma `fine_Lnormr_eq0`
-  + lemma `Lfun_subset`, `Lfun_subset12`
-  + lemma `Lfun_oppr_closed`
-  + lemma `Lfun_addr_closed`
-  + lemmas `poweR_Lnorm`, `oppe_Lnorm`
-  + lemma `integrable_poweR`
-
-- in `hoelder.v`:
-  + lemmas `hoelder_conjugate_div`, `hoelder_div_conjugate`,
-    `hoelder_Mconjugate`, `hoelder_conjugateP`,
-    `hoelder_conjugate_eq1`, `hoelder_conjugate_eqNy`, `hoelder_conjugate_eqy`,
-    `hoelder_conjugateNy`
-
-- in `constructive_ereal.v`:
-  + lemmas `div1e`, `divee`, `inve_eq1`, `Nyconjugate`
-
-### Changed
-
-- in `measure.v`:
-  + notation `{ae mu, P}` (near use `{near _, _}` notation)
-  + definition `ae_eq`
-  + `ae_eq` lemmas now for `ringType`-valued functions (instead of `\bar R`)
->>>>>>> 82f50ea5
-
-- in `functions.v`:
-  + lemmas `fct_prodE`, `prodrfctE`
-
-- in `exp.v:
-  + lemma `norm_expR`
 
 ### Changed
 
