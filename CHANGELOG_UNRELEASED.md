--- conflicted
+++ resolved
@@ -70,23 +70,21 @@
 
 ### Generalized
 
-<<<<<<< HEAD
-- in `set_interval.v`:
-  + lemma `set_itv_splitI` (generalized from `orderType` to `porderType`)
-	+ lemma `disjoint_itvxx` (generalized from `numDomainType` to `porderType`)
-	+ lemma `disjoint_neitv` (generalized from `realFieldType` to `orderType`)
-=======
 - in `pseudometric_normed_Zmodule.v`:
   + lemma `closed_ball0` (`realFieldType` -> `pseudoMetricNormedZmodType`)
   + lemmas `closed_ball_closed`, `subset_closed_ball` (`realFieldType` -> `numDomainType`)
   + lemma `subset_closure_half` (`realFieldType` -> `numFieldType`)
   + lemma `le_closed_ball` (`pseudoMetricNormedZmodType` -> `pseudoMetricType`)
->>>>>>> 87151818
 
 - in `lebesgue_stieltjes_measure.v` generalized (codomain is now an `orderNbhsType`):
   + lemma `right_continuousW`
   + record `isCumulative`
   + definition `Cumulative`
+
+- in `set_interval.v`:
+  + lemma `set_itv_splitI` (generalized from `orderType` to `porderType`)
+	+ lemma `disjoint_itvxx` (generalized from `numDomainType` to `porderType`)
+	+ lemma `disjoint_neitv` (generalized from `realFieldType` to `orderType`)
 
 ### Deprecated
 
