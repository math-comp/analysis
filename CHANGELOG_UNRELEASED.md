# Changelog (unreleased)

## [Unreleased]

### Added

- in `sequences.v`:
<<<<<<< HEAD
  + lemma `dvg_harmonic`
- in `topology.v`:
  + lemma `fmap_comp`
  + definition `patch`
  + notation `restrict`
  + definition `restrict_dep`
  + definition `extend_dep`
  + definition `fun_eq_on`
  + lemma `extend_restrict_dep`
  + lemma `restrict_extend_dep`
  + lemma `restrict_dep_restrict`
  + lemma `restrict_dep_setT`
  + lemma `forall_sigP`
  + definition `fct_RestrictedUniformTopology`
  + lemma `restricted_nbhs`
  + notation `{uniform A -> V }`
  + notation `{uniform A, F --> f }`
  + lemma `restricted_cvgE`
  + definition `fct_PointwiseTopology`
  + notation `{ptws U -> V}`
  + notation `{ptws F --> f }`
  + lemma `ptws_cvgE`
  + lemma `ptws_uniform_cvg`
  + lemma `fun_eq_onP`
  + lemma `cvg_restrict_dep`
  + lemma `eq_on_close`
  + lemma `hausdorrf_close_eq_on`
  + lemma `restricted_subset_nbhs`
  + lemma `restricted_subset_cvg`
  + lemma `restricted_restrict_cvg`
  + lemma `cvg_restrictedU`
  + lemma `cvg_restricted_set0`
  + definition `family_cvg_topologicalType`
  + notation `{family fam, U -> V}`
  + notation `{family fam, F --> f}`
  + lemma `fam_cvgP`
  + lemma `fam_cvgE`
  + definition `compactly_in`
  + lemma `family_cvg_subset`
  + lemma `family_cvg_finite_covers`
  + lemma `compact_cvg_within_compact`
- in `classical_set.v`
  + lemma `bigcup_setU1`
  + lemma `bigcap_setU1`
=======
  + lemmas `seriesN`, `seriesD`, `seriesZ`, `is_cvg_seriesN`, `lim_seriesN`,
    `is_cvg_seriesZ`, `lim_seriesZ`, `is_cvg_seriesD`, `lim_seriesD`,
    `is_cvg_seriesB`, `lim_seriesB`, `lim_series_le`, `lim_series_norm`
>>>>>>> 7b53e30b

### Changed

- in `measure.v`:
  + generalize lemma `eq_bigcupB_of`
- in `ereal.v`, definition `adde_undef` changed to `adde_def`
  + consequently, the following lemmas changed:
    * in `ereal.v`, `adde_undefC` renamed to `adde_defC`,
      `fin_num_adde_undef` renamed to `fin_num_adde_def`
    * in `sequences.v`, `ereal_cvgD` and `ereal_limD` now use hypotheses with `adde_def`
- in `sequences.v`:
  + generalize `{in,de}creasing_seqP`, `non{in,de}creasing_seqP` from `numDomainType`
    to `porderType`

### Renamed

### Removed

### Infrastructure

### Misc<|MERGE_RESOLUTION|>--- conflicted
+++ resolved
@@ -5,7 +5,6 @@
 ### Added
 
 - in `sequences.v`:
-<<<<<<< HEAD
   + lemma `dvg_harmonic`
 - in `topology.v`:
   + lemma `fmap_comp`
@@ -50,11 +49,9 @@
 - in `classical_set.v`
   + lemma `bigcup_setU1`
   + lemma `bigcap_setU1`
-=======
   + lemmas `seriesN`, `seriesD`, `seriesZ`, `is_cvg_seriesN`, `lim_seriesN`,
     `is_cvg_seriesZ`, `lim_seriesZ`, `is_cvg_seriesD`, `lim_seriesD`,
     `is_cvg_seriesB`, `lim_seriesB`, `lim_series_le`, `lim_series_norm`
->>>>>>> 7b53e30b
 
 ### Changed
 
