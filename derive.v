(* mathcomp analysis (c) 2017 Inria and AIST. License: CeCILL-C.              *)
Require Import Reals.
From mathcomp Require Import ssreflect ssrfun ssrbool ssrnat eqtype choice.
From mathcomp Require Import ssralg ssrnum fintype bigop matrix interval.
Require Import boolp reals Rstruct Rbar.
Require Import classical_sets posnum topology hierarchy landau forms.

Set Implicit Arguments.
Unset Strict Implicit.
Unset Printing Implicit Defensive.
Import GRing.Theory Num.Def Num.Theory.

Local Open Scope classical_set_scope.

(******************************************************************************)
(* This file provides a theory of differentiation. It includes the standard   *)
(* rules of differentiation (differential of a sum, of a product, of          *)
(* exponentiation, of the inverse, etc.) as well standard theorems (the       *)
(* Extreme Value Theorem, Rolle's theorem, the Mean Value Theorem).           *)
(*                                                                            *)
(* Parsable notations:                                                        *)
(*               'd f x == the differential of a function f at a point x      *)
(*   differentiable f x == the function f is differentiable at a point x      *)
(*               'J f x == the Jacobian of f at a point x                     *)
(*               'D_v f == the directional derivative of f along v            *)
(*               f^`()  == the derivative of f of domain R                    *)
(*               f^`(n) == the nth derivative of f of domain R                *)
(******************************************************************************)

Reserved Notation "''d' f x" (at level 0, f at level 0, x at level 0,
  format "''d'  f  x").
Reserved Notation "'is_diff' F" (at level 0, F at level 0,
  format "'is_diff'  F").
Reserved Notation "''J' f p" (at level 10, p, f at next level,
  format "''J'  f  p").
Reserved Notation "''D_' v f" (at level 10, v, f at next level,
  format "''D_' v  f").
Reserved Notation "''D_' v f c" (at level 10, v, f at next level,
  format "''D_' v  f  c"). (* printing *)
Reserved Notation "f ^` ()" (at level 8, format "f ^` ()").
Reserved Notation "f ^` ( n )" (at level 8, format "f ^` ( n )").

Section Differential.

Context {K : absRingType} {V W : normedModType K}.
Definition diff (F : filter_on V) (_ : phantom (set (set V)) F) (f : V -> W) :=
  (get (fun (df : {linear V -> W}) => continuous df /\ forall x,
      f x = f (lim F) + df (x - lim F) +o_(x \near F) (x - lim F))).
Canonical diff_linear F phF f := [linear of @diff F phF f].
Canonical diff_raddf F phF f := [additive of @diff F phF f].

Local Notation "''d' f x" := (@diff _ (Phantom _ [filter of x]) f).

Fact diff_key : forall T, T -> unit. Proof. by constructor. Qed.
<<<<<<< HEAD
CoInductive differentiable_def (f : V -> W) (x : filter_on V)
  (phF : phantom (set (set V)) x) : Prop := DifferentiableDef of
  (continuous ('d f x) /\
  f = cst (f (lim x)) + 'd f x \o center (lim x) +o_x (center (lim x))).
=======
CoInductive differentiable_def (F : filter_on V) (phF : phantom (set (set V)) F)
  (f : V -> W) : Prop := DifferentiableDef of
  (continuous ('d_F f) /\
  f = cst (f (lim F)) + 'd_F f \o center (lim F) +o_F (center (lim F))).
>>>>>>> 5391d0f7

Local Notation differentiable f F := (@differentiable_def f _ (Phantom _ [filter of F])).

Class is_diff_def (x : filter_on V) (Fph : phantom (set (set V)) x) (f : V -> W)
  (df : V -> W) := DiffDef {
    ex_diff : differentiable f x ;
    diff_val : 'd f x = df :> (V -> W)
  }.
Hint Mode is_diff_def - - ! - : typeclass_instances.

Lemma diffP (F : filter_on V) (f : V -> W) :
<<<<<<< HEAD
  differentiable f F <->
  continuous ('d f F) /\
  (forall x, f x = f (lim F) + 'd f F (x - lim F) +o_(x \near F) (x - lim F)).
Proof. by split=> [[] |]; last constructor; rewrite funeqE. Qed.

Lemma diff_continuous (x : filter_on V) (f : V -> W) :
  differentiable f x -> continuous ('d f x).
=======
  differentiable F f <->
  continuous ('d_F f) /\
  (forall x, f x = f (lim F) + 'd_F f (x - lim F) +o_(x \near F) (x - lim F)).
Proof. by split=> [[] |]; last constructor; rewrite funeqE. Qed.

Lemma diff_continuous (F : filter_on V) (f : V -> W) :
  differentiable F f -> continuous ('d_F f).
>>>>>>> 5391d0f7
Proof. by move=> /diffP []. Qed.
(* We should have a continuous class or structure *)
Hint Extern 0 (continuous _) => exact: diff_continuous : core.

Lemma diffE (F : filter_on V) (f : V -> W) :
  differentiable f F ->
  forall x, f x = f (lim F) + 'd f F (x - lim F) +o_(x \near F) (x - lim F).
Proof. by move=> /diffP []. Qed.

Lemma littleo_center0 (x : V) (f : V -> W) (e : V -> V) :
  [o_x e of f] = [o_ (0 : V) (e \o shift x) of f \o shift x] \o center x.
Proof.
rewrite /the_littleo /insubd /=; have [g /= _ <-{f}|/asboolP Nfe] /= := insubP.
  rewrite insubT //= ?comp_shiftK //; apply/asboolP => _/posnumP[eps].
  rewrite [\forall x \near _, _ <= _](near_shift x) sub0r; near=> y.
  by rewrite /= subrK; near: y; have /eqoP := littleo_eqo g; apply.
rewrite insubF //; apply/asboolP => fe; apply: Nfe => _/posnumP[eps].
by rewrite [\forall x \near _, _ <= _](near_shift 0) subr0; apply: fe.
Grab Existential Variables. end_near. Qed.

Lemma diff_locallyxP (x : V) (f : V -> W) :
  differentiable f x <-> continuous ('d f x) /\
  forall h, f (h + x) = f x + 'd f x h +o_(h \near 0 : V) h.
Proof.
split=> [dxf|[dfc dxf]].
  split => //; apply: eqaddoEx => h; have /diffE -> := dxf.
  rewrite lim_id addrK; congr (_ + _); rewrite littleo_center0 /= addrK.
  by congr ('o); rewrite funeqE => k /=; rewrite addrK.
apply/diffP; split=> //; apply: eqaddoEx; move=> y.
rewrite lim_id -[in LHS](subrK x y) dxf; congr (_ + _).
rewrite -(comp_centerK x id) -[X in the_littleo _ _ _ X](comp_centerK x).
by rewrite -[_ (y - x)]/((_ \o (center x)) y) -littleo_center0.
Qed.

Lemma diff_locallyx (x : V) (f : V -> W) : differentiable f x ->
  forall h, f (h + x) = f x + 'd f x h +o_(h \near 0 : V) h.
Proof. by move=> /diff_locallyxP []. Qed.

<<<<<<< HEAD
Lemma diff_locallyxC (x : V) (f : V -> W) : differentiable f x ->
  forall h, f (x + h) = f x + 'd f x h +o_(h \near 0 : V) h.
=======
Lemma diff_locallyxC (x : V) (f : V -> W) : differentiable x f ->
  forall h, f (x + h) = f x + 'd_x f h +o_(h \near 0 : V) h.
>>>>>>> 5391d0f7
Proof. by move=> ?; apply/eqaddoEx => h; rewrite [x + h]addrC diff_locallyx. Qed.

Lemma diff_locallyP (x : V) (f : V -> W) :
  differentiable f x <->
  continuous ('d f x) /\ (f \o shift x = cst (f x) + 'd f x +o_ (0 : V) id).
Proof. by apply: iff_trans (diff_locallyxP _ _) _; rewrite funeqE. Qed.

Lemma diff_locally (x : V) (f : V -> W) : differentiable f x ->
  (f \o shift x = cst (f x) + 'd f x +o_ (0 : V) id).
Proof. by move=> /diff_locallyP []. Qed.

End Differential.

Notation "''d' f F" := (@diff _ _ _ _ (Phantom _ [filter of F]) f).
Notation differentiable f F := (@differentiable_def _ _ _ f _ (Phantom _ [filter of F])).

Notation "'is_diff' F" := (is_diff_def (Phantom _ [filter of F]))
  (at level 0, F at level 0, format "'is_diff'  F").
Hint Extern 0 (differentiable _ _) => solve[apply: ex_diff] : core.
Hint Extern 0 ({for _, continuous _}) => exact: diff_continuous : core.

Lemma differentiableP (V W : normedModType R) (f : V -> W) x :
  differentiable f x -> is_diff x f ('d f x).
Proof. by move=> ?; apply: DiffDef. Qed.

Section jacobian.

Definition jacobian n m (R : absRingType) (f : 'rV[R]_n.+1 -> 'rV[R]_m.+1) p :=
  lin1_mx ('d f p).

End jacobian.

Notation "''J' f p" := (jacobian f p).

Section DifferentialR.

Context {V W : normedModType R}.

(* split in multiple bits:
- a linear map which is locally bounded is a little o of 1
- the identity is a littleo of 1
*)
Lemma differentiable_continuous (x : V) (f : V -> W) :
  differentiable f x -> {for x, continuous f}.
Proof.
move=> /diff_locallyP [dfc]; rewrite -addrA.
rewrite (littleo_bigO_eqo (cst (1 : R^o))); last first.
  apply/eqOP; near=> k; rewrite /cst [`|[1 : R^o]|]absr1 mulr1.
  near=> y; rewrite ltrW //; near: y; apply/locally_normP.
  by exists k; [near: k; exists 0|move=> ? /=; rewrite sub0r normmN].
rewrite addfo; first by move=> /eqolim; rewrite flim_shift add0r.
by apply/eqolim0P; apply: (flim_trans (dfc 0)); rewrite linear0.
Grab Existential Variables. all: end_near. Qed.

Section littleo_lemmas.

Variables X Y Z : normedModType R.

Lemma normm_littleo x (f : X -> Y) : `|[ [o_(x \near x) (1 : R^o) of f x]]| = 0.
Proof.
rewrite /cst /=; have [e /(_ (`|[e x]|/2) _)/locally_singleton /=] := littleo.
rewrite pmulr_lgt0 // [`|[1 : R^o]|]normr1 mulr1 [X in X <= _]splitr.
by rewrite ger_addr pmulr_lle0 // => /implyP; case: ltrgtP; rewrite ?normm_lt0.
Qed.

Lemma littleo_lim0 (f : X -> Y) (h : _ -> Z) (x : X) :
  f @ x --> (0 : Y) -> [o_x f of h] x = 0.
Proof.
move/eqolim0P => ->; have [k /(_ _ [gt0 of 1])/=] := littleo.
by move=> /locally_singleton; rewrite mul1r normm_littleo normm_le0 => /eqP.
Qed.

End littleo_lemmas.

Section diff_locally_converse_tentative.
(* if there exist A and B s.t. f(a + h) = A + B h + o(h) then
   f is differentiable at a, A = f(a) and B = f'(a) *)
(* this is a consequence of diff_continuous and eqolim0 *)
(* indeed the differential being b *: idfun is locally bounded *)
(* and thus a littleo of 1, and so is id *)
(* This can be generalized to any dimension *)
Lemma diff_locally_converse_part1 (f : R^o -> R^o) (a b : R^o) (x : R^o) :
  f \o shift x = cst a + b *: idfun +o_ (0 : R^o) id -> f x = a.
Proof.
rewrite funeqE => /(_ 0) /=; rewrite add0r => ->.
by rewrite -[LHS]/(_ 0 + _ 0 + _ 0) /cst [X in a + X]scaler0 littleo_lim0 ?addr0.
Qed.

End diff_locally_converse_tentative.

Definition derive (f : V -> W) a v :=
  lim ((fun h => h^-1 *: ((f \o shift a) (h *: v) - f a)) @ locally' (0 : R^o)).

Local Notation "''D_' v f" := (derive f ^~ v).
Local Notation "''D_' v f c" := (derive f c v). (* printing *)

Definition derivable (f : V -> W) a v :=
  cvg ((fun h => h^-1 *: ((f \o shift a) (h *: v) - f a)) @ locally' (0 : R^o)).

Class is_derive (a v : V) (f : V -> W) (df : W) := DeriveDef {
  ex_derive : derivable f a v;
  derive_val : 'D_v f a = df
}.

Lemma derivable_locally (f : V -> W) a v :
  derivable f a v ->
  (fun h => (f \o shift a) (h *: v)) = (cst (f a)) +
    (fun h => h *: ('D_v f a)) +o_ (locally (0 : R^o)) id.
Proof.
move=> df; apply/eqaddoP => _/posnumP[e].
rewrite -locally_nearE locally_simpl /= locallyE'; split; last first.
  rewrite /at_point opprD -![(_ + _ : _ -> _) _]/(_ + _) scale0r add0r.
  by rewrite addrA subrr add0r normmN scale0r !normm0 mulr0.
have /eqolimP := df; rewrite -[lim _]/(derive _ _ _).
move=> /eqaddoP /(_ e%:num) /(_ [gt0 of e%:num]).
apply: filter_app; rewrite /= !near_simpl near_withinE; near=> h => hN0.
rewrite /= opprD -![(_ + _ : _ -> _) _]/(_ + _) -![(- _ : _ -> _) _]/(- _).
rewrite /cst /= [`|[1 : R^o]|]absr1 mulr1 => dfv.
rewrite addrA -[X in X + _]scale1r -(@mulVf _ h) //.
rewrite mulrC -scalerA -scalerBr normmZ.
rewrite -ler_pdivl_mull; last by rewrite absRE normr_gt0.
by rewrite mulrCA mulVf ?mulr1; last by rewrite absr_eq0.
Grab Existential Variables. all: end_near. Qed.

Lemma derivable_locallyP (f : V -> W) a v :
  derivable f a v <->
  (fun h => (f \o shift a) (h *: v)) = (cst (f a)) +
    (fun h => h *: ('D_v f a)) +o_ (locally (0 : R^o)) id.
Proof.
split; first exact: derivable_locally.
move=> df; apply/cvg_ex; exists ('D_v f a).
apply/(@eqolimP _ _ _ (locally'_filter_on _))/eqaddoP => _/posnumP[e].
have /eqaddoP /(_ e%:num) /(_ [gt0 of e%:num]) := df.
rewrite /= !(near_simpl, near_withinE); apply: filter_app; near=> h.
rewrite /= opprD -![(_ + _ : _ -> _) _]/(_ + _) -![(- _ : _ -> _) _]/(- _).
rewrite /cst /= [`|[1 : R^o]|]absr1 mulr1 addrA => dfv hN0.
rewrite -[X in _ - X]scale1r -(@mulVf _ h) //.
rewrite -scalerA -scalerBr normmZ absRE normfV ler_pdivr_mull ?normr_gt0 //.
by rewrite mulrC.
Grab Existential Variables. all: end_near. Qed.

Lemma derivable_locallyx (f : V -> W) a v :
  derivable f a v -> forall h, f (a + h *: v) = f a + h *: 'D_v f a
  +o_(h \near (locally (0 : R^o))) h.
Proof.
move=> /derivable_locally; rewrite funeqE => df.
by apply: eqaddoEx => h; have /= := (df h); rewrite addrC => ->.
Qed.

Lemma derivable_locallyxP (f : V -> W) a v :
  derivable f a v <-> forall h, f (a + h *: v) = f a + h *: 'D_v f a
  +o_(h \near (locally (0 : R^o))) h.
Proof.
split; first exact: derivable_locallyx.
move=> df; apply/derivable_locallyP; apply/eqaddoE; rewrite funeqE => h.
by rewrite /= addrC df.
Qed.

Lemma deriveE (f : V -> W) (a v : V) :
  differentiable f a -> 'D_v f a = 'd f a v.
Proof.
rewrite /derive => /diff_locally -> /=; set k := 'o _.
evar (g : R -> W); rewrite [X in X @ _](_ : _ = g) /=; last first.
  rewrite funeqE=> h; rewrite !scalerDr scalerN /cst /=.
  by rewrite addrC !addrA addNr add0r linearZ /= scalerA /g.
apply: flim_map_lim.
pose g1 : R -> W := fun h => (h^-1 * h) *: 'd f a v.
pose g2 : R -> W := fun h : R => h^-1 *: k (h *: v ).
rewrite (_ : g = g1 + g2) ?funeqE // -(addr0 (_ _ v)); apply: lim_add.
  rewrite -(scale1r (_ _ v)); apply: lim_scalel => /= X [e e0].
  rewrite /AbsRing_ball /ball_ /= => eX.
  apply/locallyP; rewrite locally_E.
  by exists e => //= x _ x0; apply eX; rewrite mulVr // subrr absr0.
rewrite /g2.
have [/eqP ->|v0] := boolP (v == 0).
  rewrite (_ : (fun _ => _) = cst 0); first exact: cst_continuous.
  by rewrite funeqE => ?; rewrite scaler0 /k littleo_lim0 // scaler0.
apply/flim_normP => e e0.
rewrite nearE /=; apply/locallyP; rewrite locally_E.
have /(littleoP [littleo of k]) /locallyP[i i0 Hi] : 0 < e / (2 * `|[v]|).
  by rewrite divr_gt0 // pmulr_rgt0 // normm_gt0.
exists (i / `|[v]|); first by rewrite divr_gt0 // normm_gt0.
move=> /= j; rewrite /ball /= /AbsRing_ball /ball_ add0r absrN.
rewrite ltr_pdivl_mulr ?normm_gt0 // => jvi j0.
rewrite add0r normmN normmZ -ltr_pdivl_mull ?normr_gt0 ?invr_neq0 //.
have /Hi/ler_lt_trans -> // : ball 0 i (j *: v).
  by rewrite -ball_normE /ball_ add0r normmN (ler_lt_trans _ jvi) // normmZ.
rewrite -(mulrC e) -mulrA -ltr_pdivl_mull // mulrA mulVr ?unitfE ?gtr_eqF //.
rewrite absRE normrV ?unitfE // div1r invrK ltr_pdivr_mull; last first.
  by rewrite pmulr_rgt0 // normm_gt0.
rewrite normmZ absRE mulrC -mulrA.
by rewrite ltr_pmull ?ltr1n // pmulr_rgt0 ?normm_gt0 // normr_gt0.
Qed.

End DifferentialR.

<<<<<<< HEAD
Notation "'D_ v f" := (derive f ^~ v).
Notation "'D_ v f c" := (derive f c v). (* printing *)

Hint Extern 0 (derivable _ _ _) => solve[apply: ex_derive] : core.

Notation "''D_' v f" := (derive f ^~ v).
Notation "''D_' v f c" := (derive f c v). (* printing *)
=======
Hint Extern 0 (derivable _ _ _) => solve[apply: ex_derive] : core.
>>>>>>> 5391d0f7

Section DifferentialR2.
Implicit Type (V : normedModType R).

Lemma derivemxE m n (f : 'rV[R]_m.+1 -> 'rV[R]_n.+1) (a v : 'rV[R]_m.+1) :
  differentiable f a -> 'D_ v f a = v *m jacobian f a.
Proof. by move=> /deriveE->; rewrite /jacobian mul_rV_lin1. Qed.

Definition derive1 V (f : R -> V) (a : R) :=
   lim ((fun h => h^-1 *: (f (h + a) - f a)) @ locally' (0 : R^o)).

Local Notation "f ^` ()" := (derive1 f).

Lemma derive1E V (f : R -> V) a : f^`() a = 'D_1 (f : R^o -> _) a.
Proof.
rewrite /derive1 /derive; set d := (fun _ : R => _); set d' := (fun _ : R => _).
by suff -> : d = d' by []; rewrite funeqE=> h; rewrite /d /d' /= [h%:A](mulr1).
Qed.

(* Is it necessary? *)
Lemma derive1E' V f a : differentiable (f : R^o -> V) a ->
  f^`() a = 'd f a 1.
Proof. by move=> ?; rewrite derive1E deriveE. Qed.

Definition derive1n V n (f : R -> V) := iter n (@derive1 V) f.

Local Notation "f ^` ( n )" := (derive1n n f).

Lemma derive1n0 V (f : R -> V) : f^`(0) = f.
Proof. by []. Qed.

Lemma derive1n1 V (f : R -> V) : f^`(1) = f^`().
Proof. by []. Qed.

Lemma derive1nS V (f : R -> V) n : f^`(n.+1) = f^`(n)^`().
Proof. by []. Qed.

Lemma derive1Sn V (f : R -> V) n : f^`(n.+1) = f^`()^`(n).
Proof. exact: iterSr. Qed.

End DifferentialR2.

Notation "f ^` ()" := (derive1 f).
Notation "f ^` ( n )" := (derive1n n f).

Section DifferentialR3.

Lemma littleo_linear0 (V W : normedModType R) (f : {linear V -> W}) :
  (f : V -> W) =o_ (0 : V) id -> f = cst 0 :> (V -> W).
Proof.
move/eqoP => oid.
rewrite funeqE => x; apply/eqP; case: (ler0P `|[x]|) => [|xn0].
  by rewrite normm_le0 => /eqP ->; rewrite linear0.
rewrite -normm_le0 -(mul0r `|[x]|) -ler_pdivr_mulr //.
apply/ler0_addgt0P => _ /posnumP[e]; rewrite ler_pdivr_mulr //.
have /oid /locallyP [_ /posnumP[d] dfe] := posnum_gt0 e.
set k := ((d%:num / 2) / (PosNum xn0)%:num)^-1.
rewrite -{1}(@scalerKV _ _ k _ x) // linearZZ normmZ.
rewrite -ler_pdivl_mull; last by rewrite absRE gtr0_norm.
rewrite mulrCA (@ler_trans _ (e%:num * `|[k^-1 *: x]|)) //; last first.
  by rewrite ler_pmul // normmZ absRE normfV.
apply dfe.
rewrite -ball_normE /ball_ sub0r normmN normmZ.
rewrite invrK -ltr_pdivl_mulr // absRE ger0_norm // ltr_pdivr_mulr //.
by rewrite -mulrA mulVf ?lt0r_neq0 // mulr1 [X in _ < X]splitr ltr_addl.
Qed.

Lemma diff_unique (V W : normedModType R) (f : V -> W)
  (df : {linear V -> W}) x :
  continuous df -> f \o shift x = cst (f x) + df +o_ (0 : V) id ->
  'd f x = df :> (V -> W).
Proof.
move=> dfc dxf; apply/subr0_eq; rewrite -[LHS]/(_ \- _).
apply/littleo_linear0/eqoP/eq_some_oP => /=; rewrite funeqE => y /=.
have hdf h :
  (f \o shift x = cst (f x) + h +o_ (0 : V) id) ->
  h = f \o shift x - cst (f x) +o_ (0 : V) id.
  move=> hdf; apply: eqaddoE.
  rewrite hdf -addrA addrCA [cst _ + _]addrC addrK [_ + h]addrC.
  rewrite -addrA -[LHS]addr0; congr (_ + _).
  by apply/eqP; rewrite eq_sym addrC addr_eq0 oppo.
rewrite (hdf _ dxf).
suff /diff_locally /hdf -> : differentiable f x.
  by rewrite opprD addrCA -(addrA (_ - _)) addKr oppox addox.
apply/diffP; apply: (@getPex _ (fun (df : {linear V -> W}) => continuous df /\
  forall y, f y = f (lim x) + df (y - lim x) +o_(y \near x) (y - lim x))).
exists df; split=> //; apply: eqaddoEx => z.
rewrite (hdf _ dxf) !addrA lim_id /funcomp /= subrK [f _ + _]addrC addrK.
rewrite -addrA -[LHS]addr0; congr (_ + _).
apply/eqP; rewrite eq_sym addrC addr_eq0 oppox; apply/eqP.
by rewrite littleo_center0 (comp_centerK x id) -[- _ in RHS](comp_centerK x).
Qed.

Fact dcst (V W : normedModType R) (a : W) (x : V) : continuous (0 : V -> W) /\
  cst a \o shift x = cst (cst a x) + \0 +o_ (0 : V) id.
Proof.
split; first exact: continuous_cst.
apply/eqaddoE; rewrite addr0 funeqE => ? /=; rewrite -[LHS]addr0; congr (_ + _).
by rewrite littleoE; last exact: littleo0_subproof.
Qed.

Lemma diff_cst (V W : normedModType R) a x : ('d (cst a) x : V -> W) = 0.
Proof. by apply/diff_unique; have [] := dcst a x. Qed.

Variables (V W : normedModType R).

Lemma differentiable_cst (W' : normedModType R) (a : W') (x : V) :
  differentiable (cst a) x.
Proof. by apply/diff_locallyP; rewrite diff_cst; have := dcst a x. Qed.

Global Instance is_diff_cst (a : W) (x : V) : is_diff x (cst a) 0.
Proof. exact: DiffDef (differentiable_cst _ _) (diff_cst _ _). Qed.

Fact dadd (f g : V -> W) x :
<<<<<<< HEAD
  differentiable f x -> differentiable g x ->
  continuous ('d f x \+ 'd g x) /\
  (f + g) \o shift x = cst ((f + g) x) + ('d f x \+ 'd g x) +o_ (0 : V) id.
=======
  differentiable x f -> differentiable x g ->
  continuous ('d_x f \+ 'd_x g) /\
  (f + g) \o shift x = cst ((f + g) x) + ('d_x f \+ 'd_x g) +o_ (0 : V) id.
>>>>>>> 5391d0f7
Proof.
move=> df dg; split => [?|]; do ?exact: continuousD.
apply/eqaddoE; rewrite funeqE => y /=; rewrite -[(f + g) _]/(_ + _).
by rewrite ![_ (_ + x)]diff_locallyx// addrACA addox addrACA.
Qed.

Lemma diffD (f g : V -> W) x :
  differentiable f x -> differentiable g x ->
  'd (f + g) x = 'd f x \+ 'd g x :> (V -> W).
Proof. by move=> df dg; apply/diff_unique; have [] := dadd df dg. Qed.

Lemma differentiableD (f g : V -> W) x :
  differentiable f x -> differentiable g x -> differentiable (f + g) x.
Proof.
by move=> df dg; apply/diff_locallyP; rewrite diffD //; have := dadd df dg.
Qed.

Global Instance is_diffD (f g df dg : V -> W) x :
  is_diff x f df -> is_diff x g dg -> is_diff x (f + g) (df + dg).
Proof.
move=> dfx dgx; apply: DiffDef; first exact: differentiableD.
by rewrite diffD // !diff_val.
Qed.

Lemma differentiable_sum n (f : 'I_n -> V -> W) (x : V) :
<<<<<<< HEAD
  (forall i, differentiable (f i) x) -> differentiable (\sum_(i < n) f i) x.
Proof.
elim: n f => [f _| n IH f H]; first by rewrite big_ord0.
rewrite big_ord_recr /=; apply/differentiableD; [apply/IH => ? |]; exact: H.
Qed.

Fact dopp (f : V -> W) x :
  differentiable f x -> continuous (- ('d f x : V -> W)) /\
  (- f) \o shift x = cst (- f x) \- 'd f x +o_ (0 : V) id.
Proof.
=======
  (forall i, differentiable x (f i)) -> differentiable x (\sum_(i < n) f i).
Proof.
elim: n f => [f _| n IH f H]; first by rewrite big_ord0.
rewrite big_ord_recr /=; apply/differentiableD; [apply/IH => ? |]; exact: H.
Qed.

Fact dopp (f : V -> W) x :
  differentiable x f -> continuous (- ('d_x f : V -> W)) /\
  (- f) \o shift x = cst (- f x) \- 'd_x f +o_ (0 : V) id.
Proof.
>>>>>>> 5391d0f7
move=> df; split; first by move=> ?; apply: continuousN.
apply/eqaddoE; rewrite funeqE => y /=.
by rewrite -[(- f) _]/(- (_ _)) diff_locallyx// !opprD oppox.
Qed.

Lemma diffN (f : V -> W) x :
  differentiable f x -> 'd (- f) x = - ('d f x : V -> W) :> (V -> W).
Proof.
move=> df; rewrite -[RHS]/(@GRing.opp _ \o _); apply/diff_unique;
by have [] := dopp df.
Qed.

Lemma differentiableN (f : V -> W) x :
  differentiable f x -> differentiable (- f) x.
Proof.
by move=> df; apply/diff_locallyP; rewrite diffN //; have := dopp df.
Qed.

Global Instance is_diffN (f df : V -> W) x :
  is_diff x f df -> is_diff x (- f) (- df).
Proof.
move=> dfx; apply: DiffDef; first exact: differentiableN.
by rewrite diffN // diff_val.
Qed.

Lemma is_diff_eq (V' W' : normedModType R) (f f' g : V' -> W') (x : V') :
  is_diff x f f' -> f' = g -> is_diff x f g.
Proof. by move=> ? <-. Qed.

Global Instance is_diffB (f g df dg : V -> W) x :
  is_diff x f df -> is_diff x g dg -> is_diff x (f - g) (df - dg).
Proof. by move=> dfx dgx; apply: is_diff_eq. Qed.

Lemma diffB (f g : V -> W) x :
  differentiable f x -> differentiable g x ->
  'd (f - g) x = 'd f x \- 'd g x :> (V -> W).
Proof. by move=> /differentiableP df /differentiableP dg; rewrite diff_val. Qed.

Lemma differentiableB (f g : V -> W) x :
  differentiable f x -> differentiable g x -> differentiable (f \- g) x.
Proof. by move=> /differentiableP df /differentiableP dg. Qed.

Fact dscale (f : V -> W) k x :
<<<<<<< HEAD
  differentiable f x -> continuous (k \*: 'd f x) /\
  (k *: f) \o shift x = cst ((k *: f) x) + k \*: 'd f x +o_ (0 : V) id.
=======
  differentiable x f -> continuous (k \*: 'd_x f) /\
  (k *: f) \o shift x = cst ((k *: f) x) + k \*: 'd_x f +o_ (0 : V) id.
>>>>>>> 5391d0f7
Proof.
move=> df; split; first by move=> ?; apply: continuousZ.
apply/eqaddoE; rewrite funeqE => y /=.
by rewrite -[(k *: f) _]/(_ *: _) diff_locallyx // !scalerDr scaleox.
Qed.

Lemma diffZ (f : V -> W) k x :
  differentiable f x -> 'd (k *: f) x = k \*: 'd f x :> (V -> W).
Proof. by move=> df; apply/diff_unique; have [] := dscale k df. Qed.

Lemma differentiableZ (f : V -> W) k x :
  differentiable f x -> differentiable (k *: f) x.
Proof.
by move=> df; apply/diff_locallyP; rewrite diffZ //; have := dscale k df.
Qed.

Global Instance is_diffZ (f df : V -> W) k x :
  is_diff x f df -> is_diff x (k *: f) (k *: df).
Proof.
move=> dfx; apply: DiffDef; first exact: differentiableZ.
by rewrite diffZ // diff_val.
Qed.

(* NB: could be generalized with K : absRingType instead of R *)
Fact dscalel (k : V -> R^o) (f : W) x :
<<<<<<< HEAD
  differentiable k x ->
  continuous (fun z : V => 'd k x z *: f) /\
  (fun z => k z *: f) \o shift x =
    cst (k x *: f) + (fun z => 'd k x z *: f) +o_ (0 : V) id.
=======
  differentiable x k ->
  continuous (fun z : V => 'd_x k z *: f) /\
  (fun z => k z *: f) \o shift x =
    cst (k x *: f) + (fun z => 'd_x k z *: f) +o_ (0 : V) id.
>>>>>>> 5391d0f7
Proof.
move=> df; split.
  move=> ?; exact/continuousZl/(@diff_continuous _ _ [normedModType R of R^o]).
apply/eqaddoE; rewrite funeqE => y /=.
by rewrite diff_locallyx //= !scalerDl scaleolx.
Qed.

<<<<<<< HEAD
Lemma diffZl (k : V -> R^o) (f : W) x : differentiable k x ->
  'd (fun z => k z *: f) x = (fun z => 'd k x z *: f) :> (_ -> _).
=======
Lemma diffZl (k : V -> R^o) (f : W) x : differentiable x k ->
  'd_x (fun z => k z *: f) = (fun z => 'd_ x k z *: f) :> (_ -> _).
>>>>>>> 5391d0f7
Proof.
move=> df; set g := RHS; have glin : linear g.
  by move=> a u v; rewrite /g linearP /= scalerDl -scalerA.
by apply:(@diff_unique _ _ _ (Linear glin)); have [] := dscalel f df.
Qed.

Lemma differentiableZl (k : V -> R^o) (f : W) x :
<<<<<<< HEAD
  differentiable k x -> differentiable (fun z => k z *: f) x.
=======
  differentiable x k -> differentiable x (fun z => k z *: f).
>>>>>>> 5391d0f7
Proof.
by move=> df; apply/diff_locallyP; rewrite diffZl //; have [] := dscalel f df.
Qed.

Fact dlin (V' W' : normedModType R) (f : {linear V' -> W'}) x :
  continuous f -> f \o shift x = cst (f x) + f +o_ (0 : V') id.
Proof.
move=> df; apply: eqaddoE; rewrite funeqE => y /=.
rewrite linearD addrC -[LHS]addr0; congr (_ + _).
by rewrite littleoE; last exact: littleo0_subproof. (*fixme*)
Qed.

Lemma diff_lin (V' W' : normedModType R) (f : {linear V' -> W'}) x :
  continuous f -> 'd f x = f :> (V' -> W').
Proof. by move=> fcont; apply/diff_unique => //; apply: dlin. Qed.

Lemma linear_differentiable (V' W' : normedModType R) (f : {linear V' -> W'})
  x : continuous f -> differentiable f x.
Proof.
by move=> fcont; apply/diff_locallyP; rewrite diff_lin //; have := dlin x fcont.
Qed.

Global Instance is_diff_id (x : V) : is_diff x id id.
Proof.
apply: DiffDef.
  by apply: (@linear_differentiable _ _ [linear of idfun]) => ? //.
by rewrite (@diff_lin _ _ [linear of idfun]) // => ? //.
Qed.

Global Instance is_diff_scaler (k : R) (x : V) : is_diff x ( *:%R k) ( *:%R k).
Proof.
apply: DiffDef; first exact/linear_differentiable/scaler_continuous.
by rewrite diff_lin //; apply: scaler_continuous.
Qed.

Global Instance is_diff_scalel (x k : R^o) :
  is_diff k ( *:%R ^~ x) ( *:%R ^~ x).
Proof.
have -> : *:%R ^~ x = GRing.scale_linear [lmodType R of R^o] x.
  by rewrite funeqE => ? /=; rewrite [_ *: _]mulrC.
apply: DiffDef; first exact/linear_differentiable/scaler_continuous.
by rewrite diff_lin //; apply: scaler_continuous.
Qed.

Lemma differentiable_coord m n (M : 'M[R]_(m.+1, n.+1)) i j :
<<<<<<< HEAD
  differentiable (fun N : 'M[R]_(m.+1, n.+1) => N i j : R^o) M.
=======
  (differentiable M) (fun N : 'M[R]_(m.+1, n.+1) => N i j : R^o).
>>>>>>> 5391d0f7
Proof.
have @f : {linear 'M[R]_(m.+1, n.+1) -> R^o}.
  by exists (fun N : 'M[R]_(_, _) => N i j); eexists; move=> ? ?; rewrite !mxE.
rewrite (_ : (fun _ => _) = f) //; exact/linear_differentiable/coord_continuous.
Qed.

Lemma linear_lipschitz (V' W' : normedModType R) (f : {linear V' -> W'}) :
  continuous f -> exists2 k, k > 0 & forall x, `|[f x]| <= k * `|[x]|.
Proof.
move=> /(_ 0); rewrite linear0 => /(_ _ (locally_ball 0 1%:pos)).
move=> /locallyP [_ /posnumP[e] he]; exists (2 / e%:num) => // x.
case: (lerP `|[x]| 0) => [|xn0].
  by rewrite normm_le0 => /eqP->; rewrite linear0 !normm0 mulr0.
set k := 2 / e%:num * (PosNum xn0)%:num.
have kn0 : k != 0 by [].
have abskgt0 : `|k| > 0 by rewrite normr_gt0.
rewrite -[x in X in X <= _](scalerKV kn0) linearZZ normmZ -ler_pdivl_mull //.
suff /he : ball 0 e%:num (k^-1 *: x).
  rewrite -ball_normE /= normmB subr0 => /ltrW /ler_trans; apply.
  by rewrite absRE ger0_norm // mulVf.
rewrite -ball_normE /= normmB subr0 normmZ.
rewrite absRE normfV ger0_norm // invrM ?unitfE // mulrAC mulVf //.
by rewrite invf_div mul1r [X in _ < X]splitr; apply: ltr_spaddr.
Qed.

Lemma linear_eqO (V' W' : normedModType R) (f : {linear V' -> W'}) :
  continuous f -> (f : V' -> W') =O_ (0 : V') id.
Proof.
move=> /linear_lipschitz [k kgt0 flip]; apply/eqO_exP; exists k => //.
exact: filterE.
Qed.

<<<<<<< HEAD
Lemma diff_eqO (V' W' : normedModType R) (x : filter_on V') (f : V' -> W') :
  differentiable f x -> ('d f x : V' -> W') =O_ (0 : V') id.
=======
Lemma diff_eqO (V' W' : normedModType R) (F : filter_on V') (f : V' -> W') :
  differentiable F f -> ('d_F f : V' -> W') =O_ (0 : V') id.
>>>>>>> 5391d0f7
Proof. by move=> /diff_continuous /linear_eqO; apply. Qed.

(* TODO: generalize *)
Lemma compoO_eqo (K : absRingType) (U V' W' : normedModType K) (f : U -> V')
  (g : V' -> W') :
  [o_ (0 : V') id of g] \o [O_ (0 : U) id of f] =o_ (0 : U) id.
Proof.
apply/eqoP => _ /posnumP[e].
have /bigO_exP [_ /posnumP[k]] := bigOP [bigO of [O_ (0 : U) id of f]].
have := littleoP [littleo of [o_ (0 : V') id of g]].
move=>  /(_ (e%:num / k%:num)) /(_ _) /locallyP [//|_ /posnumP[d] hd].
apply: filter_app; near=> x => leOxkx; apply: ler_trans (hd _ _) _; last first.
  rewrite -ler_pdivl_mull //; apply: ler_trans leOxkx _.
  by rewrite invf_div mulrA -[_ / _ * _]mulrA mulVf // mulr1.
rewrite -ball_normE /= normmB subr0 (ler_lt_trans leOxkx) //.
rewrite -ltr_pdivl_mull //; near: x; rewrite /= !locally_simpl.
apply/locallyP; exists (k%:num ^-1 * d%:num)=> // x.
by rewrite -ball_normE /= normmB subr0.
Grab Existential Variables. all: end_near. Qed.

Lemma compoO_eqox (K : absRingType) (U V' W' : normedModType K) (f : U -> V')
  (g : V' -> W') :
  forall x : U, [o_ (0 : V') id of g] ([O_ (0 : U) id of f] x) =o_(x \near 0 : U) x.
Proof. by move=> x; rewrite -[X in X = _]/((_ \o _) x) compoO_eqo. Qed.

(* TODO: generalize *)
Lemma compOo_eqo (K : absRingType) (U V' W' : normedModType K) (f : U -> V')
  (g : V' -> W') :
  [O_ (0 : V') id of g] \o [o_ (0 : U) id of f] =o_ (0 : U) id.
Proof.
apply/eqoP => _ /posnumP[e].
have /bigO_exP [_ /posnumP[k]] := bigOP [bigO of [O_ (0 : V') id of g]].
move=> /locallyP [_ /posnumP[d] hd].
have ekgt0 : e%:num / k%:num > 0 by [].
have /(_ _ ekgt0) := littleoP [littleo of [o_ (0 : U) id of f]].
apply: filter_app; near=> x => leoxekx; apply: ler_trans (hd _ _) _; last first.
  by rewrite -ler_pdivl_mull // mulrA [_^-1 * _]mulrC.
rewrite -ball_normE /= normmB subr0; apply: ler_lt_trans leoxekx _.
rewrite -ltr_pdivl_mull //; near: x; rewrite /= locally_simpl.
apply/locallyP; exists ((e%:num / k%:num) ^-1 * d%:num)=> // x.
by rewrite -ball_normE /= normmB subr0.
Grab Existential Variables. all: end_near. Qed.
<<<<<<< HEAD

Lemma compOo_eqox (K : absRingType) (U V' W' : normedModType K) (f : U -> V')
  (g : V' -> W') : forall x,
  [O_ (0 : V') id of g] ([o_ (0 : U) id of f] x) =o_(x \near 0 : U) x.
Proof. by move=> x; rewrite -[X in X = _]/((_ \o _) x) compOo_eqo. Qed.

Fact dcomp (U V' W' : normedModType R) (f : U -> V') (g : V' -> W') x :
  differentiable f x -> differentiable g (f x) ->
  continuous ('d g (f x) \o 'd f x) /\ forall y,
  g (f (y + x)) = g (f x) + ('d g (f x) \o 'd f x) y +o_(y \near 0 : U) y.
=======

Lemma compOo_eqox (K : absRingType) (U V' W' : normedModType K) (f : U -> V')
  (g : V' -> W') : forall x,
  [O_ (0 : V') id of g] ([o_ (0 : U) id of f] x) =o_(x \near 0 : U) x.
Proof. by move=> x; rewrite -[X in X = _]/((_ \o _) x) compOo_eqo. Qed.

Fact dcomp (U V' W' : normedModType R) (f : U -> V') (g : V' -> W') x :
  differentiable x f -> differentiable (f x) g ->
  continuous ('d_(f x) g \o 'd_x f) /\ forall y,
  g (f (y + x)) = g (f x) + ('d_(f x) g \o 'd_x f) y +o_(y \near 0 : U) y.
>>>>>>> 5391d0f7
Proof.
move=> df dg; split; first by move=> ?; apply: continuous_comp.
apply: eqaddoEx => y; rewrite diff_locallyx// -addrA diff_locallyxC// linearD.
rewrite addrA -addrA; congr (_ + _ + _).
<<<<<<< HEAD
rewrite diff_eqO // ['d f x : _ -> _]diff_eqO //.
=======
rewrite diff_eqO // ['d_x f : _ -> _]diff_eqO //.
>>>>>>> 5391d0f7
by rewrite {2}eqoO addOx compOo_eqox compoO_eqox addox.
Qed.

Lemma diff_comp (U V' W' : normedModType R) (f : U -> V') (g : V' -> W') x :
<<<<<<< HEAD
  differentiable f x -> differentiable g (f x) ->
  'd (g \o f) x = 'd g (f x) \o 'd f x :> (U -> W').
=======
  differentiable x f -> differentiable (f x) g ->
  'd_x (g \o f) = 'd_(f x) g \o 'd_x f :> (U -> W').
>>>>>>> 5391d0f7
Proof. by move=> df dg; apply/diff_unique; have [? /funext] := dcomp df dg. Qed.

Lemma differentiable_comp (U V' W' : normedModType R) (f : U -> V')
  (g : V' -> W') x : differentiable f x -> differentiable g (f x) ->
  differentiable (g \o f) x.
Proof.
move=> df dg; apply/diff_locallyP; rewrite diff_comp //;
by have [? /funext]:= dcomp df dg.
Qed.

Global Instance is_diff_comp (U V' W' : normedModType R) (f df : U -> V')
  (g dg : V' -> W') x : is_diff x f df -> is_diff (f x) g dg ->
  is_diff x (g \o f) (dg \o df) | 99.
Proof.
move=> dfx dgfx; apply: DiffDef; first exact: differentiable_comp.
by rewrite diff_comp // !diff_val.
Qed.

Lemma bilinear_schwarz (U V' W' : normedModType R)
  (f : {bilinear U -> V' -> W'}) : continuous (fun p => f p.1 p.2) ->
  exists2 k, k > 0 & forall u v, `|[f u v]| <= k * `|[u]| * `|[v]|.
Proof.
move=> /(_ 0); rewrite linear0r => /(_ _ (locally_ball 0 1%:pos)).
move=> /locallyP [_ /posnumP[e] he]; exists ((2 / e%:num) ^+2) => // u v.
case: (lerP `|[u]| 0) => [|un0].
  by rewrite normm_le0 => /eqP->; rewrite linear0l !normm0 mulr0 mul0r.
case: (lerP `|[v]| 0) => [|vn0].
  by rewrite normm_le0 => /eqP->; rewrite linear0r !normm0 mulr0.
rewrite -[`|[u]|]/((PosNum un0)%:num) -[`|[v]|]/((PosNum vn0)%:num).
set ku := 2 / e%:num * (PosNum un0)%:num.
set kv := 2 / e%:num * (PosNum vn0)%:num.
rewrite -[X in f X](@scalerKV _ _ ku) // linearZl_LR normmZ.
rewrite absRE gtr0_norm // -ler_pdivl_mull //.
rewrite -[X in f _ X](@scalerKV _ _ kv) // linearZr_LR normmZ.
rewrite absRE gtr0_norm // -ler_pdivl_mull //.
suff /he : ball 0 e%:num (ku^-1 *: u, kv^-1 *: v).
  rewrite -ball_normE /= normmB subr0 => /ltrW /ler_trans; apply.
  rewrite ler_pdivl_mull // mulr1 ler_pdivl_mull //.
  by rewrite mulrA [ku * _]mulrAC expr2.
rewrite -ball_normE /= normmB subr0.
have -> : (ku^-1 *: u, kv^-1 *: v) =
  (e%:num / 2) *: ((PosNum un0)%:num ^-1 *: u, (PosNum vn0)%:num ^-1 *: v).
  rewrite invrM ?unitfE // [kv ^-1]invrM ?unitfE //.
  rewrite mulrC -[_ *: u]scalerA [X in X *: v]mulrC -[_ *: v]scalerA.
  by rewrite invf_div.
rewrite normmZ absRE ger0_norm // -mulrA gtr_pmulr // ltr_pdivr_mull // mulr1.
by rewrite ltr_maxl !normmZ !absRE !ger0_norm // !mulVf // ltr1n.
Qed.

Lemma bilinear_eqo (U V' W' : normedModType R) (f : {bilinear U -> V' -> W'}) :
  continuous (fun p => f p.1 p.2) -> (fun p => f p.1 p.2) =o_ (0 : U * V') id.
Proof.
move=> fc; have [_ /posnumP[k] fschwarz] := bilinear_schwarz fc.
apply/eqoP=> _ /posnumP[e]; near=> x; rewrite (ler_trans (fschwarz _ _))//.
rewrite ler_pmul ?pmulr_rge0 //; last by rewrite ler_maxr orbC lerr.
rewrite -ler_pdivl_mull //.
suff : `|[x]| <= k%:num ^-1 * e%:num by apply: ler_trans; rewrite ler_maxr lerr.
near: x; rewrite !near_simpl; apply/locally_le_locally_norm.
by exists (k%:num ^-1 * e%:num) => // ? /=; rewrite normmB subr0 => /ltrW.
Grab Existential Variables. all: end_near. Qed.

Fact dbilin (U V' W' : normedModType R) (f : {bilinear U -> V' -> W'}) p :
  continuous (fun p => f p.1 p.2) ->
  continuous (fun q => (f p.1 q.2 + f q.1 p.2)) /\
  (fun q => f q.1 q.2) \o shift p = cst (f p.1 p.2) +
    (fun q => f p.1 q.2 + f q.1 p.2) +o_ (0 : U * V') id.
Proof.
move=> fc; split=> [q|].
  by apply: (@continuousD _ _ _ (fun q => f p.1 q.2) (fun q => f q.1 p.2));
    move=> A /(fc (_.1, _.2)) /= /locallyP [_ /posnumP[e] fpqe_A];
    apply/locallyP; exists e%:num => // r [??]; apply: (fpqe_A (_.1, _.2)).
apply/eqaddoE; rewrite funeqE => q /=.
rewrite linearDl !linearDr addrA addrC.
rewrite -[f q.1 _ + _ + _]addrA [f q.1 _ + _]addrC addrA [f q.1 _ + _]addrC.
by congr (_ + _); rewrite -[LHS]/((fun p => f p.1 p.2) q) bilinear_eqo.
Qed.

Lemma diff_bilin (U V' W' : normedModType R) (f : {bilinear U -> V' -> W'}) p :
  continuous (fun p => f p.1 p.2) -> 'd (fun q => f q.1 q.2) p =
  (fun q => f p.1 q.2 + f q.1 p.2) :> (U * V' -> W').
Proof.
move=> fc; have lind : linear (fun q => f p.1 q.2 + f q.1 p.2).
  by move=> ???; rewrite linearPr linearPl scalerDr addrACA.
have -> : (fun q => f p.1 q.2 + f q.1 p.2) = Linear lind by [].
by apply/diff_unique; have [] := dbilin p fc.
Qed.

Lemma differentiable_bilin (U V' W' : normedModType R)
  (f : {bilinear U -> V' -> W'}) p :
  continuous (fun p => f p.1 p.2) -> differentiable (fun p => f p.1 p.2) p.
Proof.
by move=> fc; apply/diff_locallyP; rewrite diff_bilin //; apply: dbilin p fc.
Qed.

Definition Rmult_rev (y x : R) := x * y.
Canonical rev_Rmult := @RevOp _ _ _ Rmult_rev (@GRing.mul [ringType of R])
  (fun _ _ => erefl).

Lemma Rmult_is_linear x : linear (@GRing.mul [ringType of R] x : R^o -> R^o).
Proof. by move=> ???; rewrite mulrDr scalerAr. Qed.
Canonical Rmult_linear x := Linear (Rmult_is_linear x).

Lemma Rmult_rev_is_linear y : linear (Rmult_rev y : R^o -> R^o).
Proof. by move=> ???; rewrite /Rmult_rev mulrDl scalerAl. Qed.
Canonical Rmult_rev_linear y := Linear (Rmult_rev_is_linear y).

Canonical Rmult_bilinear :=
  [bilinear of (@GRing.mul [ringType of [lmodType R of R^o]])].

Global Instance is_diff_Rmult (p : R^o * R^o) :
  is_diff p (fun q => q.1 * q.2) (fun q => p.1 * q.2 + q.1 * p.2).
Proof.
apply: DiffDef; first by apply: differentiable_bilin =>?; apply: lim_mult.
by rewrite diff_bilin // => ?; apply: lim_mult.
Qed.

Lemma eqo_pair (K : absRingType) (U V' W' : normedModType K) (F : filter_on U)
  (f : U -> V') (g : U -> W') :
  (fun t => ([o_F id of f] t, [o_F id of g] t)) =o_F id.
Proof.
apply/eqoP => _/posnumP[e]; near=> x; rewrite ler_maxl /=.
by apply/andP; split; near: x; apply: littleoP.
Grab Existential Variables. all: end_near. Qed.

Fact dpair (U V' W' : normedModType R) (f : U -> V') (g : U -> W') x :
<<<<<<< HEAD
  differentiable f x -> differentiable g x ->
  continuous (fun y => ('d f x y, 'd g x y)) /\
=======
  differentiable x f -> differentiable x g ->
  continuous (fun y => ('d_x f y, 'd_x g y)) /\
>>>>>>> 5391d0f7
  (fun y => (f y, g y)) \o shift x = cst (f x, g x) +
  (fun y => ('d f x y, 'd g x y)) +o_ (0 : U) id.
Proof.
move=> df dg; split=> [?|]; first by apply: flim_pair; apply: diff_continuous.
apply/eqaddoE; rewrite funeqE => y /=.
rewrite ![_ (_ + x)]diff_locallyx//.
(* fixme *)
<<<<<<< HEAD
have -> : forall h e, (f x + 'd f x y + [o_ (0 : U) id of h] y,
  g x + 'd g x y + [o_ (0 : U) id of e] y) =
  (f x, g x) + ('d f x y, 'd g x y) +
=======
have -> : forall h e, (f x + 'd_x f y + [o_ (0 : U) id of h] y,
  g x + 'd_x g y + [o_ (0 : U) id of e] y) =
  (f x, g x) + ('d_x f y, 'd_x g y) +
>>>>>>> 5391d0f7
  ([o_ (0 : U) id of h] y, [o_ (0 : U) id of e] y) by [].
by congr (_ + _); rewrite -[LHS]/((fun y => (_ y, _ y)) y) eqo_pair.
Qed.

Lemma diff_pair (U V' W' : normedModType R) (f : U -> V') (g : U -> W') x :
  differentiable f x -> differentiable g x -> 'd (fun y => (f y, g y)) x =
  (fun y => ('d f x y, 'd g x y)) :> (U -> V' * W').
Proof.
move=> df dg.
have lin_pair : linear (fun y => ('d f x y, 'd g x y)).
  by move=> ???; rewrite !linearPZ.
have -> : (fun y => ('d f x y, 'd g x y)) = Linear lin_pair by [].
by apply: diff_unique; have [] := dpair df dg.
Qed.

Lemma differentiable_pair (U V' W' : normedModType R) (f : U -> V')
  (g : U -> W') x : differentiable f x -> differentiable g x ->
  differentiable (fun y => (f y, g y)) x.
Proof.
by move=> df dg; apply/diff_locallyP; rewrite diff_pair //; apply: dpair.
Qed.

Global Instance is_diff_pair (U V' W' : normedModType R) (f df : U -> V')
  (g dg : U -> W') x : is_diff x f df -> is_diff x g dg ->
   is_diff x (fun y => (f y, g y)) (fun y => (df y, dg y)).
Proof.
move=> dfx dgx; apply: DiffDef; first exact: differentiable_pair.
by rewrite diff_pair // !diff_val.
Qed.

Global Instance is_diffM (f g df dg : V -> R^o) x :
  is_diff x f df -> is_diff x g dg -> is_diff x (f * g) (f x *: dg + g x *: df).
Proof.
move=> dfx dgx.
have -> : f * g = (fun p => p.1 * p.2) \o (fun y => (f y, g y)) by [].
by apply: is_diff_eq; rewrite funeqE => ?; rewrite /= [_ * g _]mulrC.
Qed.

Lemma diffM (f g : V -> R^o) x :
  differentiable f x -> differentiable g x ->
  'd (f * g) x = f x \*: 'd g x + g x \*: 'd f x :> (V -> R).
Proof. by move=> /differentiableP df /differentiableP dg; rewrite diff_val. Qed.

Lemma differentiableM (f g : V -> R^o) x :
  differentiable f x -> differentiable g x -> differentiable (f * g) x.
Proof. by move=> /differentiableP df /differentiableP dg. Qed.

(* fixme using *)
(* (1 / (h + x) - 1 / x) / h = - 1 / (h + x) x = -1/x^2 + o(1) *)
Fact dinv (x : R) :
  x != 0 -> continuous (fun h : R^o => - (1 / x) ^+ 2 *: h) /\
  (fun x => 1 / x : R^o) \o shift x = cst (1 / x) +
  (fun h : R^o => - (1 / x) ^+ 2 *: h) +o_ (0 : R^o) id.
Proof.
move=> xn0; split; first by move=> ?; apply: continuousZ.
apply/eqaddoP => _ /posnumP[e]; near=> h.
rewrite -[(_ + _ : R -> R) h]/(_ + _) -[(- _ : R -> R) h]/(- _) /=.
rewrite opprD scaleNr opprK /cst /=.
rewrite -[- _]mulr1 -[X in - _ * X](mulfVK xn0) mulrA mulNr -expr2 mulNr.
rewrite [- _ + _]addrC -mulrBr.
rewrite -[X in X + _]mulr1 -[X in 1 / _ * X](@mulfVK _ (x ^+ 2)); last first.
  by rewrite sqrf_eq0.
rewrite mulrA mulf_div mulr1.
have hDx_neq0 : h + x != 0.
  near: h; rewrite !locally_simpl; apply/locally_normP.
  exists `|x|; first by rewrite normr_gt0.
  move=> h /=; rewrite normmB subr0 -subr_gt0 => lthx.
  rewrite -(normm_gt0 (h + x : R^o)) addrC -[h]opprK.
  apply: ltr_le_trans (ler_distm_dist _ _).
  by rewrite absRE ger0_norm normmN //; apply: ltrW.
rewrite addrC -[X in X * _]mulr1 -{2}[1](@mulfVK _ (h + x)) //.
rewrite mulrA expr_div_n expr1n mulf_div mulr1 [_ ^+ 2 * _]mulrC -mulrA.
rewrite -mulrDr mulrBr [1 / _ * _]mulrC [`|[ _ ]|]absRE normrM.
rewrite mulrDl mulrDl opprD addrACA addrA [x * _]mulrC expr2.
do 2 ?[rewrite -addrA [- _ + _]addrC subrr addr0].
rewrite div1r normfV [X in _ / X]normrM invfM [X in _ * X]mulrC.
rewrite mulrA mulrAC ler_pdivr_mulr ?normr_gt0 ?mulf_neq0 //.
rewrite mulrAC ler_pdivr_mulr ?normr_gt0 //.
have : `|h * h| <= `|x / 2| * (e%:num * `|x * x| * `|[h : R^o]|).
  rewrite !mulrA; near: h; exists (`|x / 2| * e%:num * `|x * x|).
    by rewrite !pmulr_rgt0 // normr_gt0 mulf_neq0.
  by move=> h /ltrW; rewrite absrB subr0 [`|h * _|]normrM => /ler_pmul; apply.
move=> /ler_trans-> //; rewrite [X in X <= _]mulrC ler_pmul ?mulr_ge0 //.
near: h; exists (`|x| / 2); first by rewrite divr_gt0 ?normr_gt0.
move=> h; rewrite /AbsRing_ball /= absrB subr0 => lthhx; rewrite addrC -[h]opprK.
apply: ler_trans (@ler_distm_dist _ [normedModType R of R^o] _ _).
rewrite absRE normmN [X in _ <= X]ger0_norm; last first.
  rewrite subr_ge0; apply: ltrW; apply: ltr_le_trans lthhx _.
  by rewrite [`|[_]|]splitr ler_addl; apply: divr_ge0.
rewrite ler_subr_addr -ler_subr_addl (splitr `|[x : R^o]|).
by rewrite normrM normfV (@ger0_norm _ 2) // -addrA subrr addr0; apply: ltrW.
Grab Existential Variables. all: end_near. Qed.

Lemma diff_Rinv (x : R^o) : x != 0 ->
  'd (fun y => 1 / y) x = (fun h => - (1 / x) ^+ 2 *: h) :> (R^o -> R^o).
Proof.
move=> xn0; have -> : (fun h : R^o => - (1 / x) ^+2 *: h) =
  GRing.scale_linear _ (- (1 / x) ^+2) by [].
by apply: diff_unique; have [] := dinv xn0.
Qed.

Lemma differentiable_Rinv (x : R^o) :
  x != 0 -> differentiable (fun y : R^o => 1 / y) x.
Proof.
by move=> xn0; apply/diff_locallyP; rewrite diff_Rinv //; apply: dinv.
Qed.

Lemma inv_continuous x : x != 0 -> {for x, continuous (fun y : R^o => 1 / y)}.
Proof.
by move=> xn0; apply: differentiable_continuous (differentiable_Rinv xn0).
Qed.

Lemma lim_inv (T : topologicalType) (F : set (set T)) (FF : Filter F)
  (f : T -> R^o) (a : R^o) :
  a != 0 -> f @ F --> a -> (fun y => 1 / f y) @ F --> 1 / a.
Proof.
move=> an0 fa; apply: (flim_trans _ (inv_continuous an0)).
exact: (@flim_comp _ _ _ f (fun y => 1 / y) _ _ _ fa).
Qed.

Lemma diffV (f : V -> R^o) x : differentiable f x -> f x != 0 ->
  'd (fun y => 1 / f y) x = - (1 / f x) ^+ 2 \*: 'd f x :> (V -> R).
Proof.
move=> df fxn0.
by rewrite [LHS](diff_comp df (differentiable_Rinv fxn0)) diff_Rinv.
Qed.

Lemma differentiableV (f : V -> R^o) x :
  differentiable f x -> f x != 0 -> differentiable (fun y => 1 / f y) x.
Proof.
by move=> df fxn0; apply: differentiable_comp _ (differentiable_Rinv fxn0).
Qed.

Lemma exprfunE (T : pointedType) (R : ringType) (f : T -> R) n :
  f ^+ n = (fun x => f x ^+ n).
Proof.
by elim: n => [|n ihn]; rewrite funeqE=> ?; [rewrite !expr0|rewrite !exprS ihn].
Qed.

Global Instance is_diffX (f df : V -> R^o) n x :
  is_diff x f df -> is_diff x (f ^+ n.+1) (n.+1%:R * f x ^+ n *: df).
Proof.
move=> dfx; elim: n => [|n ihn].
  by rewrite expr1 expr0 mulr1 scale1r.
rewrite exprS; apply: is_diff_eq.
rewrite scalerA mulrCA -exprS -scalerDl exprfunE -{2}[_ ^+ _]mul1r.
by rewrite -mulrDl -{2}[1]/(1%:R) -natrD addn1.
Qed.

Lemma differentiableX (f : V -> R^o) n x :
  differentiable f x -> differentiable (f ^+ n.+1) x.
Proof. by move=> /differentiableP. Qed.

Lemma diffX (f : V -> R^o) n x :
  differentiable f x ->
  'd (f ^+ n.+1) x = n.+1%:R * f x ^+ n \*: 'd f x :> (V -> R).
Proof. by move=> /differentiableP df; rewrite diff_val. Qed.

End DifferentialR3.

Section Derive.

Variable (V W : normedModType R).

<<<<<<< HEAD
Let der1 (U : normedModType R) (f : R^o -> U) x : derivable f x 1 ->
  f \o shift x = cst (f x) + ( *:%R^~ (f^`() x)) +o_ (0 : R^o) id.
=======
Fact der1 (U : normedModType R) (f : R^o -> U) x : derivable f x 1 ->
  f \o shift x = cst (f x) + ( *:%R^~ (derive1 f x)) +o_ (0 : R^o) id.
>>>>>>> 5391d0f7
Proof.
move=> df; apply/eqaddoE; have /derivable_locallyP := df.
have -> : (fun h => (f \o shift x) h%:A) = f \o shift x.
  by rewrite funeqE=> ?; rewrite [_%:A]mulr1.
by rewrite derive1E =>->.
Qed.

Lemma deriv1E (U : normedModType R) (f : R^o -> U) x :
  derivable f x 1 -> 'd f x = ( *:%R^~ (f^`() x)) :> (R^o -> U).
Proof.
move=> df; have lin_scal : linear (fun h : R^o => h *: f^`() x).
  by move=> ???; rewrite scalerDl scalerA.
have -> : (fun h : R^o => h *: f^`() x) = Linear lin_scal by [].
by apply: diff_unique; [apply: scalel_continuous|apply: der1].
Qed.

Lemma diff1E (U : normedModType R) (f : R^o -> U) x :
  differentiable f x -> 'd f x = (fun h => h *: f^`() x) :> (R^o -> U).
Proof.
move=> df; have lin_scal : linear (fun h : R^o => h *: 'd f x 1).
  by move=> ???; rewrite scalerDl scalerA.
have -> : (fun h : R^o => h *: f^`() x) = Linear lin_scal.
  by rewrite derive1E'.
apply: diff_unique; first exact: scalel_continuous.
apply/eqaddoE; have /diff_locally -> := df; congr (_ + _ + _).
by rewrite funeqE => h /=; rewrite -{1}[h]mulr1 linearZ.
Qed.

Lemma derivable1_diffP (U : normedModType R) (f : R^o -> U) x :
  derivable f x 1 <-> differentiable f x.
Proof.
split=> dfx.
  by apply/diff_locallyP; rewrite deriv1E //; split;
    [apply: scalel_continuous|apply: der1].
apply/derivable_locallyP/eqaddoE.
have -> : (fun h => (f \o shift x) h%:A) = f \o shift x.
  by rewrite funeqE=> ?; rewrite [_%:A]mulr1.
by have /diff_locally := dfx; rewrite diff1E // derive1E =>->.
Qed.

Lemma derivable1P (U : normedModType R) (f : V -> U) x v :
  derivable f x v <-> derivable (fun h : R^o => f (h *: v + x)) 0 1.
Proof.
rewrite /derivable; set g1 := fun h => h^-1 *: _; set g2 := fun h => h^-1 *: _.
suff -> : g1 = g2 by [].
by rewrite funeqE /g1 /g2 => h /=; rewrite addr0 scale0r add0r [_%:A]mulr1.
Qed.

Lemma derivableP (U : normedModType R) (f : V -> U) x v :
  derivable f x v -> is_derive x v f ('D_v f x).
Proof. by move=> df; apply: DeriveDef. Qed.

Global Instance is_derive_cst (U : normedModType R) (a : U) (x v : V) :
  is_derive x v (cst a) 0.
Proof.
apply: DeriveDef; last by rewrite deriveE // diff_val.
apply/derivable1P/derivable1_diffP.
by have -> : (fun h => cst a (h *: v + x)) = cst a by rewrite funeqE.
Qed.

Fact der_add (f g : V -> W) (x v : V) : derivable f x v -> derivable g x v ->
  (fun h => h^-1 *: (((f + g) \o shift x) (h *: v) - (f + g) x)) @
  locally' (0 : R^o) --> 'D_v f x + 'D_v g x.
Proof.
move=> df dg.
evar (fg : R -> W); rewrite [X in X @ _](_ : _ = fg) /=; last first.
  rewrite funeqE => h.
  by rewrite !scalerDr scalerN scalerDr opprD addrACA -!scalerBr /fg.
exact: lim_add.
Qed.

Lemma deriveD (f g : V -> W) (x v : V) : derivable f x v -> derivable g x v ->
  'D_v (f + g) x = 'D_v f x + 'D_v g x.
Proof. by move=> df dg; apply: flim_map_lim (der_add df dg). Qed.

Lemma derivableD (f g : V -> W) (x v : V) :
  derivable f x v -> derivable g x v -> derivable (f + g) x v.
Proof.
move=> df dg; apply/cvg_ex; exists (derive f x v + derive g x v).
exact: der_add.
Qed.

Global Instance is_deriveD (f g : V -> W) (x v : V) (df dg : W) :
  is_derive x v f df -> is_derive x v g dg -> is_derive x v (f + g) (df + dg).
Proof.
move=> dfx dgx; apply: DeriveDef; first exact: derivableD.
by rewrite deriveD // !derive_val.
Qed.

Global Instance is_derive_sum n (f : 'I_n -> V -> W) (x v : V)
  (df : 'I_n -> W) : (forall i, is_derive x v (f i) (df i)) ->
  is_derive x v (\sum_(i < n) f i) (\sum_(i < n) df i).
Proof.
elim: n f df => [f df dfx|f df dfx n ihn].
  by rewrite !big_ord0 (_ : 0 = cst 0) //; apply: is_derive_cst.
by rewrite !big_ord_recr /=; apply: is_deriveD.
Qed.

Lemma derivable_sum n (f : 'I_n -> V -> W) (x v : V) :
  (forall i, derivable (f i) x v) -> derivable (\sum_(i < n) f i) x v.
Proof.
move=> df; suff : forall i, is_derive x v (f i) ('D_v (f i) x) by [].
by move=> ?; apply: derivableP.
Qed.

Lemma derive_sum n (f : 'I_n -> V -> W) (x v : V) :
  (forall i, derivable (f i) x v) ->
  'D_v (\sum_(i < n) f i) x = \sum_(i < n) 'D_v (f i) x.
Proof.
move=> df; suff dfx : forall i, is_derive x v (f i) ('D_v (f i) x).
  by rewrite derive_val.
by move=> ?; apply: derivableP.
Qed.

Fact der_opp (f : V -> W) (x v : V) : derivable f x v ->
  (fun h => h^-1 *: (((- f) \o shift x) (h *: v) - (- f) x)) @
  locally' (0 : R^o) --> - 'D_v f x.
Proof.
move=> df; evar (g : R -> W); rewrite [X in X @ _](_ : _ = g) /=; last first.
  by rewrite funeqE => h; rewrite !scalerDr !scalerN -opprD -scalerBr /g.
exact: lim_opp.
Qed.

Lemma deriveN (f : V -> W) (x v : V) : derivable f x v ->
  'D_v (- f) x = - 'D_v f x.
Proof. by move=> df; apply: flim_map_lim (der_opp df). Qed.

Lemma derivableN (f : V -> W) (x v : V) :
  derivable f x v -> derivable (- f) x v.
Proof. by move=> df; apply/cvg_ex; exists (- 'D_v f x); apply: der_opp. Qed.

Global Instance is_deriveN (f : V -> W) (x v : V) (df : W) :
  is_derive x v f df -> is_derive x v (- f) (- df).
Proof.
move=> dfx; apply: DeriveDef; first exact: derivableN.
by rewrite deriveN // derive_val.
Qed.

Lemma is_derive_eq (V' W' : normedModType R) (f : V' -> W') (x v : V')
  (df f' : W') : is_derive x v f f' -> f' = df -> is_derive x v f df.
Proof. by move=> ? <-. Qed.

Global Instance is_deriveB (f g : V -> W) (x v : V) (df dg : W) :
  is_derive x v f df -> is_derive x v g dg -> is_derive x v (f - g) (df - dg).
Proof. by move=> ??; apply: is_derive_eq. Qed.

Lemma deriveB (f g : V -> W) (x v : V) : derivable f x v -> derivable g x v ->
  'D_v (f - g) x = 'D_v f x - 'D_v g x.
Proof. by move=> /derivableP df /derivableP dg; rewrite derive_val. Qed.

Lemma derivableB (f g : V -> W) (x v : V) :
  derivable f x v -> derivable g x v -> derivable (f - g) x v.
Proof. by move=> /derivableP df /derivableP dg. Qed.

Fact der_scal (f : V -> W) (k : R) (x v : V) : derivable f x v ->
  (fun h => h^-1 *: ((k \*: f \o shift x) (h *: v) - (k \*: f) x)) @
  locally' (0 : R^o) --> k *: 'D_v f x.
Proof.
move=> df; evar (g : R -> W); rewrite [X in X @ _](_ : _ = g) /=; last first.
  rewrite funeqE => h.
  by rewrite scalerBr !scalerA mulrC -!scalerA -!scalerBr /g.
exact: lim_scaler.
Qed.

Lemma deriveZ (f : V -> W) (k : R) (x v : V) : derivable f x v ->
  'D_v (k \*: f) x = k *: 'D_v f x.
Proof. by move=> df; apply: flim_map_lim (der_scal df). Qed.

Lemma derivableZ (f : V -> W) (k : R) (x v : V) :
  derivable f x v -> derivable (k \*: f) x v.
Proof.
by move=> df; apply/cvg_ex; exists (k *: 'D_v f x); apply: der_scal.
Qed.

Global Instance is_deriveZ (f : V -> W) (k : R) (x v : V) (df : W) :
  is_derive x v f df -> is_derive x v (k \*: f) (k *: df).
Proof.
move=> dfx; apply: DeriveDef; first exact: derivableZ.
by rewrite deriveZ // derive_val.
Qed.

Fact der_mult (f g : V -> R^o) (x v : V) :
  derivable f x v -> derivable g x v ->
  (fun h => h^-1 *: (((f * g) \o shift x) (h *: v) - (f * g) x)) @
  locally' (0 : R^o) --> f x *: 'D_v g x + g x *: 'D_v f x.
Proof.
move=> df dg.
evar (fg : R -> R); rewrite [X in X @ _](_ : _ = fg) /=; last first.
  rewrite funeqE => h.
  have -> : (f * g) (h *: v + x) - (f * g) x =
    f (h *: v + x) *: (g (h *: v + x) - g x) + g x *: (f (h *: v + x) - f x).
    by rewrite !scalerBr -addrA ![g x *: _]mulrC addKr.
  rewrite scalerDr scalerA mulrC -scalerA.
  by rewrite [_ *: (g x *: _)]scalerA mulrC -scalerA /fg.
apply: lim_add; last exact: lim_scaler df.
apply: flim_comp2 (@lim_mult _ _ _) => /=; last exact: dg.
suff : {for 0, continuous (fun h => f(h *: v + x))}.
  by move=> /continuous_withinNx; rewrite scale0r add0r.
exact/(@differentiable_continuous _ _ (0 : R^o))/derivable1_diffP/derivable1P.
Qed.

Lemma deriveM (f g : V -> R^o) (x v : V) :
  derivable f x v -> derivable g x v ->
  'D_v (f * g) x = f x *: 'D_v g x + g x *: 'D_v f x.
Proof. by move=> df dg; apply: flim_map_lim (der_mult df dg). Qed.

Lemma derivableM (f g : V -> R^o) (x v : V) :
  derivable f x v -> derivable g x v -> derivable (f * g) x v.
Proof.
move=> df dg; apply/cvg_ex; exists (f x *: 'D_v g x + g x *: 'D_v f x).
exact: der_mult.
Qed.

Global Instance is_deriveM (f g : V -> R^o) (x v : V) (df dg : R^o) :
  is_derive x v f df -> is_derive x v g dg ->
  is_derive x v (f * g) (f x *: dg + g x *: df).
Proof.
move=> dfx dgx; apply: DeriveDef; first exact: derivableM.
by rewrite deriveM // !derive_val.
Qed.

Global Instance is_deriveX (f : V -> R^o) n (x v : V) (df : R^o) :
  is_derive x v f df -> is_derive x v (f ^+ n.+1) ((n.+1%:R * f x ^+n) *: df).
Proof.
move=> dfx; elim: n => [|n ihn]; first by rewrite expr1 expr0 mulr1 scale1r.
rewrite exprS; apply: is_derive_eq.
rewrite scalerA -scalerDl mulrCA -[f x * _]exprS.
rewrite -[X in _ + X]mul1r [X in 1 * (X _)]exprfunE -mulrDl.
by rewrite -{2}[1]/1%:R -natrD addn1.
Qed.

Lemma derivableX (f : V -> R^o) n (x v : V) :
  derivable f x v -> derivable (f ^+ n.+1) x v.
Proof. by move/derivableP. Qed.

Lemma deriveX (f : V -> R^o) n (x v : V) :
  derivable f x v ->
  'D_v (f ^+ n.+1) x = (n.+1%:R * f x ^+ n) *: 'D_v f x.
Proof. by move=> /derivableP df; rewrite derive_val. Qed.

Fact der_inv (f : V -> R^o) (x v : V) :
  f x != 0 -> derivable f x v ->
  (fun h => h^-1 *: (((fun y => 1 / f y) \o shift x) (h *: v) - 1 / f x)) @
  locally' (0 : R^o) --> - (1 / f x) ^+2 *: 'D_v f x.
Proof.
move=> fxn0 df.
have /derivable1P/derivable1_diffP/differentiable_continuous := df.
move=> /continuous_withinNx; rewrite scale0r add0r => fc.
have fn0 : locally' (0 : R^o) [set h | f (h *: v + x) != 0].
  apply: (fc [set x | x != 0]); exists `|[f x]|; first by rewrite normm_gt0.
  move=> y; rewrite /AbsRing_ball /= => yltfx.
  by apply/eqP => y0; move: yltfx; rewrite y0 subr0 ltrr.
have : (fun h => - ((1 / f x) * (1 / f (h *: v + x))) *:
  (h^-1 *: (f (h *: v + x) - f x))) @ locally' (0 : R^o) -->
  - (1 / f x) ^+2 *: 'D_v f x.
  apply: flim_comp2 (@lim_mult _ _ _) => //=.
  apply: (@lim_opp _ [normedModType R of R^o]); rewrite expr2.
  exact/lim_scaler/lim_inv.
apply: flim_trans => A [_/posnumP[e] /= Ae].
move: fn0; apply: filter_app; near=> h => /=.
move=> fhvxn0; have he : AbsRing_ball 0 e%:num h by near: h; exists e%:num.
have hn0 : h != 0 by near: h; exists e%:num.
suff <- :
  - ((1 / f x) * (1 / f (h *: v + x))) *: (h^-1 *: (f (h *: v + x) - f x)) =
  h^-1 *: (1 / f (h *: v + x) - 1 / f x) by exact: Ae.
rewrite scalerA mulrC -scalerA; congr (_ *: _).
apply/eqP; rewrite scaleNr eqr_oppLR opprB !div1r scalerBr.
rewrite -scalerA [_ *: f _]mulVf // [_%:A]mulr1.
by rewrite mulrC -scalerA [_ *: f _]mulVf // [_%:A]mulr1.
Grab Existential Variables. all: end_near. Qed.

Lemma deriveV (f : V -> R^o) x v : f x != 0 -> derivable f x v ->
  'D_v[fun y => 1 / f y] x = - (1 / f x) ^+2 *: 'D_v f x.
Proof. by move=> fxn0 df; apply: flim_map_lim (der_inv fxn0 df). Qed.

Lemma derivableV (f : V -> R^o) (x v : V) :
  f x != 0 -> derivable f x v -> derivable (fun y => 1 / f y) x v.
Proof.
move=> df dg; apply/cvg_ex; exists (- (1 / f x) ^+2 *: 'D_v f x).
exact: der_inv.
Qed.

End Derive.

Lemma EVT_max (f : R -> R) (a b : R) :
  a <= b -> {in `[a, b], continuous f} -> exists2 c, c \in `[a, b] &
  forall t, t \in `[a, b] -> f t <= f c.
Proof.
move=> leab fcont; set imf := [pred t | t \in f @` [set x | x \in `[a, b]]].
have imf_sup : has_sup imf.
  apply/has_supP; split.
    by exists (f a); rewrite !inE; apply/asboolP/imageP; rewrite inE lerr.
  have [M imfltM] : bounded (f @` [set x | x \in `[a, b]] : set R^o).
    apply/compact_bounded/continuous_compact; last exact: segment_compact.
    by move=> ?; rewrite inE => /asboolP /fcont.
  exists (M + 1); apply/ubP => y; rewrite !inE => /asboolP /imfltM yltM.
  apply/ltrW; apply: ler_lt_trans (yltM _ _); last by rewrite ltr_addl.
  by rewrite [ `|[_]| ]absRE ler_norm.
case: (pselect (exists2 c, c \in `[a, b] & f c = sup imf)) => [|imf_ltsup].
  move=> [c cab fceqsup]; exists c => // t tab.
  rewrite fceqsup; apply: sup_upper_bound=> //; rewrite !inE; apply/asboolP.
  exact: imageP.
have {imf_ltsup} imf_ltsup : forall t, t \in `[a, b] -> f t < sup imf.
  move=> t tab; case: (ltrP (f t) (sup imf))=> // supleft.
  rewrite falseE; apply: imf_ltsup; exists t => //.
  apply/eqP; rewrite eqr_le supleft sup_upper_bound => //.
  by rewrite !inE; apply/asboolP/imageP.
have invf_cont : {in `[a, b], continuous (fun t => 1 / (sup imf - f t))}.
  move=> t tab; apply: lim_inv.
    by rewrite neqr_lt subr_gt0 orbC imf_ltsup.
  by apply: lim_add; [apply: continuous_cst|apply/lim_opp/fcont].
have [M imVfltM] : bounded ((fun t => 1 / (sup imf - f t)) @`
  [set x | x \in `[a, b]] : set R^o).
  apply/compact_bounded/continuous_compact; last exact: segment_compact.
  by move=> ?; rewrite inE => /asboolP /invf_cont.
set k := maxr (M + 1) 1; have kgt0 : 0 < k by rewrite ltr_maxr ltr01 orbC.
have : exists2 y, y \in imf & sup imf - k^-1 < y.
  by apply: sup_adherent => //; rewrite invr_gt0.
move=> [y]; rewrite !inE => /asboolP [t tab <-] {y}.
rewrite ltr_subl_addr - ltr_subl_addl.
suff : sup imf - f t > k^-1 by move=> /ltrW; rewrite lerNgt => /negbTE ->.
rewrite -[X in _ < X]invrK ltr_pinv.
    rewrite -div1r; apply: ler_lt_trans (ler_norm _) _; rewrite -absRE.
    by apply: imVfltM; [rewrite ltr_maxr ltr_addl ltr01|apply: imageP].
  by rewrite inE kgt0 unitfE lt0r_neq0.
have invsupft_gt0 : 0 < (sup imf - f t)^-1.
  by rewrite invr_gt0 subr_gt0 imf_ltsup.
by rewrite inE invsupft_gt0 unitfE lt0r_neq0.
Qed.

Lemma EVT_min (f : R -> R) (a b : R) :
  a <= b -> {in `[a, b], continuous f} -> exists2 c, c \in `[a, b] &
  forall t, t \in `[a, b] -> f c <= f t.
Proof.
move=> leab fcont.
have /(EVT_max leab) [c clr fcmax] : {in `[a, b], continuous (- f)}.
  by move=> ? /fcont; apply: (@continuousN _ [normedModType R of R^o]).
by exists c => // ? /fcmax; rewrite ler_opp2.
Qed.

Lemma cvg_at_rightE (V : normedModType R) (f : R -> V) x :
  cvg (f @ locally' x) -> lim (f @ locally' x) = lim (f @ at_right x).
Proof.
move=> cvfx; apply/Logic.eq_sym.
(* should be inferred *)
have atrF := at_right_proper_filter x.
apply: flim_map_lim => A /cvfx /locallyP [_ /posnumP[e] xe_A].
by exists e%:num => // y xe_y; rewrite ltr_def => /andP [xney _]; apply: xe_A.
Qed.

Lemma cvg_at_leftE (V : normedModType R) (f : R -> V) x :
  cvg (f @ locally' x) -> lim (f @ locally' x) = lim (f @ at_left x).
Proof.
move=> cvfx; apply/Logic.eq_sym.
(* should be inferred *)
have atrF := at_left_proper_filter x.
apply: flim_map_lim => A /cvfx /locallyP [_ /posnumP[e] xe_A].
exists e%:num => // y xe_y; rewrite ltr_def => /andP [xney _].
by apply: xe_A => //; rewrite eq_sym.
Qed.

Lemma le0r_flim_map (T : topologicalType) (F : set (set T))
  (FF : ProperFilter F) (f : T -> R^o) :
  (\forall x \near F, 0 <= f x) -> cvg (f @ F) -> 0 <= lim (f @ F).
Proof.
move=> fge0 fcv; case: (lerP 0 (lim (f @ F))) => // limlt0; near F => x.
have := near fge0 x; rewrite lerNgt => /(_ _) /negbTE<- //; near: x.
have normlimgt0 : `|[lim (f @ F)]| > 0 by rewrite normm_gt0 ltr0_neq0.
have /fcv := locally_ball_norm (lim (f @ F)) (PosNum normlimgt0).
rewrite /= !near_simpl; apply: filterS => x.
rewrite /= normmB [ `|[_]| ]absRE => /(ler_lt_trans (ler_norm _)).
rewrite ltr_subl_addr => /ltr_le_trans; apply.
by rewrite [ `|[_]| ]absRE ltr0_norm // addrC subrr.
Grab Existential Variables. all: end_near. Qed.

Lemma ler0_flim_map (T : topologicalType) (F : set (set T))
  (FF : ProperFilter F) (f : T -> R^o) :
  (\forall x \near F, f x <= 0) -> cvg (f @ F) -> lim (f @ F) <= 0.
Proof.
move=> fle0 fcv; rewrite -oppr_ge0.
have limopp : - lim (f @ F) = lim (- f @ F).
  exact/Logic.eq_sym/flim_map_lim/lim_opp.
rewrite limopp; apply: le0r_flim_map; last by rewrite -limopp; apply: lim_opp.
by move: fle0; apply: filterS => x; rewrite oppr_ge0.
Qed.

Lemma ler_flim_map (T : topologicalType) (F : set (set T)) (FF : ProperFilter F)
  (f g : T -> R^o) :
  (\forall x \near F, f x <= g x) -> cvg (f @ F) -> cvg (g @ F) ->
  lim (f @ F) <= lim (g @ F).
Proof.
move=> lefg fcv gcv; rewrite -subr_ge0.
have eqlim : lim (g @ F) - lim (f @ F) = lim ((g - f) @ F).
  by apply/Logic.eq_sym/flim_map_lim/lim_add => //; apply: lim_opp.
rewrite eqlim; apply: le0r_flim_map; last first.
  by rewrite /(cvg _) -eqlim /=; apply: lim_add => //; apply: lim_opp.
by move: lefg; apply: filterS => x; rewrite subr_ge0.
Qed.

Lemma derive1_at_max (f : R^o -> R^o) (a b c : R) :
  a <= b -> (forall t, t \in `]a, b[ -> derivable f t 1) -> c \in `]a, b[ ->
  (forall t, t \in `]a, b[ -> f t <= f c) -> is_derive (c : R^o) 1 f 0.
Proof.
move=> leab fdrvbl cab cmax; apply: DeriveDef; first exact: fdrvbl.
apply/eqP; rewrite eqr_le; apply/andP; split.
  rewrite ['D_1 f c]cvg_at_rightE; last exact: fdrvbl.
  apply: ler0_flim_map; last first.
    have /fdrvbl dfc := cab; rewrite -cvg_at_rightE //.
    apply: flim_trans dfc; apply: flim_app.
    move=> A [e egt0 Ae]; exists e => // x xe xgt0; apply: Ae => //.
    exact/lt0r_neq0.
  near=> h; apply: mulr_ge0_le0.
    by rewrite invr_ge0; apply: ltrW; near: h; exists 1.
  rewrite subr_le0 [_%:A]mulr1; apply: cmax; near: h.
  exists (b - c); first by rewrite subr_gt0 (itvP cab).
  move=> h; rewrite /AbsRing_ball /= absrB subr0 absRE.
  move=> /(ler_lt_trans (ler_norm _)); rewrite ltr_subr_addr inE => ->.
  by move=> /ltr_spsaddl -> //; rewrite (itvP cab).
rewrite ['D_1 f c]cvg_at_leftE; last exact: fdrvbl.
apply: le0r_flim_map; last first.
  have /fdrvbl dfc := cab; rewrite -cvg_at_leftE //.
  apply: flim_trans dfc; apply: flim_app.
  move=> A [e egt0 Ae]; exists e => // x xe xgt0; apply: Ae => //.
  exact/ltr0_neq0.
near=> h; apply: mulr_le0.
  by rewrite invr_le0; apply: ltrW; near: h; exists 1.
rewrite subr_le0 [_%:A]mulr1; apply: cmax; near: h.
exists (c - a); first by rewrite subr_gt0 (itvP cab).
move=> h; rewrite /AbsRing_ball /= absrB subr0 absRE.
move=> /ltr_normlP []; rewrite ltr_subr_addl ltr_subl_addl inE => -> _.
by move=> /ltr_snsaddl -> //; rewrite (itvP cab).
Grab Existential Variables. all: end_near. Qed.

Lemma derive1_at_min (f : R^o -> R^o) (a b c : R) :
  a <= b -> (forall t, t \in `]a, b[ -> derivable f t 1) -> c \in `]a, b[ ->
  (forall t, t \in `]a, b[ -> f c <= f t) -> is_derive (c : R^o) 1 f 0.
Proof.
move=> leab fdrvbl cab cmin; apply: DeriveDef; first exact: fdrvbl.
apply/eqP; rewrite -oppr_eq0; apply/eqP.
rewrite -deriveN; last exact: fdrvbl.
suff df : is_derive (c : R^o) 1 (- f) 0 by rewrite derive_val.
apply: derive1_at_max leab _ (cab) _ => t tab; first exact/derivableN/fdrvbl.
by rewrite ler_opp2; apply: cmin.
Qed.

Lemma Rolle (f : R^o -> R^o) (a b : R) :
  a < b -> (forall x, x \in `]a, b[ -> derivable f x 1) ->
  {in `[a, b], continuous f} -> f a = f b ->
  exists2 c, c \in `]a, b[ & is_derive (c : R^o) 1 f 0.
Proof.
move=> ltab fdrvbl fcont faefb.
have [cmax cmaxab fcmax] := EVT_max (ltrW ltab) fcont.
case: (pselect ([set a; b] cmax))=> [cmaxeaVb|]; last first.
  move=> /asboolPn; rewrite asbool_or => /norP.
  move=> [/asboolPn/eqP cnea /asboolPn/eqP cneb].
  have {cmaxab} cmaxab : cmax \in `]a, b[.
    by rewrite inE !ltr_def !(itvP cmaxab) cnea eq_sym cneb.
  exists cmax => //; apply: derive1_at_max (ltrW ltab) fdrvbl cmaxab _ => t tab.
  by apply: fcmax; rewrite inE !ltrW // (itvP tab).
have [cmin cminab fcmin] := EVT_min (ltrW ltab) fcont.
case: (pselect ([set a; b] cmin))=> [cmineaVb|]; last first.
  move=> /asboolPn; rewrite asbool_or => /norP.
  move=> [/asboolPn/eqP cnea /asboolPn/eqP cneb].
  have {cminab} cminab : cmin \in `]a, b[.
    by rewrite inE !ltr_def !(itvP cminab) cnea eq_sym cneb.
  exists cmin => //; apply: derive1_at_min (ltrW ltab) fdrvbl cminab _ => t tab.
  by apply: fcmin; rewrite inE !ltrW // (itvP tab).
have midab : (a + b) / 2 \in `]a, b[ by apply: mid_in_itvoo.
exists ((a + b) / 2) => //; apply: derive1_at_max (ltrW ltab) fdrvbl (midab) _.
move=> t tab.
suff fcst : forall s, s \in `]a, b[ -> f s = f cmax by rewrite !fcst.
move=> s sab.
apply/eqP; rewrite eqr_le fcmax; last by rewrite inE !ltrW ?(itvP sab).
suff -> : f cmax = f cmin by rewrite fcmin // inE !ltrW ?(itvP sab).
by case: cmaxeaVb => ->; case: cmineaVb => ->.
Qed.

Lemma MVT (f df : R^o -> R^o) (a b : R) :
  a <= b -> (forall x, x \in `]a, b[ -> is_derive (x : R^o) 1 f (df x)) ->
  {in `[a, b], continuous f} ->
  exists2 c, c \in `[a, b] & f b - f a = df c * (b - a).
Proof.
move=> leab fdrvbl fcont; move: leab; rewrite ler_eqVlt => /orP [/eqP aeb|altb].
  by exists a; [rewrite inE aeb lerr|rewrite aeb !subrr mulr0].
set g := f + (- ( *:%R^~ ((f b - f a) / (b - a)) : R -> R)).
have gdrvbl : forall x, x \in `]a, b[ -> derivable g x 1.
  by move=> x /fdrvbl dfx; apply: derivableB => //; apply/derivable1_diffP.
have gcont : {in `[a, b], continuous g}.
  move=> x /fcont fx; apply: continuousD fx _; apply: continuousN.
  exact: scalel_continuous.
have gaegb : g a = g b.
  rewrite /g -![(_ - _ : _ -> _) _]/(_ - _).
  apply/eqP; rewrite -subr_eq /= opprK addrAC -addrA -scalerBl.
  rewrite [_ *: _]mulrA mulrC mulrA mulVf.
    by rewrite mul1r addrCA subrr addr0.
  by apply: lt0r_neq0; rewrite subr_gt0.
have [c cab dgc0] := Rolle altb gdrvbl gcont gaegb.
exists c; first by apply/andP; split; apply/ltrW; rewrite (itvP cab).
have /fdrvbl dfc := cab; move/@derive_val: dgc0; rewrite deriveB //; last first.
  exact/derivable1_diffP.
move/eqP; rewrite [X in _ - X]deriveE // derive_val diff_val scale1r subr_eq0.
move/eqP->; rewrite -mulrA mulVf ?mulr1 //; apply: lt0r_neq0.
by rewrite subr_gt0.
Qed.

Lemma ler0_derive1_nincr (f : R^o -> R^o) (a b : R) :
  (forall x, x \in `[a, b] -> derivable f x 1) ->
  (forall x, x \in `[a, b] -> f^`() x <= 0) ->
  forall x y, a <= x -> x <= y -> y <= b -> f y <= f x.
Proof.
move=> fdrvbl dfle0 x y leax lexy leyb; rewrite -subr_ge0.
have itvW : {subset `[x, y] <= `[a, b]} by apply/subitvP; rewrite /= leyb leax.
have fdrv z : z \in `]x, y[ -> is_derive (z : R^o) 1 f (f^`()z).
  rewrite inE => /andP [/ltrW lexz /ltrW lezy].
  apply: DeriveDef; last by rewrite derive1E.
  apply: fdrvbl; rewrite inE; apply/andP; split; first exact: ler_trans lexz.
  exact: ler_trans leyb.
have [] := @MVT f (f^`()) x y lexy fdrv.
  by move=> ? /itvW /fdrvbl /derivable1_diffP /differentiable_continuous.
move=> t /itvW /dfle0 dft dftxy; rewrite -oppr_le0 opprB dftxy.
by apply: mulr_le0_ge0 => //; rewrite subr_ge0.
Qed.

Lemma le0r_derive1_ndecr (f : R^o -> R^o) (a b : R) :
  (forall x, x \in `[a, b] -> derivable f x 1) ->
  (forall x, x \in `[a, b] -> 0 <= f^`() x) ->
  forall x y, a <= x -> x <= y -> y <= b -> f x <= f y.
Proof.
move=> fdrvbl dfge0 x y; rewrite -[f _ <= _]ler_opp2.
apply: (@ler0_derive1_nincr (- f)) => t tab; first exact/derivableN/fdrvbl.
rewrite derive1E deriveN; last exact: fdrvbl.
by rewrite oppr_le0 -derive1E; apply: dfge0.
Qed.<|MERGE_RESOLUTION|>--- conflicted
+++ resolved
@@ -52,17 +52,10 @@
 Local Notation "''d' f x" := (@diff _ (Phantom _ [filter of x]) f).
 
 Fact diff_key : forall T, T -> unit. Proof. by constructor. Qed.
-<<<<<<< HEAD
 CoInductive differentiable_def (f : V -> W) (x : filter_on V)
   (phF : phantom (set (set V)) x) : Prop := DifferentiableDef of
   (continuous ('d f x) /\
   f = cst (f (lim x)) + 'd f x \o center (lim x) +o_x (center (lim x))).
-=======
-CoInductive differentiable_def (F : filter_on V) (phF : phantom (set (set V)) F)
-  (f : V -> W) : Prop := DifferentiableDef of
-  (continuous ('d_F f) /\
-  f = cst (f (lim F)) + 'd_F f \o center (lim F) +o_F (center (lim F))).
->>>>>>> 5391d0f7
 
 Local Notation differentiable f F := (@differentiable_def f _ (Phantom _ [filter of F])).
 
@@ -74,7 +67,6 @@
 Hint Mode is_diff_def - - ! - : typeclass_instances.
 
 Lemma diffP (F : filter_on V) (f : V -> W) :
-<<<<<<< HEAD
   differentiable f F <->
   continuous ('d f F) /\
   (forall x, f x = f (lim F) + 'd f F (x - lim F) +o_(x \near F) (x - lim F)).
@@ -82,15 +74,6 @@
 
 Lemma diff_continuous (x : filter_on V) (f : V -> W) :
   differentiable f x -> continuous ('d f x).
-=======
-  differentiable F f <->
-  continuous ('d_F f) /\
-  (forall x, f x = f (lim F) + 'd_F f (x - lim F) +o_(x \near F) (x - lim F)).
-Proof. by split=> [[] |]; last constructor; rewrite funeqE. Qed.
-
-Lemma diff_continuous (F : filter_on V) (f : V -> W) :
-  differentiable F f -> continuous ('d_F f).
->>>>>>> 5391d0f7
 Proof. by move=> /diffP []. Qed.
 (* We should have a continuous class or structure *)
 Hint Extern 0 (continuous _) => exact: diff_continuous : core.
@@ -129,13 +112,8 @@
   forall h, f (h + x) = f x + 'd f x h +o_(h \near 0 : V) h.
 Proof. by move=> /diff_locallyxP []. Qed.
 
-<<<<<<< HEAD
 Lemma diff_locallyxC (x : V) (f : V -> W) : differentiable f x ->
   forall h, f (x + h) = f x + 'd f x h +o_(h \near 0 : V) h.
-=======
-Lemma diff_locallyxC (x : V) (f : V -> W) : differentiable x f ->
-  forall h, f (x + h) = f x + 'd_x f h +o_(h \near 0 : V) h.
->>>>>>> 5391d0f7
 Proof. by move=> ?; apply/eqaddoEx => h; rewrite [x + h]addrC diff_locallyx. Qed.
 
 Lemma diff_locallyP (x : V) (f : V -> W) :
@@ -332,17 +310,9 @@
 
 End DifferentialR.
 
-<<<<<<< HEAD
-Notation "'D_ v f" := (derive f ^~ v).
-Notation "'D_ v f c" := (derive f c v). (* printing *)
-
-Hint Extern 0 (derivable _ _ _) => solve[apply: ex_derive] : core.
-
 Notation "''D_' v f" := (derive f ^~ v).
 Notation "''D_' v f c" := (derive f c v). (* printing *)
-=======
 Hint Extern 0 (derivable _ _ _) => solve[apply: ex_derive] : core.
->>>>>>> 5391d0f7
 
 Section DifferentialR2.
 Implicit Type (V : normedModType R).
@@ -457,15 +427,9 @@
 Proof. exact: DiffDef (differentiable_cst _ _) (diff_cst _ _). Qed.
 
 Fact dadd (f g : V -> W) x :
-<<<<<<< HEAD
   differentiable f x -> differentiable g x ->
   continuous ('d f x \+ 'd g x) /\
   (f + g) \o shift x = cst ((f + g) x) + ('d f x \+ 'd g x) +o_ (0 : V) id.
-=======
-  differentiable x f -> differentiable x g ->
-  continuous ('d_x f \+ 'd_x g) /\
-  (f + g) \o shift x = cst ((f + g) x) + ('d_x f \+ 'd_x g) +o_ (0 : V) id.
->>>>>>> 5391d0f7
 Proof.
 move=> df dg; split => [?|]; do ?exact: continuousD.
 apply/eqaddoE; rewrite funeqE => y /=; rewrite -[(f + g) _]/(_ + _).
@@ -491,7 +455,6 @@
 Qed.
 
 Lemma differentiable_sum n (f : 'I_n -> V -> W) (x : V) :
-<<<<<<< HEAD
   (forall i, differentiable (f i) x) -> differentiable (\sum_(i < n) f i) x.
 Proof.
 elim: n f => [f _| n IH f H]; first by rewrite big_ord0.
@@ -502,18 +465,6 @@
   differentiable f x -> continuous (- ('d f x : V -> W)) /\
   (- f) \o shift x = cst (- f x) \- 'd f x +o_ (0 : V) id.
 Proof.
-=======
-  (forall i, differentiable x (f i)) -> differentiable x (\sum_(i < n) f i).
-Proof.
-elim: n f => [f _| n IH f H]; first by rewrite big_ord0.
-rewrite big_ord_recr /=; apply/differentiableD; [apply/IH => ? |]; exact: H.
-Qed.
-
-Fact dopp (f : V -> W) x :
-  differentiable x f -> continuous (- ('d_x f : V -> W)) /\
-  (- f) \o shift x = cst (- f x) \- 'd_x f +o_ (0 : V) id.
-Proof.
->>>>>>> 5391d0f7
 move=> df; split; first by move=> ?; apply: continuousN.
 apply/eqaddoE; rewrite funeqE => y /=.
 by rewrite -[(- f) _]/(- (_ _)) diff_locallyx// !opprD oppox.
@@ -557,13 +508,8 @@
 Proof. by move=> /differentiableP df /differentiableP dg. Qed.
 
 Fact dscale (f : V -> W) k x :
-<<<<<<< HEAD
   differentiable f x -> continuous (k \*: 'd f x) /\
   (k *: f) \o shift x = cst ((k *: f) x) + k \*: 'd f x +o_ (0 : V) id.
-=======
-  differentiable x f -> continuous (k \*: 'd_x f) /\
-  (k *: f) \o shift x = cst ((k *: f) x) + k \*: 'd_x f +o_ (0 : V) id.
->>>>>>> 5391d0f7
 Proof.
 move=> df; split; first by move=> ?; apply: continuousZ.
 apply/eqaddoE; rewrite funeqE => y /=.
@@ -589,17 +535,10 @@
 
 (* NB: could be generalized with K : absRingType instead of R *)
 Fact dscalel (k : V -> R^o) (f : W) x :
-<<<<<<< HEAD
   differentiable k x ->
   continuous (fun z : V => 'd k x z *: f) /\
   (fun z => k z *: f) \o shift x =
     cst (k x *: f) + (fun z => 'd k x z *: f) +o_ (0 : V) id.
-=======
-  differentiable x k ->
-  continuous (fun z : V => 'd_x k z *: f) /\
-  (fun z => k z *: f) \o shift x =
-    cst (k x *: f) + (fun z => 'd_x k z *: f) +o_ (0 : V) id.
->>>>>>> 5391d0f7
 Proof.
 move=> df; split.
   move=> ?; exact/continuousZl/(@diff_continuous _ _ [normedModType R of R^o]).
@@ -607,13 +546,8 @@
 by rewrite diff_locallyx //= !scalerDl scaleolx.
 Qed.
 
-<<<<<<< HEAD
 Lemma diffZl (k : V -> R^o) (f : W) x : differentiable k x ->
   'd (fun z => k z *: f) x = (fun z => 'd k x z *: f) :> (_ -> _).
-=======
-Lemma diffZl (k : V -> R^o) (f : W) x : differentiable x k ->
-  'd_x (fun z => k z *: f) = (fun z => 'd_ x k z *: f) :> (_ -> _).
->>>>>>> 5391d0f7
 Proof.
 move=> df; set g := RHS; have glin : linear g.
   by move=> a u v; rewrite /g linearP /= scalerDl -scalerA.
@@ -621,11 +555,7 @@
 Qed.
 
 Lemma differentiableZl (k : V -> R^o) (f : W) x :
-<<<<<<< HEAD
   differentiable k x -> differentiable (fun z => k z *: f) x.
-=======
-  differentiable x k -> differentiable x (fun z => k z *: f).
->>>>>>> 5391d0f7
 Proof.
 by move=> df; apply/diff_locallyP; rewrite diffZl //; have [] := dscalel f df.
 Qed.
@@ -671,11 +601,7 @@
 Qed.
 
 Lemma differentiable_coord m n (M : 'M[R]_(m.+1, n.+1)) i j :
-<<<<<<< HEAD
   differentiable (fun N : 'M[R]_(m.+1, n.+1) => N i j : R^o) M.
-=======
-  (differentiable M) (fun N : 'M[R]_(m.+1, n.+1) => N i j : R^o).
->>>>>>> 5391d0f7
 Proof.
 have @f : {linear 'M[R]_(m.+1, n.+1) -> R^o}.
   by exists (fun N : 'M[R]_(_, _) => N i j); eexists; move=> ? ?; rewrite !mxE.
@@ -708,13 +634,8 @@
 exact: filterE.
 Qed.
 
-<<<<<<< HEAD
 Lemma diff_eqO (V' W' : normedModType R) (x : filter_on V') (f : V' -> W') :
   differentiable f x -> ('d f x : V' -> W') =O_ (0 : V') id.
-=======
-Lemma diff_eqO (V' W' : normedModType R) (F : filter_on V') (f : V' -> W') :
-  differentiable F f -> ('d_F f : V' -> W') =O_ (0 : V') id.
->>>>>>> 5391d0f7
 Proof. by move=> /diff_continuous /linear_eqO; apply. Qed.
 
 (* TODO: generalize *)
@@ -757,7 +678,6 @@
 apply/locallyP; exists ((e%:num / k%:num) ^-1 * d%:num)=> // x.
 by rewrite -ball_normE /= normmB subr0.
 Grab Existential Variables. all: end_near. Qed.
-<<<<<<< HEAD
 
 Lemma compOo_eqox (K : absRingType) (U V' W' : normedModType K) (f : U -> V')
   (g : V' -> W') : forall x,
@@ -768,38 +688,17 @@
   differentiable f x -> differentiable g (f x) ->
   continuous ('d g (f x) \o 'd f x) /\ forall y,
   g (f (y + x)) = g (f x) + ('d g (f x) \o 'd f x) y +o_(y \near 0 : U) y.
-=======
-
-Lemma compOo_eqox (K : absRingType) (U V' W' : normedModType K) (f : U -> V')
-  (g : V' -> W') : forall x,
-  [O_ (0 : V') id of g] ([o_ (0 : U) id of f] x) =o_(x \near 0 : U) x.
-Proof. by move=> x; rewrite -[X in X = _]/((_ \o _) x) compOo_eqo. Qed.
-
-Fact dcomp (U V' W' : normedModType R) (f : U -> V') (g : V' -> W') x :
-  differentiable x f -> differentiable (f x) g ->
-  continuous ('d_(f x) g \o 'd_x f) /\ forall y,
-  g (f (y + x)) = g (f x) + ('d_(f x) g \o 'd_x f) y +o_(y \near 0 : U) y.
->>>>>>> 5391d0f7
 Proof.
 move=> df dg; split; first by move=> ?; apply: continuous_comp.
 apply: eqaddoEx => y; rewrite diff_locallyx// -addrA diff_locallyxC// linearD.
 rewrite addrA -addrA; congr (_ + _ + _).
-<<<<<<< HEAD
 rewrite diff_eqO // ['d f x : _ -> _]diff_eqO //.
-=======
-rewrite diff_eqO // ['d_x f : _ -> _]diff_eqO //.
->>>>>>> 5391d0f7
 by rewrite {2}eqoO addOx compOo_eqox compoO_eqox addox.
 Qed.
 
 Lemma diff_comp (U V' W' : normedModType R) (f : U -> V') (g : V' -> W') x :
-<<<<<<< HEAD
   differentiable f x -> differentiable g (f x) ->
   'd (g \o f) x = 'd g (f x) \o 'd f x :> (U -> W').
-=======
-  differentiable x f -> differentiable (f x) g ->
-  'd_x (g \o f) = 'd_(f x) g \o 'd_x f :> (U -> W').
->>>>>>> 5391d0f7
 Proof. by move=> df dg; apply/diff_unique; have [? /funext] := dcomp df dg. Qed.
 
 Lemma differentiable_comp (U V' W' : normedModType R) (f : U -> V')
@@ -925,13 +824,8 @@
 Grab Existential Variables. all: end_near. Qed.
 
 Fact dpair (U V' W' : normedModType R) (f : U -> V') (g : U -> W') x :
-<<<<<<< HEAD
   differentiable f x -> differentiable g x ->
   continuous (fun y => ('d f x y, 'd g x y)) /\
-=======
-  differentiable x f -> differentiable x g ->
-  continuous (fun y => ('d_x f y, 'd_x g y)) /\
->>>>>>> 5391d0f7
   (fun y => (f y, g y)) \o shift x = cst (f x, g x) +
   (fun y => ('d f x y, 'd g x y)) +o_ (0 : U) id.
 Proof.
@@ -939,15 +833,9 @@
 apply/eqaddoE; rewrite funeqE => y /=.
 rewrite ![_ (_ + x)]diff_locallyx//.
 (* fixme *)
-<<<<<<< HEAD
 have -> : forall h e, (f x + 'd f x y + [o_ (0 : U) id of h] y,
   g x + 'd g x y + [o_ (0 : U) id of e] y) =
   (f x, g x) + ('d f x y, 'd g x y) +
-=======
-have -> : forall h e, (f x + 'd_x f y + [o_ (0 : U) id of h] y,
-  g x + 'd_x g y + [o_ (0 : U) id of e] y) =
-  (f x, g x) + ('d_x f y, 'd_x g y) +
->>>>>>> 5391d0f7
   ([o_ (0 : U) id of h] y, [o_ (0 : U) id of e] y) by [].
 by congr (_ + _); rewrite -[LHS]/((fun y => (_ y, _ y)) y) eqo_pair.
 Qed.
@@ -1112,13 +1000,8 @@
 
 Variable (V W : normedModType R).
 
-<<<<<<< HEAD
 Let der1 (U : normedModType R) (f : R^o -> U) x : derivable f x 1 ->
   f \o shift x = cst (f x) + ( *:%R^~ (f^`() x)) +o_ (0 : R^o) id.
-=======
-Fact der1 (U : normedModType R) (f : R^o -> U) x : derivable f x 1 ->
-  f \o shift x = cst (f x) + ( *:%R^~ (derive1 f x)) +o_ (0 : R^o) id.
->>>>>>> 5391d0f7
 Proof.
 move=> df; apply/eqaddoE; have /derivable_locallyP := df.
 have -> : (fun h => (f \o shift x) h%:A) = f \o shift x.
